#!/usr/bin/env python3
# -*- coding: utf-8 -*-
"""
Presentation builder that assembles modular components extracted from working presentations.
"""

import sys
from pathlib import Path


def load_component(component_name):
    """Load a component file from the components directory."""
    component_path = Path(__file__).parent / "components" / f"{component_name}.html"
    if component_path.exists():
        return component_path.read_text()
    else:
        print(f"Warning: Component {component_name} not found")
        return ""


def build_presentation(presentation_name):
    """Build a complete presentation from extracted components."""

    # Define slide titles for navigation
    slide_titles = {
        "m2l": [
            "Title - M2L Summer School",
            "Problem - Single-Agent Limitation",
            "Solution - Multi-Agent Collaboration",
            "AG2 - Research Foundation",
            "Evidence - Performance Gains",
            "Architecture - System Design",
            "Features & Capabilities",
            "Tech - Async Streaming",
            "Tech - Backend Challenges",
            "Tech - Binary Decision Framework",
            "Context Sharing - Challenge",
            "Context Sharing - Solution v0.0.12",
            "Context Sharing - In Action",
            "Benchmarking - Preliminary Results",
            "Case Study - Success Through Collaboration",
            "Case Study - When Coordination Fails",
            "Coordination Psychology - Voting Behavior",
            "Evolution",
            "Early Adopters - Community Growth",
            "Demo - Live Examples",
            "Applications",
            "Getting Started - 60 Seconds",
            "Vision - Exponential Intelligence",
            "Call to Action - Join Revolution",
<<<<<<< HEAD
=======
        ],
        "recsys": [
            "Title - RecSys'25 Tutorial",
            "Problem - AI Scaling Challenges",
            "Solution - Multi-Agent Collaboration",
            "AG2 - Research Foundation",
            "Evidence - Performance Gains",
            "Architecture - System Design",
            "Features & Capabilities",
            "Tech - Async Streaming",
            "Tech - Backend Challenges",
            "Tech - Binary Decision Framework",
            "Context Sharing - Challenge",
            "Context Sharing - Solution",
            "Additional Context Paths",
            "Context Sharing - In Action",
            "Benchmarking - Preliminary Results",
            "Case Study - Success Through Collaboration",
            "Case Study - When Coordination Fails",
            "Coordination Psychology - Voting Behavior",
            "Evolution",
            "Early Adopters - Community Growth",
            "Demo - Live Examples",
            "Agentic Recommendation Applications",
            "Getting Started - 60 Seconds",
            "Vision - Exponential Intelligence",
            "Call to Action - Build Agentic RecSys",
>>>>>>> 7e0face4
        ],
        "columbia": [
            "Title - Columbia University",
            "Problem - Single-Agent Limitation",
            "Solution - Multi-Agent Collaboration",
            "AG2 - Research Foundation",
            "Evidence - Performance Gains",
            "Architecture - System Design",
            "Features & Capabilities",
            "Tech - Async Streaming",
            "Tech - Backend Challenges",
            "Tech - Binary Decision Framework",
            "Context Sharing - Challenge",
            "Context Sharing - Solution v0.0.12",
            "Context Sharing - In Action",
            "Benchmarking - Preliminary Results",
            "Case Study - Success Through Collaboration",
            "Case Study - When Coordination Fails",
            "Coordination Psychology - Voting Behavior",
            "Evolution",
            "Early Adopters - Community Growth",
            "Demo - Live Examples",
            "Columbia Research Applications",
            "Getting Started - 60 Seconds",
            "Vision - Exponential Intelligence",
            "Call to Action - Join Revolution",
        ],
        "aibuilders": [
            "Title - AI Builders",
            "Problem - Single-Agent Limitation",
            "Solution - Multi-Agent Collaboration",
            "AG2 - Research Foundation",
            "Evidence - Performance Gains",
            "Architecture - System Design",
            "Features & Capabilities",
            "Tech - Async Streaming",
            "Tech - Backend Challenges",
            "Tech - Binary Decision Framework",
            "Context Sharing - Challenge",
            "Context Sharing - Solution v0.0.12",
            "Context Sharing - In Action",
            "Benchmarking - Preliminary Results",
            "Case Study - Success Through Collaboration",
            "Case Study - When Coordination Fails",
            "Coordination Psychology - Voting Behavior",
            "Evolution",
            "Early Adopters - Community Growth",
            "Demo - Live Examples",
            "Applications",
            "Getting Started - 60 Seconds",
            "Vision - Exponential Intelligence",
            "Call to Action - Join Revolution",
        ],
    }

    # Define the slide order for each presentation type (using extracted component names)
    slide_configs = {
        "m2l": [
            "slide-title-m2l",
            "slide-the-problem",
            "slide-the-solution-multi-agent-collaboration",
            "slide-ag2-research-foundation",
            "slide-evidence-performance-gains",
            "slide-architecture",
            "slide-key-features-capabilities",
            "slide-tech-deep-dive-async-streaming-architecture",
            "slide-tech-deep-dive-backend-abstraction-challenges",
            "slide-tech-deep-dive-binary-decision-framework-solution",
            "slide-context-sharing-challenge",
            "slide-context-sharing-solution",
            "slide-context-sharing-in-action",
            "slide-benchmarking-results",
            "slide-case-study-success-through-collaboration",
            "slide-case-study-when-coordination-fails",
            "slide-coordination-strategy-research",
            "slide-evolution-from-v001",
            "slide-early-adopters",
            "slide-live-demo-examples",
            "slide-applications",  # Generic applications
            "slide-getting-started",
            "slide-roadmap-vision",
            "slide-call-to-action-m2l",
        ],
        "columbia": [
            "slide-title-columbia",  # Columbia-specific title
            "slide-the-problem",
            "slide-the-solution-multi-agent-collaboration",
            "slide-ag2-research-foundation",
            "slide-evidence-performance-gains",
            "slide-architecture",
            "slide-key-features-capabilities",
            "slide-tech-deep-dive-async-streaming-architecture",
            "slide-tech-deep-dive-backend-abstraction-challenges",
            "slide-tech-deep-dive-binary-decision-framework-solution",
            "slide-context-sharing-challenge",
            "slide-context-sharing-solution",
            "slide-context-sharing-in-action",
            "slide-benchmarking-results",
            "slide-case-study-success-through-collaboration",
            "slide-case-study-when-coordination-fails",
            "slide-coordination-strategy-research",
            "slide-evolution-from-v001",
            "slide-early-adopters",
            "slide-live-demo-examples",
            "slide-columbia-research-applications",  # Columbia-specific research
            "slide-getting-started",
            "slide-roadmap-vision",
            "slide-call-to-action-columbia",
<<<<<<< HEAD
=======
        ],
        "recsys": [
            "slide-title-recsys",
            "slide-the-problem",
            "slide-the-solution-multi-agent-collaboration",
            "slide-ag2-research-foundation",
            "slide-evidence-performance-gains",
            "slide-architecture",
            "slide-key-features-capabilities",
            "slide-tech-deep-dive-async-streaming-architecture",
            "slide-tech-deep-dive-backend-abstraction-challenges",
            "slide-tech-deep-dive-binary-decision-framework-solution",
            "slide-context-sharing-challenge",
            "slide-context-sharing-solution",
            "slide-additional-context-paths",
            "slide-context-sharing-in-action",
            "slide-benchmarking-results",
            "slide-case-study-success-through-collaboration",
            "slide-case-study-when-coordination-fails",
            "slide-coordination-strategy-research",
            "slide-evolution-from-v001",
            "slide-early-adopters",
            "slide-live-demo-examples",
            "slide-recsys-applications",  # RecSys-specific applications
            "slide-getting-started",
            "slide-roadmap-vision",
            "slide-call-to-action-recsys",
>>>>>>> 7e0face4
        ],
        "aibuilders": [
            "slide-title-aibuilders",  # AI Builders-specific title
            "slide-the-problem",
            "slide-the-solution-multi-agent-collaboration",
            "slide-ag2-research-foundation",
            "slide-evidence-performance-gains",
            "slide-architecture",
            "slide-key-features-capabilities",
            "slide-tech-deep-dive-async-streaming-architecture",
            "slide-tech-deep-dive-backend-abstraction-challenges",
            "slide-tech-deep-dive-binary-decision-framework-solution",
            "slide-context-sharing-challenge",
            "slide-context-sharing-solution",
            "slide-context-sharing-in-action",
            "slide-benchmarking-results",
            "slide-case-study-success-through-collaboration",
            "slide-case-study-when-coordination-fails",
            "slide-coordination-strategy-research",
            "slide-evolution-from-v001",
            "slide-early-adopters",
            "slide-live-demo-examples",
            "slide-applications",  # Generic applications
            "slide-getting-started",
            "slide-roadmap-vision",
            "slide-call-to-action-aibuilders",
        ],
    }

    if presentation_name not in slide_configs:
        print(f"Unknown presentation type: {presentation_name}")
        print(f"Available types: {', '.join(slide_configs.keys())}")
        return

    # Start building the HTML with presentation-specific head
    head_component = f"head-{presentation_name}" if presentation_name in ["columbia", "aibuilders"] else "head"
    html_content = load_component(head_component)
    html_content += '\n<body>\n    <div class="slideshow-container">\n'

    # Add all slides for this presentation
    slides = slide_configs[presentation_name]
    for i, slide in enumerate(slides):
        slide_content = load_component(slide)
        if slide_content:
            # Add blank line separator before each slide (except the first)
            if i > 0:
                html_content += "\n"
            html_content += slide_content + "\n"

    # Add navigation and closing tags
    html_content += "    </div>\n"

    # Load navigation and inject slide titles
    nav_content = load_component("navigation")
    if nav_content and presentation_name in slide_titles:
        # Format slide titles with proper indentation (one per line)
        titles_list = slide_titles[presentation_name]
        formatted_titles = "[\n"
        for i, title in enumerate(titles_list):
            formatted_titles += f'            "{title}"'
            if i < len(titles_list) - 1:
                formatted_titles += ","
            formatted_titles += "\n"
        formatted_titles += "        ]"

        # Replace the hardcoded titles array in the navigation
        import re

<<<<<<< HEAD
        nav_content = re.sub(r"const slideTitles = \[.*?\];", f"const slideTitles = {formatted_titles};", nav_content, flags=re.DOTALL)
=======
        nav_content = re.sub(
            r"const slideTitles = \[.*?\];",
            f"const slideTitles = {formatted_titles};",
            nav_content,
            flags=re.DOTALL,
        )
>>>>>>> 7e0face4
        html_content += nav_content
    else:
        # Fallback to basic navigation
        html_content += nav_content

    # Write the complete presentation
    output_path = Path(__file__).parent / f"{presentation_name}.html"
    output_path.write_text(html_content)
    print(f"Built presentation: {output_path}")


if __name__ == "__main__":
    if len(sys.argv) != 2:
        print("Usage: python build_presentation.py <presentation_name>")
        print("Available presentations: m2l, columbia, recsys, aibuilders")
        sys.exit(1)

    presentation_name = sys.argv[1]
    build_presentation(presentation_name)<|MERGE_RESOLUTION|>--- conflicted
+++ resolved
@@ -48,8 +48,6 @@
             "Getting Started - 60 Seconds",
             "Vision - Exponential Intelligence",
             "Call to Action - Join Revolution",
-<<<<<<< HEAD
-=======
         ],
         "recsys": [
             "Title - RecSys'25 Tutorial",
@@ -77,7 +75,6 @@
             "Getting Started - 60 Seconds",
             "Vision - Exponential Intelligence",
             "Call to Action - Build Agentic RecSys",
->>>>>>> 7e0face4
         ],
         "columbia": [
             "Title - Columbia University",
@@ -186,8 +183,6 @@
             "slide-getting-started",
             "slide-roadmap-vision",
             "slide-call-to-action-columbia",
-<<<<<<< HEAD
-=======
         ],
         "recsys": [
             "slide-title-recsys",
@@ -215,7 +210,6 @@
             "slide-getting-started",
             "slide-roadmap-vision",
             "slide-call-to-action-recsys",
->>>>>>> 7e0face4
         ],
         "aibuilders": [
             "slide-title-aibuilders",  # AI Builders-specific title
@@ -284,16 +278,12 @@
         # Replace the hardcoded titles array in the navigation
         import re
 
-<<<<<<< HEAD
-        nav_content = re.sub(r"const slideTitles = \[.*?\];", f"const slideTitles = {formatted_titles};", nav_content, flags=re.DOTALL)
-=======
         nav_content = re.sub(
             r"const slideTitles = \[.*?\];",
             f"const slideTitles = {formatted_titles};",
             nav_content,
             flags=re.DOTALL,
         )
->>>>>>> 7e0face4
         html_content += nav_content
     else:
         # Fallback to basic navigation
