--- conflicted
+++ resolved
@@ -54,17 +54,13 @@
 - Automatic context management and truncation
 - **Use Case**: Enable agents to work on long-running tasks without hitting context limits
 
-<<<<<<< HEAD
-**2. Backend Code Refactoring** (@praneeth999)
-=======
 **2. Persistent Memory Across Restarts** (@ncrispino, @qidanrui)
 - Issue: [#348](https://github.com/Leezekun/MassGen/issues/348)
 - Ensure memory persists across system restarts
 - Short and long-term memory implementation for agents
 - **Use Case**: Maintain continuity in agent reasoning and learning across sessions
 
-**3. Backend Code Refactoring** (@ncrispino)
->>>>>>> 2b65aaa3
+**3. Backend Code Refactoring** (@praneeth999)
 - PR: [#362](https://github.com/Leezekun/MassGen/pull/362)
 - Major backend code refactoring for improved maintainability
 - Enhanced code organization and architectural improvements
