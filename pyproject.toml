--- conflicted
+++ resolved
@@ -51,16 +51,13 @@
     "ag2>=0.9.10",
     "pyautogen>=0.10.0",
     "vertexai>=1.71.1",
-<<<<<<< HEAD
     "pytest>=8.4.2",
     "python-docx>=1.2.0",
     "openpyxl>=3.1.5",
     "python-pptx>=1.0.2",
     "opencv-python>=4.12.0.88",
     "pypdf2>=3.0.1",
-=======
     "mem0ai>=1.0.0",
->>>>>>> fbc025d9
 ]
 
 [project.optional-dependencies]
@@ -269,9 +266,6 @@
     "sphinx-design>=0.6.1",
     "sphinx-rtd-theme>=3.0.2",
     "sphinx-book-theme>=1.1.4",
-<<<<<<< HEAD
-=======
     "pytest>=8.4.2",
->>>>>>> fbc025d9
     "pytest-asyncio>=1.2.0",
 ]