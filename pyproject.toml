--- conflicted
+++ resolved
@@ -47,11 +47,8 @@
     "pillow>=11.3.0",
     "ag2>=0.9.10",
     "pyautogen>=0.10.0",
-<<<<<<< HEAD
+    "vertexai>=1.71.1",
     "pytest>=8.4.2",
-=======
-    "vertexai>=1.71.1",
->>>>>>> fc0b8f2f
 ]
 
 [project.optional-dependencies]
