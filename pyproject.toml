--- conflicted
+++ resolved
@@ -252,9 +252,6 @@
     "astroid>=3.0.0",
     "pre-commit>=4.3.0",
     "pylint>=3.0.0",
-<<<<<<< HEAD
-    "pytest-asyncio>=1.2.0",
-=======
     "linkify-it-py>=2.0.3",
     "myst-parser>=4.0.1",
     "sphinx>=8.1.3",
@@ -262,5 +259,5 @@
     "sphinx-design>=0.6.1",
     "sphinx-rtd-theme>=3.0.2",
     "sphinx-book-theme>=1.1.4",
->>>>>>> 55074e39
+    "pytest-asyncio>=1.2.0",
 ]