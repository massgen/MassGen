<p align="center">
  <picture>
    <source media="(prefers-color-scheme: dark)" srcset="https://raw.githubusercontent.com/Leezekun/MassGen/main/assets/logo-dark.png">
    <source media="(prefers-color-scheme: light)" srcset="https://raw.githubusercontent.com/Leezekun/MassGen/main/assets/logo.png">
    <img src="https://raw.githubusercontent.com/Leezekun/MassGen/main/assets/logo.png" alt="MassGen Logo" width="360" />
  </picture>
</p>

<div align="center">

[![Docs](https://img.shields.io/badge/docs-massgen.ai-blue?style=flat-square&logo=readthedocs&logoColor=white)](https://docs.massgen.ai)
[![GitHub Stars](https://img.shields.io/github/stars/Leezekun/MassGen?style=flat-square&logo=github&color=181717&logoColor=white)](https://github.com/Leezekun/MassGen)
[![Python 3.11+](https://img.shields.io/badge/python-3.11+-3776AB?style=flat-square&logo=python&logoColor=white)](https://www.python.org/downloads/)
[![License](https://img.shields.io/badge/license-Apache%202.0-green?style=flat-square)](LICENSE)

</div>

<div align="center">

[![Follow on X](https://img.shields.io/badge/FOLLOW%20ON%20X-000000?style=for-the-badge&logo=x&logoColor=white)](https://x.massgen.ai)
[![Follow on LinkedIn](https://img.shields.io/badge/FOLLOW%20ON%20LINKEDIN-0A66C2?style=for-the-badge&logo=linkedin&logoColor=white)](https://www.linkedin.com/company/massgen-ai)
[![Join our Discord](https://img.shields.io/badge/JOIN%20OUR%20DISCORD-5865F2?style=for-the-badge&logo=discord&logoColor=white)](https://discord.massgen.ai)

</div>

<h1 align="center">🚀 MassGen: Multi-Agent Scaling System for GenAI</h1>

<p align="center">
  <i>MassGen is a cutting-edge multi-agent system that leverages the power of collaborative AI to solve complex tasks.</i>
</p>

<p align="center">
  <a href="https://www.youtube.com/watch?v=Dp2oldJJImw">
    <img src="docs/source/_static/images/thumbnail.png" alt="MassGen case study -- Berkeley Agentic AI Summit Question" width="800">
  </a>
</p>

<p align="center">
  <i>Scaling AI with collaborative, continuously improving agents</i>
</p>

MassGen is a cutting-edge multi-agent system that leverages the power of collaborative AI to solve complex tasks. It assigns a task to multiple AI agents who work in parallel, observe each other's progress, and refine their approaches to converge on the best solution to deliver a comprehensive and high-quality result. The power of this "parallel study group" approach is exemplified by advanced systems like xAI's Grok Heavy and Google DeepMind's Gemini Deep Think.

This project started with the "threads of thought" and "iterative refinement" ideas presented in [The Myth of Reasoning](https://docs.ag2.ai/latest/docs/blog/2025/04/16/Reasoning/), and extends the classic "multi-agent conversation" idea in [AG2](https://github.com/ag2ai/ag2). Here is a [video recording](https://www.youtube.com/watch?v=xM2Uguw1UsQ) of the background context introduction presented at the Berkeley Agentic AI Summit 2025.

<p align="center">
  <b>🤖 For LLM Agents:</b> <a href="AI_USAGE.md">AI_USAGE.md</a> - Complete automation guide to run MassGen inside an LLM
</p>

---

## 📋 Table of Contents

<details open>
<summary><h3>✨ Key Features</h3></summary>

- [Cross-Model/Agent Synergy](#-key-features-1)
- [Parallel Processing](#-key-features-1)
- [Intelligence Sharing](#-key-features-1)
- [Consensus Building](#-key-features-1)
- [Live Visualization](#-key-features-1)
</details>

<details open>
<summary><h3>🆕 Latest Features</h3></summary>

<<<<<<< HEAD
- [v0.1.5 Features](#-latest-features-v015)
=======
- [v0.1.8 Features](#-latest-features-v018)
>>>>>>> 891e5e43
</details>

<details open>
<summary><h3>🏗️ System Design</h3></summary>

- [System Architecture](#%EF%B8%8F-system-design-1)
- [Parallel Processing](#%EF%B8%8F-system-design-1)
- [Real-time Collaboration](#%EF%B8%8F-system-design-1)
- [Convergence Detection](#%EF%B8%8F-system-design-1)
- [Adaptive Coordination](#%EF%B8%8F-system-design-1)
</details>

<details open>
<summary><h3>🚀 Quick Start</h3></summary>

- [📥 Installation](#1--installation)
- [🔐 API Configuration](#2--api-configuration)
- [🧩 Supported Models and Tools](#3--supported-models-and-tools)
  - [Models](#models)
  - [Tools](#tools)
- [🏃 Run MassGen](#4--run-massgen)
  - [CLI Configuration Parameters](#cli-configuration-parameters)
  - [1. Single Agent (Easiest Start)](#1-single-agent-easiest-start)
  - [2. Multi-Agent Collaboration (Recommended)](#2-multi-agent-collaboration-recommended)
  - [3. Model Context Protocol (MCP)](#3-model-context-protocol-mcp)
  - [4. File System Operations](#4-file-system-operations--workspace-management)
  - [5. Project Integration (NEW in v0.0.21)](#5-project-integration--user-context-paths-new-in-v0021)
  - [Backend Configuration Reference](#backend-configuration-reference)
  - [Interactive Multi-Turn Mode](#interactive-multi-turn-mode)
- [📊 View Results](#5--view-results)
  - [Real-time Display](#real-time-display)
  - [Comprehensive Logging](#comprehensive-logging)
</details>

<details open>
<summary><h3>🤖 Automation & LLM Integration</h3></summary>

- [Automation Mode](#-automation--llm-integration)
- [BackgroundShellManager](#using-backgroundshellmanager)
- [Status File Reference](#statusjson-structure)
- [Full Automation Guide](https://docs.massgen.ai/en/latest/user_guide/automation.html)
</details>

<details open>
<summary><h3>💡 Case Studies & Examples</h3></summary>

- [Case Studies](#-case-studies)
</details>

<details open>
<summary><h3>🗺️ Roadmap</h3></summary>

- Recent Achievements
<<<<<<< HEAD
  - [v0.1.5](#recent-achievements-v015)
  - [v0.0.3 - v0.1.4](#previous-achievements-v003---v014)
=======
  - [v0.1.8](#recent-achievements-v018)
  - [v0.0.3 - v0.1.7](#previous-achievements-v003---v017)
>>>>>>> 891e5e43
- [Key Future Enhancements](#key-future-enhancements)
  - Bug Fixes & Backend Improvements
  - Advanced Agent Collaboration
  - Expanded Model, Tool & Agent Integrations
  - Improved Performance & Scalability
  - Enhanced Developer Experience
<<<<<<< HEAD
- [v0.1.6 Roadmap](#v016-roadmap)
=======
- [v0.1.9 Roadmap](#v019-roadmap)
>>>>>>> 891e5e43
</details>

<details open>
<summary><h3>📚 Additional Resources</h3></summary>

- [🤝 Contributing](#-contributing)
- [📄 License](#-license)
- [⭐ Star History](#-star-history)
</details>

---

## ✨ Key Features

| Feature | Description |
|---------|-------------|
| **🤝 Cross-Model/Agent Synergy** | Harness strengths from diverse frontier model-powered agents |
| **⚡ Parallel Processing** | Multiple agents tackle problems simultaneously |
| **👥 Intelligence Sharing** | Agents share and learn from each other's work |
| **🔄 Consensus Building** | Natural convergence through collaborative refinement |
| **📊 Live Visualization** | See agents' working processes in real-time |

---

<<<<<<< HEAD
## 🆕 Latest Features (v0.1.5)

**🎉 Released: October 2025**

**What's New in v0.1.5:**
- **🧠 Long-Term Memory System** - Semantic memory with retrieval across sessions
- **🗜️ Automatic Context Compression** - Smart compression when approaching token limits
- **🔄 Memory Sharing for Multi-Turn Conversations** - Agents access knowledge from previous turns

**Key Improvements:**
- Persistent memory via mem0 integration with vector storage
- Conversational memory for short-term context tracking
- Context monitoring with real-time token usage tracking
- Session management for memory isolation and continuation
- Qdrant vector database integration for semantic search

**Get Started with v0.1.5:**
=======
## 🆕 Latest Features (v0.1.8)

**🎉 Released: November 5, 2025**

**What's New in v0.1.8:**
- **🤖 Automation Mode** - Run MassGen inside LLM agents with silent execution and structured output
- **🎯 DSPy Integration** - Intelligent question paraphrasing for enhanced multi-agent diversity
- **📚 Case Study Documentation** - Comprehensive overview of MassGen capabilities with examples

**Key Improvements:**
- Clean automation output (~10 lines vs 250-3,000+) perfect for LLM agents to parse
- Real-time `status.json` monitoring updated every 2 seconds for async workflows
- Question paraphrasing with three strategies (diverse/balanced/conservative) using DSPy
- Automatic semantic validation to preserve meaning during paraphrasing
- Meta-coordination: MassGen can run MassGen for self-improvement workflows

**Try v0.1.8 Features:**
>>>>>>> 891e5e43
```bash
# Install or upgrade from PyPI
pip install --upgrade massgen

<<<<<<< HEAD
# Multi-agent collaboration with context compression
massgen --config @examples/memory/gpt5mini_gemini_context_window_management \
  "Analyze the MassGen codebase comprehensively. Create an architecture document that explains: (1) Core components and their responsibilities, (2) How different modules interact, (3) Key design patterns used, (4) Main entry points and request flows. Read > 30 files to build a complete understanding."

# Research-to-implementation workflow with memory persistence
# Prerequisites: Start Qdrant and crawl4ai Docker containers
docker run -d -p 6333:6333 -p 6334:6334 \
  -v $(pwd)/.massgen/qdrant_storage:/qdrant/storage:z qdrant/qdrant
docker run -d -p 11235:11235 --name crawl4ai --shm-size=1g unclecode/crawl4ai:latest

# Session 1 - Research phase:
massgen --config @examples/memory/gpt5mini_gemini_research_to_implementation \
  "Use crawl4ai to research the latest multi-agent AI papers and techniques from 2025. Focus on: coordination mechanisms, voting strategies, tool-use patterns, and architectural innovations."

# Session 2 - Implementation analysis (continue in same session):
# "Based on the multi-agent research from earlier, which techniques should we implement in MassGen to make it more state-of-the-art? Consider MassGen's current architecture and what would be most impactful."

→ See [Multi-Turn Persistent Memory Case Study](docs/source/examples/case_studies/multi-turn-persistent-memory.md) for detailed analysis

# Test automatic context compression
massgen --config @examples/memory/single_agent_compression_test \
  "Analyze the MassGen codebase comprehensively. Create an architecture document that explains: (1) Core components and their responsibilities, (2) How different modules interact, (3) Key design patterns used, (4) Main entry points and request flows. Read > 30 files to build a complete understanding."
=======
# DSPy question paraphrasing for multi-agent diversity
massgen --config massgen/configs/basic/multi/three_agents_dspy_enabled.yaml "Explain the differences between transformer architecture and recurrent neural networks"

# Automation mode - clean output for LLM agents
uv run massgen --automation --config massgen/configs/tools/todo/example_task_todo.yaml "Create a simple HTML page about Bob Dylan"

# Meta-coordination - MassGen running MassGen
uv run massgen --config massgen/configs/meta/massgen_runs_massgen.yaml "Run a MassGen experiment to create a webpage about Bob Dylan"
>>>>>>> 891e5e43
```

→ [See full release history and examples](massgen/configs/README.md#release-history--examples)

---

## 🏗️ System Design

MassGen operates through an architecture designed for **seamless multi-agent collaboration**:

```mermaid
graph TB
    O[🚀 MassGen Orchestrator<br/>📋 Task Distribution & Coordination]

    subgraph Collaborative Agents
        A1[Agent 1<br/>🏗️ Anthropic/Claude + Tools]
        A2[Agent 2<br/>🌟 Google/Gemini + Tools]
        A3[Agent 3<br/>🤖 OpenAI/GPT + Tools]
        A4[Agent 4<br/>⚡ xAI/Grok + Tools]
    end

    H[🔄 Shared Collaboration Hub<br/>📡 Real-time Notification & Consensus]

    O --> A1 & A2 & A3 & A4
    A1 & A2 & A3 & A4 <--> H

    classDef orchestrator fill:#e1f5fe,stroke:#0288d1,stroke-width:3px
    classDef agent fill:#f3e5f5,stroke:#7b1fa2,stroke-width:2px
    classDef hub fill:#e8f5e8,stroke:#388e3c,stroke-width:2px

    class O orchestrator
    class A1,A2,A3,A4 agent
    class H hub
```

The system's workflow is defined by the following key principles:

**Parallel Processing** - Multiple agents tackle the same task simultaneously, each leveraging their unique capabilities (different models, tools, and specialized approaches).

**Real-time Collaboration** - Agents continuously share their working summaries and insights through a notification system, allowing them to learn from each other's approaches and build upon collective knowledge.

**Convergence Detection** - The system intelligently monitors when agents have reached stability in their solutions and achieved consensus through natural collaboration rather than forced agreement.

**Adaptive Coordination** - Agents can restart and refine their work when they receive new insights from others, creating a dynamic and responsive problem-solving environment.

This collaborative approach ensures that the final output leverages collective intelligence from multiple AI systems, leading to more robust and well-rounded results than any single agent could achieve alone.

---

> 📖 **Complete Documentation:** For comprehensive guides, API reference, and detailed examples, visit **[MassGen Official Documentation](https://docs.massgen.ai/)**

---

## 🚀 Quick Start

### 1. 📥 Installation

**Method 1: PyPI Installation** (Recommended - Python 3.11+):

```bash
# Install MassGen via pip
pip install massgen

# Or with uv (faster)
uv pip install massgen

# Run the interactive setup wizard
massgen
```

The wizard will guide you through:
- Configuring API keys
- Selecting your use case (Research, Code, Q&A, etc.)
- Choosing AI models
- Saving your configuration

After setup, you can run MassGen with:
```bash
# Interactive mode
massgen

# Single query
massgen "Your question here"

# With example configurations
massgen --config @examples/basic/multi/three_agents_default "Your question"
```

→ See [Installation Guide](https://docs.massgen.ai/en/latest/quickstart/installation.html) for complete setup instructions.

**Method 2: Development Installation** (for contributors):

```bash
# Clone the repository
git clone https://github.com/Leezekun/MassGen.git
cd MassGen

# Install in editable mode with pip
pip install -e .

# Or with uv (faster)
uv pip install -e .

# Optional: External framework integration
pip install -e ".[external]"
```

<details>
<summary><b>Alternative Installation Methods</b> (click to expand)</summary>

**Using uv with venv:**
```bash
git clone https://github.com/Leezekun/MassGen.git
cd MassGen
uv venv
source .venv/bin/activate  # Windows: .venv\Scripts\activate
uv pip install -e .
```

**Using traditional Python venv:**
```bash
git clone https://github.com/Leezekun/MassGen.git
cd MassGen
python -m venv .venv
source .venv/bin/activate  # Windows: .venv\Scripts\activate
pip install -e .
```

**Global installation with uv tool:**
```bash
git clone https://github.com/Leezekun/MassGen.git
cd MassGen
uv tool install -e .
# Now run from any directory
uv tool run massgen --config @examples/basic/multi/three_agents_default "Question"
```

**Backwards compatibility (uv run):**
```bash
cd /path/to/MassGen
uv run massgen --config @examples/basic/multi/three_agents_default "Question"
uv run python -m massgen.cli --config config.yaml "Question"
```

</details>

**Optional CLI Tools:**
```bash
# Claude Code CLI - Advanced coding assistant
npm install -g @anthropic-ai/claude-code

# LM Studio - Local model inference
# MacOS/Linux:
sudo ~/.lmstudio/bin/lms bootstrap
# Windows:
cmd /c %USERPROFILE%\.lmstudio\bin\lms.exe bootstrap
```

### 2. 🔐 API Configuration

**Create a `.env` file in your working directory with your API keys:**

```bash
# Copy this template to .env and add your API keys
OPENAI_API_KEY=sk-...
ANTHROPIC_API_KEY=sk-ant-...
GOOGLE_API_KEY=...
XAI_API_KEY=...

# Optional: Additional providers
CEREBRAS_API_KEY=...
TOGETHER_API_KEY=...
GROQ_API_KEY=...
OPENROUTER_API_KEY=...
```

MassGen automatically loads API keys from `.env` in your current directory.

→ **Complete setup guide with all providers:** See [API Key Configuration](https://docs.massgen.ai/en/latest/quickstart/installation.html#api-key-configuration) in the docs

**Get API keys:**
 - [OpenAI](https://platform.openai.com/api-keys) | [Claude](https://docs.anthropic.com/en/api/overview) | [Gemini](https://ai.google.dev/gemini-api/docs) | [Grok](https://docs.x.ai/docs/overview)
 - [Azure OpenAI](https://learn.microsoft.com/en-us/azure/ai-services/openai/) | [Cerebras](https://inference-docs.cerebras.ai/introduction) | [More providers...](https://docs.massgen.ai/en/latest/reference/supported_models.html)

### 3. 🧩 Supported Models and Tools

#### Models

The system currently supports multiple model providers with advanced capabilities:

**API-based Models:**
- **Azure OpenAI** (NEW in v0.0.10): GPT-4, GPT-4o, GPT-3.5-turbo, GPT-4.1, GPT-5-chat
- **Cerebras AI**: GPT-OSS-120B...
- **Claude**: Claude Haiku 3.5, Claude Sonnet 4, Claude Opus 4...
- **Claude Code**: Native Claude Code SDK with comprehensive dev tools
- **Gemini**: Gemini 2.5 Flash, Gemini 2.5 Pro...
- **Grok**: Grok-4, Grok-3, Grok-3-mini...
- **OpenAI**: GPT-5 series (GPT-5, GPT-5-mini, GPT-5-nano)...
- **Together AI**, **Fireworks AI**, **Groq**, **Kimi/Moonshot**, **Nebius AI Studio**, **OpenRouter**, **POE**: LLaMA, Mistral, Qwen...
- **Z AI**: GLM-4.5

**Local Model Support:**
- **vLLM & SGLang** (ENHANCED in v0.0.25): Unified inference backend supporting both vLLM and SGLang servers
  - Auto-detection between vLLM (port 8000) and SGLang (port 30000) servers
  - Support for both vLLM and SGLang-specific parameters (top_k, repetition_penalty, separate_reasoning)
  - Mixed server deployments with configuration example: `two_qwen_vllm_sglang.yaml`

- **LM Studio** (v0.0.7+): Run open-weight models locally with automatic server management
  - Automatic LM Studio CLI installation
  - Auto-download and loading of models
  - Zero-cost usage reporting
  - Support for LLaMA, Mistral, Qwen and other open-weight models

→ For complete model list and configuration details, see [Supported Models](https://docs.massgen.ai/en/latest/reference/supported_models.html)

#### Tools

MassGen agents can leverage various tools to enhance their problem-solving capabilities. Both API-based and CLI-based backends support different tool capabilities.

**Supported Built-in Tools by Backend:**

| Backend | Live Search | Code Execution | File Operations | MCP Support | Multimodal Understanding | Multimodal Generation | Advanced Features |
|---------|:-----------:|:--------------:|:---------------:|:-----------:|:------------------------:|:---------------------:|:-----------------|
| **Azure OpenAI** (NEW in v0.0.10) | ❌ | ❌ | ❌ | ❌ | ❌ | ❌ | Code interpreter, Azure deployment management |
| **Claude API**  | ✅ | ✅ | ✅ | ✅ | ✅<br/>*via custom tools* | ✅<br/>*via custom tools* | Web search, code interpreter, **MCP integration** |
| **Claude Code** | ✅ | ✅ | ✅ | ✅ | ✅<br/>*Image (native)*<br/>*Audio/Video/Docs (custom tools)* | ✅<br/>*via custom tools* | **Native Claude Code SDK, comprehensive dev tools, MCP integration** |
| **Gemini API** | ✅ | ✅ | ✅ | ✅ | ✅<br/>*Image (native)*<br/>*Audio/Video/Docs (custom tools)* | ✅<br/>*via custom tools* | Web search, code execution, **MCP integration**|
| **Grok API** | ✅ | ❌ | ✅ | ✅ | ✅<br/>*via custom tools* | ✅<br/>*via custom tools* | Web search, **MCP integration** |
| **OpenAI API** | ✅ | ✅ | ✅ | ✅ | ✅<br/>*Image (native)*<br/>*Audio/Video/Docs (custom tools)* | ✅<br/>*via custom tools* | Web search, code interpreter, **MCP integration** |
| **ZAI API** | ❌ | ❌ | ✅ | ✅ | ✅<br/>*via custom tools* | ✅<br/>*via custom tools* | **MCP integration** |

**Notes:**
- **Multimodal Understanding** (NEW in v0.1.3): Analyze images, audio, video, and documents via custom tools using OpenAI GPT-4.1 - works with any backend
- **Multimodal Generation** (NEW in v0.1.4): Generate images, videos, audio, and documents via custom tools using OpenAI APIs - works with any backend
- See custom tool configurations: [`understand_image.yaml`](massgen/configs/tools/custom_tools/multimodal_tools/understand_image.yaml), [`text_to_image_generation_single.yaml`](massgen/configs/tools/custom_tools/multimodal_tools/text_to_image_generation_single.yaml)

→ For detailed backend capabilities and tool integration guides, see [User Guide - Backends](https://docs.massgen.ai/en/latest/user_guide/backends.html)

---

### 4. 🏃 Run MassGen

> **Complete Usage Guide:** For all usage modes, advanced features, and interactive multi-turn sessions, see [Running MassGen](https://docs.massgen.ai/en/latest/quickstart/running-massgen.html)

#### 🚀 Getting Started

#### CLI Configuration Parameters

| Parameter          | Description |
|-------------------|-------------|
| `--config`         | Path to YAML configuration file with agent definitions, model parameters, backend parameters and UI settings |
| `--backend`        | Backend type for quick setup without a config file (`claude`, `claude_code`, `gemini`, `grok`, `openai`, `azure_openai`, `zai`). Optional for [models with default backends](massgen/utils.py).|
| `--model`          | Model name for quick setup (e.g., `gemini-2.5-flash`, `gpt-5-nano`, ...). `--config` and `--model` are mutually exclusive - use one or the other. |
| `--system-message` | System prompt for the agent in quick setup mode. If `--config` is provided, `--system-message` is omitted. |
| `--no-display`     | Disable real-time streaming UI coordination display (fallback to simple text output).|
| `--no-logs`        | Disable real-time logging.|
| `--debug`          | Enable debug mode with verbose logging (NEW in v0.0.13). Shows detailed orchestrator activities, agent messages, backend operations, and tool calls. Debug logs are saved to `agent_outputs/log_{time}/massgen_debug.log`. |
| `"<your question>"`         | Optional single-question input; if omitted, MassGen enters interactive chat mode. |


#### **1. Single Agent (Easiest Start)**

**Quick Start Commands:**
```bash
# Quick test with any supported model - no configuration needed
uv run python -m massgen.cli --model claude-3-5-sonnet-latest "What is machine learning?"
uv run python -m massgen.cli --model gemini-2.5-flash "Explain quantum computing"
uv run python -m massgen.cli --model gpt-5-nano "Summarize the latest AI developments"
```

**Configuration:**

Use the `agent` field to define a single agent with its backend and settings:

```yaml
agent:
  id: "<agent_name>"
  backend:
    type: "azure_openai" | "chatcompletion" | "claude" | "claude_code" | "gemini" | "grok" | "openai" | "zai" | "lmstudio" #Type of backend
    model: "<model_name>" # Model name
    api_key: "<optional_key>"  # API key for backend. Uses env vars by default.
  system_message: "..."    # System Message for Single Agent
```

→ [See all single agent configs](massgen/configs/basic/single/)


#### **2. Multi-Agent Collaboration (Recommended)**

**Configuration:**

Use the `agents` field to define multiple agents, each with its own backend and config:

**Quick Start Commands:**

```bash
# Three powerful agents working together - Gemini, GPT-5, and Grok
massgen --config @examples/basic/multi/three_agents_default \
  "Analyze the pros and cons of renewable energy"
```

**This showcases MassGen's core strength:**
- **Gemini 2.5 Flash** - Fast research with web search
- **GPT-5 Nano** - Advanced reasoning with code execution
- **Grok-3 Mini** - Real-time information and alternative perspectives

```yaml
agents:  # Multiple agents (alternative to 'agent')
  - id: "<agent1 name>"
    backend:
      type: "azure_openai" | "chatcompletion" | "claude" | "claude_code" | "gemini" | "grok" | "openai" |  "zai" | "lmstudio" #Type of backend
      model: "<model_name>" # Model name
      api_key: "<optional_key>"  # API key for backend. Uses env vars by default.
    system_message: "..."    # System Message for Single Agent
  - id: "..."
    backend:
      type: "..."
      model: "..."
      ...
    system_message: "..."
```

→ [Explore more multi-agent setups](massgen/configs/basic/multi/)


#### **3. Model context protocol (MCP)**

The [Model context protocol](https://modelcontextprotocol.io/) (MCP) standardises how applications expose tools and context to language models. From the official documentation:

>MCP is an open protocol that standardizes how applications provide context to LLMs. Think of MCP like a USB-C port for AI applications. Just as USB-C provides a standardized way to connect your devices to various peripherals and accessories, MCP provides a standardized way to connect AI models to different data sources and tools.

**MCP Configuration Parameters:**

| Parameter | Type | Required | Description |
|-----------|------|----------|-------------|
| `mcp_servers` | dict | **Yes** (for MCP) | Container for MCP server definitions |
| └─ `type` | string | Yes | Transport: `"stdio"` or `"streamable-http"` |
| └─ `command` | string | stdio only | Command to run the MCP server |
| └─ `args` | list | stdio only | Arguments for the command |
| └─ `url` | string | http only | Server endpoint URL |
| └─ `env` | dict | No | Environment variables to pass |
| `allowed_tools` | list | No | Whitelist specific tools (if omitted, all tools available) |
| `exclude_tools` | list | No | Blacklist dangerous/unwanted tools |


**Quick Start Commands ([Check backend MCP support here](#tools)):**

```bash
# Weather service with GPT-5
massgen --config @examples/tools/mcp/gpt5_nano_mcp_example \
  "What's the weather forecast for New York this week?"

# Multi-tool MCP with Gemini - Search + Weather + Filesystem (Requires BRAVE_API_KEY in .env)
massgen --config @examples/tools/mcp/multimcp_gemini \
  "Find the best restaurants in Paris and save the recommendations to a file"
```

**Configuration:**

```yaml
agents:
  # Basic MCP Configuration:
  backend:
    type: "openai"              # Your backend choice
    model: "gpt-5-mini"         # Your model choice

    # Add MCP servers here
    mcp_servers:
      weather:                  # Server name (you choose this)
        type: "stdio"           # Communication type
        command: "npx"          # Command to run
        args: ["-y", "@modelcontextprotocol/server-weather"]  # MCP server package

  # That's it! The agent can now check weather.

  # Multiple MCP Tools Example:
  backend:
    type: "gemini"
    model: "gemini-2.5-flash"
    mcp_servers:
      # Web search
      search:
        type: "stdio"
        command: "npx"
        args: ["-y", "@modelcontextprotocol/server-brave-search"]
        env:
          BRAVE_API_KEY: "${BRAVE_API_KEY}"  # Set in .env file

      # HTTP-based MCP server (streamable-http transport)
      custodm_api:
        type: "streamable-http"   # For HTTP/SSE servers
        url: "http://localhost:8080/mcp/sse"  # Server endpoint


  # Tool configuration (MCP tools are auto-discovered)
  allowed_tools:                        # Optional: whitelist specific tools
    - "mcp__weather__get_current_weather"
    - "mcp__test_server__mcp_echo"
    - "mcp__test_server__add_numbers"

  exclude_tools:                        # Optional: blacklist specific tools
    - "mcp__test_server__current_time"
```

→ [View more MCP examples](massgen/configs/tools/mcp/)

→ For comprehensive MCP integration guide, see [MCP Integration](https://docs.massgen.ai/en/latest/user_guide/mcp_integration.html)

#### **4. File System Operations & Workspace Management**

MassGen provides comprehensive file system support through multiple backends, enabling agents to read, write, and manipulate files in organized workspaces.


**Filesystem Configuration Parameters:**

| Parameter | Type | Required | Description |
|-----------|------|----------|-------------|
| `cwd` | string | **Yes** (for file ops) | Working directory for file operations (agent-specific workspace) |
| `snapshot_storage` | string | Yes | Directory for workspace snapshots |
| `agent_temporary_workspace` | string | Yes | Parent directory for temporary workspaces |


**Quick Start Commands:**

```bash
# File operations with Claude Code
massgen --config @examples/tools/filesystem/claude_code_single \
  "Create a Python web scraper and save results to CSV"

# Multi-agent file collaboration
massgen --config @examples/tools/filesystem/claude_code_context_sharing \
  "Generate a comprehensive project report with charts and analysis"
```

**Configuration:**

```yaml
# Basic Workspace Setup:
agents:
  - id: "file-agent"
    backend:
      type: "claude_code"          # Backend with file support
      model: "claude-sonnet-4"     # Your model choice
      cwd: "workspace"             # Isolated workspace for file operations

# Multi-Agent Workspace Isolation:
agents:
  - id: "agent_a"
    backend:
      type: "claude_code"
      cwd: "workspace1"            # Agent-specific workspace

  - id: "agent_b"
    backend:
      type: "gemini"
      cwd: "workspace2"            # Separate workspace

orchestrator:
  snapshot_storage: "snapshots"              # Shared snapshots directory
  agent_temporary_workspace: "temp_workspaces" # Temporary workspace management
```
**Available File Operations:**
- **Claude Code**: Built-in tools (Read, Write, Edit, MultiEdit, Bash, Grep, Glob, LS, TodoWrite)
- **Other Backends**: Via [MCP Filesystem Server](https://github.com/modelcontextprotocol/servers/blob/main/src%2Ffilesystem%2FREADME.md)

**Workspace Management:**
- **Isolated Workspaces**: Each agent's `cwd` is fully isolated and writable
- **Snapshot Storage**: Share workspace context between Claude Code agents
- **Temporary Workspaces**: Agents can access previous coordination results

→ [View more filesystem examples](massgen/configs/tools/filesystem/)

> ⚠️ **IMPORTANT SAFETY WARNING**
>
> MassGen agents can **autonomously read, write, modify, and delete files** within their permitted directories.
>
> **Before running MassGen with filesystem access:**
> - Only grant access to directories you're comfortable with agents modifying
> - Use the permission system to restrict write access where needed
> - Consider testing in an isolated directory or virtual environment first
> - Back up important files before granting write access
> - Review the `context_paths` configuration carefully
>
> The agents will execute file operations without additional confirmation once permissions are granted.

→ For comprehensive file operations guide, see [File Operations](https://docs.massgen.ai/en/latest/user_guide/file_operations.html)

#### **5. Project Integration & User Context Paths (NEW in v0.0.21)**

Work directly with your existing projects! User Context Paths allow you to share specific directories with all agents while maintaining granular permission control. This enables secure multi-agent collaboration on your real codebases, documentation, and data.

MassGen automatically organizes all its working files under a `.massgen/` directory in your project root, keeping your project clean and making it easy to exclude MassGen's temporary files from version control.

**Project Integration Parameters:**

| Parameter | Type | Required | Description |
|-----------|------|----------|-------------|
| `context_paths` | list | **Yes** (for project integration) | Shared directories for all agents |
| └─ `path` | string | Yes | Absolute or relative path to your project directory (**must be directory, not file**) |
| └─ `permission` | string | Yes | Access level: `"read"` or `"write"` (write applies only to final agent) |
| └─ `protected_paths` | list | No | Files/directories immune from modification (relative to context path) |

**⚠️ Important Notes:**
- Context paths must point to **directories**, not individual files
- Paths can be **absolute** or **relative** (resolved against current working directory)
- **Write permissions** apply only to the **final agent** during presentation phase
- During coordination, all context paths are **read-only** to protect your files
- MassGen validates all paths during startup and will show clear error messages for missing paths or file paths


**Quick Start Commands:**

```bash
# Multi-agent collaboration to improve the website in `massgen/configs/resources/v0.0.21-example
massgen --config @examples/tools/filesystem/gpt5mini_cc_fs_context_path "Enhance the website with: 1) A dark/light theme toggle with smooth transitions, 2) An interactive feature that helps users engage with the blog content (your choice - could be search, filtering by topic, reading time estimates, social sharing, reactions, etc.), and 3) Visual polish with CSS animations or transitions that make the site feel more modern and responsive. Use vanilla JavaScript and be creative with the implementation details."
```

**Configuration:**

```yaml
# Basic Project Integration:
agents:
  - id: "code-reviewer"
    backend:
      type: "claude_code"
      cwd: "workspace"             # Agent's isolated work area

orchestrator:
  context_paths:
    - path: "."                    # Current directory (relative path)
      permission: "write"          # Final agent can create/modify files
      protected_paths:             # Optional: files immune from modification
        - ".env"
        - "config.json"
    - path: "/home/user/my-project/src"  # Absolute path example
      permission: "read"           # Agents can analyze your code

# Advanced: Multi-Agent Project Collaboration
agents:
  - id: "analyzer"
    backend:
      type: "gemini"
      cwd: "analysis_workspace"

  - id: "implementer"
    backend:
      type: "claude_code"
      cwd: "implementation_workspace"

orchestrator:
  context_paths:
    - path: "../legacy-app/src"   # Relative path to existing codebase
      permission: "read"           # Read existing codebase
    - path: "../legacy-app/tests"
      permission: "write"          # Final agent can write new tests
      protected_paths:             # Protect specific test files
        - "integration_tests/production_data_test.py"
    - path: "/home/user/modernized-app"  # Absolute path
      permission: "write"          # Final agent can create modernized version
```

**This showcases project integration:**
- **Real Project Access** - Work with your actual codebases, not copies
- **Secure Permissions** - Granular control over what agents can read/modify
- **Multi-Agent Collaboration** - Multiple agents safely work on the same project
- **Context Agents** (during coordination): Always READ-only access to protect your files
- **Final Agent** (final execution): Gets the configured permission (READ or write)

**Use Cases:**
- **Code Review**: Agents analyze your source code and suggest improvements
- **Documentation**: Agents read project docs to understand context and generate updates
- **Data Processing**: Agents access shared datasets and generate analysis reports
- **Project Migration**: Agents examine existing projects and create modernized versions

**Clean Project Organization:**
```
your-project/
├── .massgen/                          # All MassGen state
│   ├── sessions/                      # Multi-turn conversation history (if using interactively)
│   │   └── session_20240101_143022/
│   │       ├── turn_1/                # Results from turn 1
│   │       ├── turn_2/                # Results from turn 2
│   │       └── SESSION_SUMMARY.txt    # Human-readable summary
│   ├── workspaces/                    # Agent working directories
│   │   ├── agent1/                    # Individual agent workspaces
│   │   └── agent2/
│   ├── snapshots/                     # Workspace snapshots for coordination
│   └── temp_workspaces/               # Previous turn results for context
├── massgen/
└── ...
```

**Benefits:**
- ✅ **Clean Projects** - All MassGen files contained in one directory
- ✅ **Easy Gitignore** - Just add `.massgen/` to `.gitignore`
- ✅ **Portable** - Move or delete `.massgen/` without affecting your project
- ✅ **Multi-Turn Sessions** - Conversation history preserved across sessions

**Configuration Auto-Organization:**
```yaml
orchestrator:
  # User specifies simple names - MassGen organizes under .massgen/
  snapshot_storage: "snapshots"         # → .massgen/snapshots/
  session_storage: "sessions"           # → .massgen/sessions/
  agent_temporary_workspace: "temp"     # → .massgen/temp/

agents:
  - backend:
      cwd: "workspace1"                 # → .massgen/workspaces/workspace1/
```

→ For comprehensive project integration guide, see [Project Integration](https://docs.massgen.ai/en/latest/user_guide/project_integration.html)

**Security Considerations:**
- **Agent ID Safety**: Avoid using agent+incremental digits for IDs (e.g., `agent1`, `agent2`). This may cause ID exposure during voting
- **File Access Control**: Restrict file access using MCP server configurations when needed
- **Path Validation**: All context paths are validated to ensure they exist and are directories (not files)
- **Directory-Only Context Paths**: Context paths must point to directories, not individual files

---

#### Additional Examples by Provider

**Claude (Recursive MCP Execution - v0.0.20+)**
```bash
# Claude with advanced tool chaining
massgen --config @examples/tools/mcp/claude_mcp_example \
  "Research and compare weather in Beijing and Shanghai"
```

**OpenAI (GPT-5 Series with MCP - v0.0.17+)**
```bash
# GPT-5 with weather and external tools
massgen --config @examples/tools/mcp/gpt5_nano_mcp_example \
  "What's the weather of Tokyo"
```

**Gemini (Multi-Server MCP - v0.0.15+)**
```bash
# Gemini with multiple MCP services
massgen --config @examples/tools/mcp/multimcp_gemini \
  "Find accommodations in Paris with neighborhood analysis"    # (requires BRAVE_API_KEY in .env)
```

**Claude Code (Development Tools)**
```bash
# Professional development environment with auto-configured workspace
uv run python -m massgen.cli \
  --backend claude_code \
  --model sonnet \
  "Create a Flask web app with authentication"

# Default workspace directories created automatically:
# - workspace1/              (working directory)
# - snapshots/              (workspace snapshots)
# - temp_workspaces/        (temporary agent workspaces)
```

**Local Models (LM Studio - v0.0.7+)**
```bash
# Run open-source models locally
massgen --config @examples/providers/local/lmstudio \
  "Explain machine learning concepts"
```

→ [Browse by provider](massgen/configs/providers/) | [Browse by tools](massgen/configs/tools/) | [Browse teams](massgen/configs/teams/)

#### Additional Use Case Examples

**Question Answering & Research:**
```bash
# Complex research with multiple perspectives
massgen --config @examples/basic/multi/gemini_4o_claude \
  "What's best to do in Stockholm in October 2025"

# Specific research requirements
massgen --config @examples/basic/multi/gemini_4o_claude \
  "Give me all the talks on agent frameworks in Berkeley Agentic AI Summit 2025"
```

**Creative Writing:**
```bash
# Story generation with multiple creative agents
massgen --config @examples/basic/multi/gemini_4o_claude \
  "Write a short story about a robot who discovers music"
```

**Development & Coding:**
```bash
# Full-stack development with file operations
massgen --config @examples/tools/filesystem/claude_code_single \
  "Create a Flask web app with authentication"
```

**Web Automation:** (still in test)
```bash
# Browser automation with screenshots and reporting
# Prerequisites: npm install @playwright/mcp@latest (for Playwright MCP server)
massgen --config @examples/tools/code-execution/multi_agent_playwright_automation \
  "Browse three issues in https://github.com/Leezekun/MassGen and suggest documentation improvements. Include screenshots and suggestions in a website."

# Data extraction and analysis
massgen --config @examples/tools/code-execution/multi_agent_playwright_automation \
  "Navigate to https://news.ycombinator.com, extract the top 10 stories, and create a summary report"
```

→ [**See detailed case studies**](docs/source/examples/case_studies/README.md) with real session logs and outcomes

#### Interactive Mode & Advanced Usage

**Multi-Turn Conversations:**
```bash
# Start interactive chat (no initial question)
massgen --config @examples/basic/multi/three_agents_default

# Debug mode for troubleshooting
massgen --config @examples/basic/multi/three_agents_default \
  --debug "Your question"
```

## Configuration Files

MassGen configurations are organized by features and use cases. See the [Configuration Guide](massgen/configs/README.md) for detailed organization and examples.

**Quick navigation:**
- **Basic setups**: [Single agent](massgen/configs/basic/single/) | [Multi-agent](massgen/configs/basic/multi/)
- **Tool integrations**: [MCP servers](massgen/configs/tools/mcp/) | [Web search](massgen/configs/tools/web-search/) | [Filesystem](massgen/configs/tools/filesystem/)
- **Provider examples**: [OpenAI](massgen/configs/providers/openai/) | [Claude](massgen/configs/providers/claude/) | [Gemini](massgen/configs/providers/gemini/)
- **Specialized teams**: [Creative](massgen/configs/teams/creative/) | [Research](massgen/configs/teams/research/) | [Development](massgen/configs/teams/development/)

See MCP server setup guides: [Discord MCP](massgen/configs/docs/DISCORD_MCP_SETUP.md) | [Twitter MCP](massgen/configs/docs/TWITTER_MCP_ENESCINAR_SETUP.md)

#### Backend Configuration Reference

For detailed configuration of all supported backends (OpenAI, Claude, Gemini, Grok, etc.), see:

→ **[Backend Configuration Guide](massgen/configs/BACKEND_CONFIGURATION.md)**

#### Interactive Multi-Turn Mode

MassGen supports an interactive mode where you can have ongoing conversations with the system:

```bash
# Start interactive mode with a single agent (no tool enabled by default)
uv run python -m massgen.cli --model gpt-5-mini

# Start interactive mode with configuration file
uv run python -m massgen.cli \
  --config massgen/configs/basic/multi/three_agents_default.yaml
```

**Interactive Mode Features:**
- **Multi-turn conversations**: Multiple agents collaborate to chat with you in an ongoing conversation
- **Real-time coordination tracking**: Live visualization of agent interactions, votes, and decision-making processes
- **Interactive coordination table**: Press `r` to view complete history of agent coordination events and state transitions
- **Real-time feedback**: Displays real-time agent and system status with enhanced coordination visualization
- **Clear conversation history**: Type `/clear` to reset the conversation and start fresh
- **Easy exit**: Type `/quit`, `/exit`, `/q`, or press `Ctrl+C` to stop

**Watch the recorded demo:**

[![MassGen Case Study](https://img.youtube.com/vi/h1R7fxFJ0Zc/0.jpg)](https://www.youtube.com/watch?v=h1R7fxFJ0Zc)

### 5. 📊 View Results

The system provides multiple ways to view and analyze results:

#### Real-time Display
- **Live Collaboration View**: See agents working in parallel through a multi-region terminal display
- **Status Updates**: Real-time phase transitions, voting progress, and consensus building
- **Streaming Output**: Watch agents' reasoning and responses as they develop

**Watch an example here:**

[![MassGen Case Study](https://img.youtube.com/vi/Dp2oldJJImw/0.jpg)](https://www.youtube.com/watch?v=Dp2oldJJImw)

#### Comprehensive Logging

All sessions are automatically logged with detailed information for debugging and analysis.

**Real-time Interaction:**
- Press `r` during execution to view the coordination table in your terminal
- Watch agents collaborate, vote, and reach consensus in real-time

##### Logging Storage Structure

```
.massgen/
└── massgen_logs/
    └── log_YYYYMMDD_HHMMSS/           # Timestamped log directory
        ├── agent_<id>/                 # Agent-specific coordination logs
        │   └── YYYYMMDD_HHMMSS_NNNNNN/ # Timestamped coordination steps
        │       ├── answer.txt          # Agent's answer at this step
        │       ├── context.txt         # Context available to agent
        │       └── workspace/          # Agent workspace (if filesystem tools used)
        ├── agent_outputs/              # Consolidated output files
        │   ├── agent_<id>.txt          # Complete output from each agent
        │   ├── final_presentation_agent_<id>.txt       # Winning agent's final answer
        │   ├── final_presentation_agent_<id>_latest.txt # Symlink to latest
        │   └── system_status.txt       # System status and metadata
        ├── final/                      # Final presentation phase
        │   └── agent_<id>/             # Winning agent's final work
        │       ├── answer.txt          # Final answer
        │       └── context.txt         # Final context
        ├── coordination_events.json    # Structured coordination events
        ├── coordination_table.txt      # Human-readable coordination table
        ├── vote.json                   # Final vote tallies and consensus data
        ├── massgen.log                 # Complete debug log (or massgen_debug.log in debug mode)
        ├── snapshot_mappings.json      # Workspace snapshot metadata
        └── execution_metadata.yaml     # Query, config, and execution details
```

##### Key Log Files

- **Coordination Table** (`coordination_table.txt`): Complete visualization of multi-agent coordination with event timeline, voting patterns, and consensus building
- **Coordination Events** (`coordination_events.json`): Structured JSON log of all events (started_streaming, new_answer, vote, restart, final_answer)
- **Vote Summary** (`vote.json`): Final vote tallies, winning agent, and consensus information
- **Execution Metadata** (`execution_metadata.yaml`): Original query, timestamp, configuration, and execution context for reproducibility
- **Agent Outputs** (`agent_outputs/`): Complete output history and final presentations from all agents
- **Debug Log** (`massgen.log`): Complete system operations, API calls, tool usage, and error traces (use `--debug` for verbose logging)

→ For comprehensive logging guide and debugging techniques, see [Logging & Debugging](https://docs.massgen.ai/en/latest/user_guide/logging.html)

---

## 🤖 Automation & LLM Integration

**→ For LLM agents: See [AI_USAGE.md](AI_USAGE.md) for complete command-line usage guide**

MassGen provides **automation mode** designed for LLM agents and programmatic workflows:

### Quick Start - Automation Mode

```bash
# Run with minimal output and status tracking
uv run massgen --automation --config your_config.yaml "Your question"
```

### Comprehensive Guide

→ **Full automation guide with examples:** [Automation Guide](https://docs.massgen.ai/en/latest/user_guide/automation.html)

Topics covered:
- Complete automation patterns with error handling
- Parallel experiment execution
- Performance tips and troubleshooting

---

## 💡 Case Studies

To see how MassGen works in practice, check out these detailed case studies based on real session logs:

**Featured:**
- [**Multi-Turn Persistent Memory**](docs/source/examples/case_studies/multi-turn-persistent-memory.md) - Research-to-implementation workflow demonstrating memory system (v0.1.5) | [📹 Watch Demo](https://youtu.be/wWxxFgyw40Y)

**All Case Studies:**
- [**MassGen Case Studies**](docs/source/examples/case_studies/README.md)
- [**Case Studies Documentation**](https://docs.massgen.ai/en/latest/examples/case_studies.html) - Browse case studies online

---


## 🗺️ Roadmap

MassGen is currently in its foundational stage, with a focus on parallel, asynchronous multi-agent collaboration and orchestration. Our roadmap is centered on transforming this foundation into a highly robust, intelligent, and user-friendly system, while enabling frontier research and exploration.

⚠️ **Early Stage Notice:** As MassGen is in active development, please expect upcoming breaking architecture changes as we continue to refine and improve the system.

<<<<<<< HEAD
### Recent Achievements (v0.1.5)

**🎉 Released: October 2025**

#### Memory System
- **PersistentMemory**: Long-term semantic memory storage via mem0 integration with fact extraction and retrieval across sessions
- **ConversationMemory**: Short-term verbatim message tracking for active conversation context
- **Automatic Context Compression**: Smart compression when approaching token limits with configurable thresholds (trigger_threshold, target_ratio)
- **Cross-Agent Memory Sharing**: Agents share memory with turn-aware filtering to prevent temporal information leakage
- **Context Monitoring**: Real-time token usage tracking with automatic compression triggers
- **Session Management**: Memory isolation and continuation across runs with session naming support
- **Qdrant Integration**: Vector database support for efficient semantic search in both server and local modes
- **Configurable Memory Providers**: Support for OpenAI, Anthropic, Groq, and other mem0-compatible LLM and embedding providers

#### Memory Configuration
- **Global and Per-Agent Control**: Enable/disable memory at system or individual agent level
- **Compression Settings**: Configurable trigger thresholds and target ratios for context window management
- **Retrieval Configuration**: Customizable retrieval limits and smart filtering to exclude recent messages
- **Memory Persistence**: Session continuation with named sessions for cross-session memory access

#### Configuration Files
- `gpt5mini_gemini_context_window_management.yaml` - Multi-agent with automatic context compression
- `gpt5mini_gemini_research_to_implementation.yaml` - Research-to-implementation workflow with memory
- `gpt5mini_high_reasoning_gemini.yaml` - High reasoning agents with memory integration
- `gpt5mini_gemini_baseline_research_to_implementation.yaml` - Baseline research workflow for comparison
- `single_agent_compression_test.yaml` - Single agent testing context compression behavior

#### Documentation
- Complete memory system user guide: `docs/source/user_guide/memory.rst`
- Design decisions documentation explaining architectural choices
- API reference for PersistentMemory, ConversationMemory, and ContextMonitor classes
- Comprehensive troubleshooting guide and monitoring instructions

#### Testing Infrastructure
- Memory test suite: `test_agent_memory.py`, `test_conversation_memory.py`, `test_orchestrator_memory.py`, `test_persistent_memory.py`

### Previous Achievements (v0.0.3 - v0.1.4)
=======
### Recent Achievements (v0.1.8)

**🎉 Released: November 5, 2025**

#### Automation Mode for LLM Agents
- **SilentDisplay Class**: New `massgen/frontend/displays/silent_display.py` for automation-friendly output (~10 lines vs 250-3,000+)
- **CLI Flag**: `--automation` flag for silent execution with structured output
- **Status Monitoring**: Real-time `status.json` file updated every 2 seconds with phase, agent states, and voting results
- **Exit Codes**: Meaningful codes (0=success, 1=config error, 2=execution error, 3=timeout, 4=interrupted)
- **Workspace Isolation**: Automatic unique workspace suffixes for parallel execution preventing collisions
- **Meta-Coordination**: MassGen running MassGen configurations for self-improvement workflows

#### DSPy Question Paraphrasing Integration
- **Paraphraser Module**: New `massgen/dspy_paraphraser.py` (557 lines) with semantic-preserving paraphrasing
- **Three Strategies**: "diverse", "balanced" (default), and "conservative" paraphrasing modes
- **Semantic Validation**: Automatic validation using `SemanticValidationSignature` ensuring meaning preservation
- **Thread-Safe Caching**: SHA-256 hashing for performance with configurable cache system
- **Multi-Backend Support**: Works with all backends (Gemini, OpenAI, Claude, etc.) as paraphrasing engines
- **Orchestrator Integration**: Automatic question variant distribution to different agents

#### Documentation
- **Case Study Summary**: New `docs/CASE_STUDIES_SUMMARY.md` (368 lines) with centralized overview of 33 case studies organized by category
- **Automation Guide**: New `AI_USAGE.md` (319 lines) complete guide for LLM agents running MassGen
- **DSPy Implementation**: New `massgen/backend/docs/DSPY_IMPLEMENTATION_GUIDE.md` (653 lines) comprehensive integration guide
- **Status File Reference**: New `docs/source/reference/status_file.rst` (565 lines) complete `status.json` schema documentation
- **Automation Documentation**: New `docs/source/user_guide/automation.rst` (890 lines) full automation guide with BackgroundShellManager patterns

#### Configuration Files
- `three_agents_dspy_enabled.yaml` - Three-agent setup with DSPy paraphrasing
- `massgen_runs_massgen.yaml` - Meta-coordination for self-improvement
- `massgen_suggests_to_improve_massgen.yaml` - Autonomously running MassGen experiments

#### Case Study
- `meta-self-analysis-automation-mode.md` - Meta-level self-analysis demonstrating automation mode

### Previous Achievements (v0.0.3 - v0.1.7)

✅ **Agent Task Planning System (v0.1.7)**: MCP-based planning server with task lifecycle management, dependency tracking with automatic validation and blocking, status transitions between pending/in_progress/completed/blocked states, orchestrator integration for plan-aware multi-agent coordination

✅ **Background Shell Execution (v0.1.7)**: Persistent shell sessions for long-running commands with BackgroundShell class supporting async execution, real-time output streaming and monitoring, automatic timeout handling, enhanced code execution server with background capabilities

✅ **Preemption Coordination (v0.1.7)**: Agents can interrupt ongoing coordination to submit better answers without full restart, partial progress preservation during preemption, enhanced coordination tracker logging preemption events

✅ **Framework Interoperability (v0.1.6)**: AG2 nested chat, LangGraph workflows, AgentScope agents, OpenAI Assistants, and SmoLAgent integrated as custom tools with cross-framework collaboration and streaming support for AG2

✅ **Configuration Validator (v0.1.6)**: Comprehensive YAML validation with ConfigValidator class, pre-commit integration, and detailed error messages with actionable suggestions

✅ **Unified Tool Execution (v0.1.6)**: ToolExecutionConfig dataclass standardizing tool handling across ResponseBackend, ChatCompletionsBackend, and ClaudeBackend with consistent error reporting

✅ **Gemini Backend Simplification (v0.1.6)**: Removed gemini_mcp_manager and gemini_trackers modules, consolidated code reducing codebase by 1,598 lines

✅ **Memory System (v0.1.5)**: Long-term semantic memory via mem0 integration with fact extraction and retrieval across sessions, short-term conversational memory for active context, automatic context compression when approaching token limits, cross-agent memory sharing with turn-aware filtering, session management for memory isolation and continuation, Qdrant vector database integration for semantic search
>>>>>>> 891e5e43

✅ **Multimodal Generation Tools (v0.1.4)**: Create images from text via DALL-E API, generate videos from descriptions, text-to-speech with audio transcription support, document generation for PDF/DOCX/XLSX/PPTX formats, image transformation capabilities for existing images

✅ **Binary File Protection (v0.1.4)**: Automatic blocking prevents text tools from accessing 40+ binary file types including images, videos, audio, archives, and Office documents, intelligent error messages guide users to appropriate specialized tools for binary content

✅ **Crawl4AI Integration (v0.1.4)**: Intelligent web scraping with LLM-powered content extraction and customizable extraction patterns for structured data retrieval from websites

✅ **Post-Evaluation Workflow (v0.1.3)**: Winning agents evaluate their own answers before submission with submit and restart capabilities, supports answer confirmation and orchestration restart with feedback across all backends

✅ **Multimodal Understanding Tools (v0.1.3)**: Analyze images, transcribe audio, extract video frames, and process documents (PDF/DOCX/XLSX/PPTX) with structured JSON output, works across all backends via OpenAI GPT-4.1 integration

✅ **Docker Sudo Mode (v0.1.3)**: Privileged command execution in Docker containers for system-level operations requiring elevated permissions

✅ **Intelligent Planning Mode (v0.1.2)**: Automatic question analysis determining operation irreversibility via `_analyze_question_irreversibility()` in orchestrator, selective tool blocking with `set_planning_mode_blocked_tools()` and `is_mcp_tool_blocked()` methods, read-only MCP operations during coordination with write operations blocked, zero-configuration transparent operation, multi-workspace support

✅ **Model Updates (v0.1.2)**: Claude 4.5 Haiku model `claude-haiku-4-5-20251001`, reorganized Claude model priorities with `claude-sonnet-4-5-20250929` default, Grok web search fix with `_add_grok_search_params()` method for proper `extra_body` parameter handling

✅ **Custom Tools System (v0.1.1)**: User-defined Python function registration using `ToolManager` class in `massgen/tool/_manager.py`, cross-backend support alongside MCP servers, builtin/MCP/custom tool categories with automatic discovery, 40+ examples in `massgen/configs/tools/custom_tools/`, voting sensitivity controls with three-tier quality system (lenient/balanced/strict), answer novelty detection preventing duplicates

✅ **Backend Enhancements (v0.1.1)**: Gemini architecture refactoring with extracted MCP management (`gemini_mcp_manager.py`), tracking (`gemini_trackers.py`), and utilities, new capabilities registry in `massgen/backend/capabilities.py` documenting feature support across all backends

✅ **PyPI Package Release (v0.1.0)**: Official distribution via `pip install massgen` with simplified installation, global `massgen` command accessible from any directory, comprehensive Sphinx documentation at [docs.massgen.ai](https://docs.massgen.ai/), interactive setup wizard with use case presets and API key management, enhanced CLI with `@examples/` prefix for built-in configurations

✅ **Docker Execution Mode (v0.0.32)**: Container-based isolation with secure command execution in isolated Docker containers preventing host filesystem access, persistent state management with packages and dependencies persisting across conversation turns, multi-agent support with dedicated isolated containers for each agent, configurable security with resource limits (CPU, memory), network isolation modes, and read-only volume mounts

✅ **MCP Architecture Refactoring (v0.0.32)**: Simplified client with renamed `MultiMCPClient` to `MCPClient` reflecting streamlined architecture, code consolidation by removing deprecated modules and consolidating duplicate MCP protocol handling, improved maintainability with standardized type hints, enhanced error handling, and cleaner code organization

✅ **Claude Code Docker Integration (v0.0.32)**: Automatic tool management with Bash tool automatically disabled in Docker mode routing commands through execute_command, MCP auto-permissions with automatic approval for MCP tools while preserving security validation, enhanced guidance with system messages preventing git repository confusion between host and container environments

✅ **Universal Command Execution (v0.0.31)**: MCP-based execute_command tool works across Claude, Gemini, OpenAI, and Chat Completions providers, comprehensive security with permission management and command filtering, code execution in planning mode for safer coordination

✅ **External Framework Integration (v0.0.31)**: Multi-agent conversations using external framework group chat patterns, smart speaker selection (automatic, round-robin, manual) powered by LLMs, enhanced adapter supporting native group chat coordination

✅ **Audio & Video Generation (v0.0.31)**: Audio tools for text-to-speech and transcription, video generation using OpenAI's Sora-2 API, multimodal expansion beyond text and images

✅ **Multimodal Support Extension (v0.0.30)**: Audio and video processing for Chat Completions and Claude backends (WAV, MP3, MP4, AVI, MOV, WEBM formats), flexible media input via local paths or URLs, extended base64 encoding for audio/video files, configurable file size limits

✅ **Claude Agent SDK Migration (v0.0.30)**: Package migration from `claude-code-sdk` to `claude-agent-sdk>=0.0.22`, improved bash tool permission validation, enhanced system message handling

✅ **Qwen API Integration (v0.0.30)**: Added Qwen API provider to Chat Completions ecosystem with `QWEN_API_KEY` support, video understanding configuration examples

✅ **MCP Planning Mode (v0.0.29)**: Strategic planning coordination strategy for safer MCP tool usage, multi-backend support (Response API, Chat Completions, Gemini), agents plan without execution during coordination, 5 planning mode configurations

✅ **File Operation Safety (v0.0.29)**: Read-before-delete enforcement with `FileOperationTracker` class, `PathPermissionManager` integration with operation tracking methods, enhanced file operation safety mechanisms

✅ **External Framework Integration (v0.0.28)**: Adapter system for external agent frameworks with async execution, code execution in multiple environments (Local, Docker, Jupyter, YepCode), ready-to-use configurations for framework integration

✅ **Multimodal Support - Image Processing (v0.0.27)**: New `stream_chunk` module for multimodal content, image generation and understanding capabilities, file upload and search for document Q&A, Claude Sonnet 4.5 support, enhanced workspace multimodal tools

✅ **File Deletion and Workspace Management (v0.0.26)**: New MCP tools (`delete_file`, `delete_files_batch`, `compare_directories`, `compare_files`) for workspace cleanup and file comparison, consolidated `_workspace_tools_server.py`, enhanced path permission manager

✅ **Protected Paths and File-Based Context Paths (v0.0.26)**: Protect specific files within write-permitted directories, grant access to individual files instead of entire directories

✅ **Multi-Turn Filesystem Support (v0.0.25)**: Multi-turn conversation support with persistent context across turns, automatic `.massgen` directory structure, workspace snapshots and restoration, enhanced path permission system with smart exclusions, and comprehensive backend improvements

✅ **SGLang Backend Integration (v0.0.25)**: Unified vLLM/SGLang backend with auto-detection, support for SGLang-specific parameters like `separate_reasoning`, and dual server support for mixed vLLM and SGLang deployments

✅ **vLLM Backend Support (v0.0.24)**: Complete integration with vLLM for high-performance local model serving, POE provider support, GPT-5-Codex model recognition, backend utility modules refactoring, and comprehensive bug fixes including streaming chunk processing

✅ **Backend Architecture Refactoring (v0.0.23)**: Major code consolidation with new `base_with_mcp.py` class reducing ~1,932 lines across backends, extracted formatter module for better code organization, and improved maintainability through unified MCP integration

✅ **Workspace Copy Tools via MCP (v0.0.22)**: Seamless file copying capabilities between workspaces, configuration organization with hierarchical structure, and enhanced file operations for large-scale collaboration

✅ **Grok MCP Integration (v0.0.21)**: Unified backend architecture with full MCP server support, filesystem capabilities through MCP servers, and enhanced configuration files

✅ **Claude Backend MCP Support (v0.0.20)**: Extended MCP integration to Claude backend, full MCP protocol and filesystem support, robust error handling, and comprehensive documentation

✅ **Comprehensive Coordination Tracking (v0.0.19)**: Complete coordination tracking and visualization system with event-based tracking, interactive coordination table display, and advanced debugging capabilities for multi-agent collaboration patterns

✅ **Comprehensive MCP Integration (v0.0.18)**: Extended MCP to all Chat Completions backends (Cerebras AI, Together AI, Fireworks AI, Groq, Nebius AI Studio, OpenRouter), cross-provider function calling compatibility, 9 new MCP configuration examples

✅ **OpenAI MCP Integration (v0.0.17)**: Extended MCP (Model Context Protocol) support to OpenAI backend with full tool discovery and execution capabilities for GPT models, unified MCP architecture across multiple backends, and enhanced debugging

✅ **Unified Filesystem Support with MCP Integration (v0.0.16)**: Complete `FilesystemManager` class providing unified filesystem access for Gemini and Claude Code backends, with MCP-based operations for file manipulation and cross-agent collaboration

✅ **MCP Integration Framework (v0.0.15)**: Complete MCP implementation for Gemini backend with multi-server support, circuit breaker patterns, and comprehensive security framework

✅ **Enhanced Logging (v0.0.14)**: Improved logging system for better agents' answer debugging, new final answer directory structure, and detailed architecture documentation

✅ **Unified Logging System (v0.0.13)**: Centralized logging infrastructure with debug mode and enhanced terminal display formatting

✅ **Windows Platform Support (v0.0.13)**: Windows platform compatibility with improved path handling and process management

✅ **Enhanced Claude Code Agent Context Sharing (v0.0.12)**: Claude Code agents now share workspace context by maintaining snapshots and temporary workspace in orchestrator's side

✅ **Documentation Improvement (v0.0.12)**: Updated README with current features and improved setup instructions

✅ **Custom System Messages (v0.0.11)**: Enhanced system message configuration and preservation with backend-specific system prompt customization

✅ **Claude Code Backend Enhancements (v0.0.11)**: Improved integration with better system message handling, JSON response parsing, and coordination action descriptions

✅ **Azure OpenAI Support (v0.0.10)**: Integration with Azure OpenAI services including GPT-4.1 and GPT-5-chat models with async streaming

✅ **MCP (Model Context Protocol) Support (v0.0.9)**: Integration with MCP for advanced tool capabilities in Claude Code Agent, including Discord and Twitter integration

✅ **Timeout Management System (v0.0.8)**: Orchestrator-level timeout with graceful fallback and enhanced error messages

✅ **Local Model Support (v0.0.7)**: Complete LM Studio integration for running open-weight models locally with automatic server management

✅ **GPT-5 Series Integration (v0.0.6)**: Support for OpenAI's GPT-5, GPT-5-mini, GPT-5-nano with advanced reasoning parameters

✅ **Claude Code Integration (v0.0.5)**: Native Claude Code backend with streaming capabilities and tool support

✅ **GLM-4.5 Model Support (v0.0.4)**: Integration with ZhipuAI's GLM-4.5 model family

✅ **Foundation Architecture (v0.0.3)**: Complete multi-agent orchestration system with async streaming, builtin tools, and multi-backend support

✅ **Extended Provider Ecosystem**: Support for 15+ providers including Cerebras AI, Together AI, Fireworks AI, Groq, Nebius AI Studio, and OpenRouter

### Key Future Enhancements

-   **Bug Fixes & Backend Improvements:** Fixing image generation path issues and adding Claude multimodal support
-   **Advanced Agent Collaboration:** Exploring improved communication patterns and consensus-building protocols to improve agent synergy
-   **Expanded Model Integration:** Adding support for more frontier models and local inference engines
-   **Improved Performance & Scalability:** Optimizing the streaming and logging mechanisms for better performance and resource management
-   **Enhanced Developer Experience:** Completing tool registration system and web interface for better visualization

We welcome community contributions to achieve these goals.

<<<<<<< HEAD
### v0.1.6 Roadmap

Version 0.1.6 focuses on backend code refactoring for improved maintainability and developer experience:

#### Planned Features
- **Backend Code Refactoring**: Major code refactoring for improved maintainability and developer experience with better code organization, modularity, and architectural improvements

Key technical approach:
- **Code Architecture**: Enhanced code organization with improved modularity and separation of concerns
- **Developer Experience**: Simplified backend extension points, improved API clarity, better error handling and debugging support
- **Quality Assurance**: Comprehensive testing to ensure no functionality regressions

**Target Release**: November 1, 2025 (Friday @ 9am PT)

For detailed milestones and technical specifications, see the [full v0.1.6 roadmap](ROADMAP_v0.1.6.md).
=======
### v0.1.9 Roadmap

Version 0.1.9 focuses on rate management and comprehensive documentation:

#### Planned Features
- **Gemini Rate Limiting System**: Multi-dimensional rate limiting (RPM, TPM, RPD) to prevent API spam and manage costs with model-specific limits and configurable thresholds
- **MassGen Handbook**: Comprehensive user documentation and centralized policies for development and research teams

Key technical approach:
- **Rate Limiting**: Sliding window tracking, external YAML configuration, optional CLI flag, mandatory cooldown periods after startup
- **Documentation**: Installation guides, configuration patterns, best practices, troubleshooting, case studies, and integration examples

**Target Release**: November 7, 2025 (Friday @ 9am PT)

For detailed milestones and technical specifications, see the [full v0.1.9 roadmap](ROADMAP_v0.1.9.md).
>>>>>>> 891e5e43

---

## 🤝 Contributing

We welcome contributions! Please see our [Contributing Guidelines](CONTRIBUTING.md) for details.

---

## 📄 License

This project is licensed under the Apache License 2.0 - see the [LICENSE](LICENSE) file for details.

---

<div align="center">

**⭐ Star this repo if you find it useful! ⭐**

Made with ❤️ by the MassGen team

</div>

## ⭐ Star History

[![Star History Chart](https://api.star-history.com/svg?repos=Leezekun/MassGen&type=Date)](https://www.star-history.com/#Leezekun/MassGen&Date)<|MERGE_RESOLUTION|>--- conflicted
+++ resolved
@@ -64,11 +64,7 @@
 <details open>
 <summary><h3>🆕 Latest Features</h3></summary>
 
-<<<<<<< HEAD
-- [v0.1.5 Features](#-latest-features-v015)
-=======
 - [v0.1.8 Features](#-latest-features-v018)
->>>>>>> 891e5e43
 </details>
 
 <details open>
@@ -122,24 +118,15 @@
 <summary><h3>🗺️ Roadmap</h3></summary>
 
 - Recent Achievements
-<<<<<<< HEAD
-  - [v0.1.5](#recent-achievements-v015)
-  - [v0.0.3 - v0.1.4](#previous-achievements-v003---v014)
-=======
   - [v0.1.8](#recent-achievements-v018)
   - [v0.0.3 - v0.1.7](#previous-achievements-v003---v017)
->>>>>>> 891e5e43
 - [Key Future Enhancements](#key-future-enhancements)
   - Bug Fixes & Backend Improvements
   - Advanced Agent Collaboration
   - Expanded Model, Tool & Agent Integrations
   - Improved Performance & Scalability
   - Enhanced Developer Experience
-<<<<<<< HEAD
-- [v0.1.6 Roadmap](#v016-roadmap)
-=======
 - [v0.1.9 Roadmap](#v019-roadmap)
->>>>>>> 891e5e43
 </details>
 
 <details open>
@@ -164,25 +151,6 @@
 
 ---
 
-<<<<<<< HEAD
-## 🆕 Latest Features (v0.1.5)
-
-**🎉 Released: October 2025**
-
-**What's New in v0.1.5:**
-- **🧠 Long-Term Memory System** - Semantic memory with retrieval across sessions
-- **🗜️ Automatic Context Compression** - Smart compression when approaching token limits
-- **🔄 Memory Sharing for Multi-Turn Conversations** - Agents access knowledge from previous turns
-
-**Key Improvements:**
-- Persistent memory via mem0 integration with vector storage
-- Conversational memory for short-term context tracking
-- Context monitoring with real-time token usage tracking
-- Session management for memory isolation and continuation
-- Qdrant vector database integration for semantic search
-
-**Get Started with v0.1.5:**
-=======
 ## 🆕 Latest Features (v0.1.8)
 
 **🎉 Released: November 5, 2025**
@@ -200,35 +168,10 @@
 - Meta-coordination: MassGen can run MassGen for self-improvement workflows
 
 **Try v0.1.8 Features:**
->>>>>>> 891e5e43
 ```bash
 # Install or upgrade from PyPI
 pip install --upgrade massgen
 
-<<<<<<< HEAD
-# Multi-agent collaboration with context compression
-massgen --config @examples/memory/gpt5mini_gemini_context_window_management \
-  "Analyze the MassGen codebase comprehensively. Create an architecture document that explains: (1) Core components and their responsibilities, (2) How different modules interact, (3) Key design patterns used, (4) Main entry points and request flows. Read > 30 files to build a complete understanding."
-
-# Research-to-implementation workflow with memory persistence
-# Prerequisites: Start Qdrant and crawl4ai Docker containers
-docker run -d -p 6333:6333 -p 6334:6334 \
-  -v $(pwd)/.massgen/qdrant_storage:/qdrant/storage:z qdrant/qdrant
-docker run -d -p 11235:11235 --name crawl4ai --shm-size=1g unclecode/crawl4ai:latest
-
-# Session 1 - Research phase:
-massgen --config @examples/memory/gpt5mini_gemini_research_to_implementation \
-  "Use crawl4ai to research the latest multi-agent AI papers and techniques from 2025. Focus on: coordination mechanisms, voting strategies, tool-use patterns, and architectural innovations."
-
-# Session 2 - Implementation analysis (continue in same session):
-# "Based on the multi-agent research from earlier, which techniques should we implement in MassGen to make it more state-of-the-art? Consider MassGen's current architecture and what would be most impactful."
-
-→ See [Multi-Turn Persistent Memory Case Study](docs/source/examples/case_studies/multi-turn-persistent-memory.md) for detailed analysis
-
-# Test automatic context compression
-massgen --config @examples/memory/single_agent_compression_test \
-  "Analyze the MassGen codebase comprehensively. Create an architecture document that explains: (1) Core components and their responsibilities, (2) How different modules interact, (3) Key design patterns used, (4) Main entry points and request flows. Read > 30 files to build a complete understanding."
-=======
 # DSPy question paraphrasing for multi-agent diversity
 massgen --config massgen/configs/basic/multi/three_agents_dspy_enabled.yaml "Explain the differences between transformer architecture and recurrent neural networks"
 
@@ -237,7 +180,6 @@
 
 # Meta-coordination - MassGen running MassGen
 uv run massgen --config massgen/configs/meta/massgen_runs_massgen.yaml "Run a MassGen experiment to create a webpage about Bob Dylan"
->>>>>>> 891e5e43
 ```
 
 → [See full release history and examples](massgen/configs/README.md#release-history--examples)
@@ -841,7 +783,6 @@
 orchestrator:
   # User specifies simple names - MassGen organizes under .massgen/
   snapshot_storage: "snapshots"         # → .massgen/snapshots/
-  session_storage: "sessions"           # → .massgen/sessions/
   agent_temporary_workspace: "temp"     # → .massgen/temp/
 
 agents:
@@ -1107,45 +1048,6 @@
 
 ⚠️ **Early Stage Notice:** As MassGen is in active development, please expect upcoming breaking architecture changes as we continue to refine and improve the system.
 
-<<<<<<< HEAD
-### Recent Achievements (v0.1.5)
-
-**🎉 Released: October 2025**
-
-#### Memory System
-- **PersistentMemory**: Long-term semantic memory storage via mem0 integration with fact extraction and retrieval across sessions
-- **ConversationMemory**: Short-term verbatim message tracking for active conversation context
-- **Automatic Context Compression**: Smart compression when approaching token limits with configurable thresholds (trigger_threshold, target_ratio)
-- **Cross-Agent Memory Sharing**: Agents share memory with turn-aware filtering to prevent temporal information leakage
-- **Context Monitoring**: Real-time token usage tracking with automatic compression triggers
-- **Session Management**: Memory isolation and continuation across runs with session naming support
-- **Qdrant Integration**: Vector database support for efficient semantic search in both server and local modes
-- **Configurable Memory Providers**: Support for OpenAI, Anthropic, Groq, and other mem0-compatible LLM and embedding providers
-
-#### Memory Configuration
-- **Global and Per-Agent Control**: Enable/disable memory at system or individual agent level
-- **Compression Settings**: Configurable trigger thresholds and target ratios for context window management
-- **Retrieval Configuration**: Customizable retrieval limits and smart filtering to exclude recent messages
-- **Memory Persistence**: Session continuation with named sessions for cross-session memory access
-
-#### Configuration Files
-- `gpt5mini_gemini_context_window_management.yaml` - Multi-agent with automatic context compression
-- `gpt5mini_gemini_research_to_implementation.yaml` - Research-to-implementation workflow with memory
-- `gpt5mini_high_reasoning_gemini.yaml` - High reasoning agents with memory integration
-- `gpt5mini_gemini_baseline_research_to_implementation.yaml` - Baseline research workflow for comparison
-- `single_agent_compression_test.yaml` - Single agent testing context compression behavior
-
-#### Documentation
-- Complete memory system user guide: `docs/source/user_guide/memory.rst`
-- Design decisions documentation explaining architectural choices
-- API reference for PersistentMemory, ConversationMemory, and ContextMonitor classes
-- Comprehensive troubleshooting guide and monitoring instructions
-
-#### Testing Infrastructure
-- Memory test suite: `test_agent_memory.py`, `test_conversation_memory.py`, `test_orchestrator_memory.py`, `test_persistent_memory.py`
-
-### Previous Achievements (v0.0.3 - v0.1.4)
-=======
 ### Recent Achievements (v0.1.8)
 
 **🎉 Released: November 5, 2025**
@@ -1198,7 +1100,6 @@
 ✅ **Gemini Backend Simplification (v0.1.6)**: Removed gemini_mcp_manager and gemini_trackers modules, consolidated code reducing codebase by 1,598 lines
 
 ✅ **Memory System (v0.1.5)**: Long-term semantic memory via mem0 integration with fact extraction and retrieval across sessions, short-term conversational memory for active context, automatic context compression when approaching token limits, cross-agent memory sharing with turn-aware filtering, session management for memory isolation and continuation, Qdrant vector database integration for semantic search
->>>>>>> 891e5e43
 
 ✅ **Multimodal Generation Tools (v0.1.4)**: Create images from text via DALL-E API, generate videos from descriptions, text-to-speech with audio transcription support, document generation for PDF/DOCX/XLSX/PPTX formats, image transformation capabilities for existing images
 
@@ -1318,23 +1219,6 @@
 
 We welcome community contributions to achieve these goals.
 
-<<<<<<< HEAD
-### v0.1.6 Roadmap
-
-Version 0.1.6 focuses on backend code refactoring for improved maintainability and developer experience:
-
-#### Planned Features
-- **Backend Code Refactoring**: Major code refactoring for improved maintainability and developer experience with better code organization, modularity, and architectural improvements
-
-Key technical approach:
-- **Code Architecture**: Enhanced code organization with improved modularity and separation of concerns
-- **Developer Experience**: Simplified backend extension points, improved API clarity, better error handling and debugging support
-- **Quality Assurance**: Comprehensive testing to ensure no functionality regressions
-
-**Target Release**: November 1, 2025 (Friday @ 9am PT)
-
-For detailed milestones and technical specifications, see the [full v0.1.6 roadmap](ROADMAP_v0.1.6.md).
-=======
 ### v0.1.9 Roadmap
 
 Version 0.1.9 focuses on rate management and comprehensive documentation:
@@ -1350,7 +1234,6 @@
 **Target Release**: November 7, 2025 (Friday @ 9am PT)
 
 For detailed milestones and technical specifications, see the [full v0.1.9 roadmap](ROADMAP_v0.1.9.md).
->>>>>>> 891e5e43
 
 ---
 
