--- conflicted
+++ resolved
@@ -18,37 +18,36 @@
 """
 
 import argparse
-import atexit
 import json
 import logging
+import sys
 import os
 import signal
-import sys
+import atexit
+from typing import List, Dict, Any, Optional
+from pathlib import Path
 from datetime import datetime
-from pathlib import Path
-from typing import Any
 
 # Add current directory to path for imports
 sys.path.append(os.path.dirname(__file__))
 
-from agents.constants import get_agent_type_from_model, get_available_models
 from mass_agent import TaskInput
-from mass_agents import create_agent
-from mass_logging import cleanup_logging, initialize_logging
 from mass_orchestration import MassOrchestrationSystem
 from mass_workflow import MassWorkflowManager
-
-
-def create_agent_configs_from_models(model_names: list[str]) -> list[dict[str, Any]]:
+from mass_agents import create_agent
+from mass_logging import initialize_logging, cleanup_logging
+from agents.constants import get_agent_type_from_model, get_available_models
+
+def create_agent_configs_from_models(model_names: List[str]) -> List[Dict[str, Any]]:
     """
     Convert a list of model names to agent configurations.
-
+    
     Args:
         model_names: List of model names (e.g., ["gpt-4o", "gemini-2.5-flash", "grok-4"])
-
+        
     Returns:
         List of agent configuration dictionaries with type and model specified
-
+        
     Raises:
         ValueError: If any model name is invalid
     """
@@ -56,10 +55,13 @@
     for model_name in model_names:
         try:
             agent_type = get_agent_type_from_model(model_name)
-            agent_configs.append({"type": agent_type, "kwargs": {"model": model_name}})
+            agent_configs.append({
+                "type": agent_type,
+                "kwargs": {"model": model_name}
+            })
         except ValueError as e:
             raise ValueError(f"Invalid model name '{model_name}': {str(e)}")
-
+    
     return agent_configs
 
 # Initialize basic logging
@@ -68,7 +70,6 @@
 
 # Global reference for cleanup
 _global_mass_system = None
-
 
 def _cleanup_on_exit():
     """Global cleanup function called on exit."""
@@ -79,45 +80,42 @@
         except Exception as e:
             print(f"Warning: Failed to cleanup agents on exit: {e}")
 
-
 def _signal_handler(signum, frame):
     """Handle termination signals to ensure cleanup."""
     print(f"\nReceived signal {signum}, cleaning up...")
     _cleanup_on_exit()
     os._exit(1)
 
-
 # Register cleanup handlers
 atexit.register(_cleanup_on_exit)
 signal.signal(signal.SIGINT, _signal_handler)
 signal.signal(signal.SIGTERM, _signal_handler)
 
-
 class MassSystem:
     """
     Main MASS system orchestrator.
-
+    
     This class provides a high-level interface for running the complete
     MASS workflow on given tasks with multiple agents.
     """
-
-    def __init__(self, config: dict[str, Any] | None = None):
+    
+    def __init__(self, config: Optional[Dict[str, Any]] = None):
         """
         Initialize the MASS system.
-
+        
         Args:
             config: Optional configuration dictionary
         """
         global _global_mass_system
         _global_mass_system = self  # Set global reference for cleanup
-
+        
         self.config = config or {}
-
+        
         # System components
-        self.orchestration_system: MassOrchestrationSystem | None = None
-        self.workflow_manager: MassWorkflowManager | None = None
-        self.agents: list[Any] = []
-
+        self.orchestration_system: Optional[MassOrchestrationSystem] = None
+        self.workflow_manager: Optional[MassWorkflowManager] = None
+        self.agents: List[Any] = []
+        
         # Configuration parameters
         self.max_rounds = self.config.get("max_rounds", 5)
         self.consensus_threshold = self.config.get("consensus_threshold", 1.0)
@@ -128,7 +126,7 @@
     def initialize_system(self, agent_configs: List[Dict[str, Any]]):
         """
         Initialize the orchestration system and agents.
-
+        
         Args:
             agent_configs: List of agent configuration dictionaries
         """
@@ -149,7 +147,8 @@
         # Create orchestration system
         logger.info("Creating orchestration system...")
         self.orchestration_system = MassOrchestrationSystem(
-            max_rounds=self.max_rounds, consensus_threshold=self.consensus_threshold
+            max_rounds=self.max_rounds,
+            consensus_threshold=self.consensus_threshold
         )
         
         # Create and register agents
@@ -164,17 +163,17 @@
                     agent_type=agent_type,
                     agent_id=i,
                     orchestration_system=self.orchestration_system,
-                    **agent_kwargs,
+                    **agent_kwargs
                 )
                 self.orchestration_system.register_agent(agent)
                 self.agents.append(agent)
                 model_name = agent_kwargs.get("model", "default")
                 logger.info(f"✓ Registered agent {i}: {agent_type} ({model_name})")
-
+                
             except Exception as e:
                 logger.error(f"✗ Failed to create agent {i} of type {agent_type}: {str(e)}")
                 raise e
-
+        
         # Create workflow manager
         logger.info("Creating workflow manager...")
         self.workflow_manager = MassWorkflowManager(
@@ -189,9 +188,6 @@
         # Connect streaming orchestrator to orchestration system
         if self.workflow_manager.streaming_orchestrator:
             self.orchestration_system.streaming_orchestrator = self.workflow_manager.streaming_orchestrator
-<<<<<<< HEAD
-
-=======
             
             # Set agent model names in the display
             for agent_id, agent in self.orchestration_system.agents.items():
@@ -199,7 +195,6 @@
                     model_name = agent.model
                     self.workflow_manager.streaming_orchestrator.set_agent_model(agent_id, model_name)
         
->>>>>>> b3a76814
         logger.info("✓ MASS system initialization completed successfully")
         logger.info("=" * 60)
     
@@ -223,17 +218,17 @@
     def run_task(self, task: TaskInput, progress_callback: Optional[callable] = None) -> Dict[str, Any]:
         """
         Run the MASS workflow on a given task.
-
+        
         Args:
             task: TaskInput containing the problem to solve
             progress_callback: Optional callback for progress updates
-
+            
         Returns:
             Dictionary containing the complete workflow results
         """
         if not self.workflow_manager:
             raise ValueError("System not initialized. Call initialize_system() first.")
-
+        
         logger.info("=" * 80)
         logger.info("STARTING MASS WORKFLOW EXECUTION")
         logger.info("=" * 80)
@@ -241,20 +236,19 @@
         logger.info(f"  - Task ID: {task.task_id}")
         logger.info(f"  - Question: {task.question[:200]}{'...' if len(task.question) > 200 else ''}")
         logger.info("=" * 80)
-
+        
         # Add default progress callback if none provided
         if progress_callback is None:
             progress_callback = self._default_progress_callback
         
         # Record workflow start time
         import time
-
         workflow_start = time.time()
-
+        
         # Run the complete workflow
         logger.info("🚀 Launching workflow manager...")
         results = self.workflow_manager.run_complete_workflow(task, progress_callback)
-
+        
         # Calculate total execution time
         workflow_duration = time.time() - workflow_start
         
@@ -263,7 +257,7 @@
         logger.info("WORKFLOW EXECUTION COMPLETED")
         logger.info("=" * 80)
         logger.info(f"Total workflow duration: {workflow_duration:.2f} seconds")
-
+        
         if results["success"]:
             logger.info("✅ MASS workflow completed successfully")
             if results["final_solution"]:
@@ -273,7 +267,7 @@
                 logger.info(f"  - Answer: {final_sol.get('extracted_answer', 'No answer extracted')}")
         else:
             logger.error("❌ MASS workflow failed")
-            error_msg = results.get("error", "Unknown error")
+            error_msg = results.get('error', 'Unknown error')
             logger.error(f"Error details: {error_msg}")
         
         logger.info("=" * 80)
@@ -370,17 +364,16 @@
 def parse_arguments():
     """Parse command line arguments."""
     parser = argparse.ArgumentParser(description="MASS (Multi-Agent Scaling System)")
-
+    
     parser.add_argument(
         "--question", "-q",
         type=str,
         required=True,
         help="The question/task to solve"
     )
-
-    parser.add_argument(
-        "--agents",
-        "-a",
+    
+    parser.add_argument(
+        "--agents", "-a",
         type=str,
         required=True,
         help="Comma-separated list of model names (e.g., 'gpt-4o,gemini-2.5-flash,grok-4')"
@@ -396,14 +389,14 @@
         "--max-rounds",
         type=int,
         default=5,
-        help="Maximum collaboration rounds (default: 5)",
-    )
-
+        help="Maximum collaboration rounds (default: 5)"
+    )
+    
     parser.add_argument(
         "--consensus-threshold",
         type=float,
         default=1.0,
-        help="Consensus threshold (0.0-1.0, default: 1.0 = unanimous)",
+        help="Consensus threshold (0.0-1.0, default: 1.0 = unanimous)"
     )
     
     parser.add_argument(
@@ -413,7 +406,6 @@
     )
     
     return parser.parse_args()
-
 
 def main():
     """Main entry point for command line usage."""
@@ -485,6 +477,5 @@
     sys.exit(exit_code)
 
 
-
 if __name__ == "__main__":
-    main()+    main() 