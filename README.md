<p align="center">
  <img src="assets/logo.png" alt="MassGen Logo" width="360" />
</p>

<p align="center">
  <a href="https://www.python.org/downloads/">
    <img src="https://img.shields.io/badge/python-3.10+-blue.svg" alt="Python 3.10+" style="margin-right: 5px;">
  </a>
  <a href="LICENSE">
    <img src="https://img.shields.io/badge/license-Apache%202.0-blue.svg" alt="License" style="margin-right: 5px;">
  </a>
  <a href="https://discord.massgen.ai">
    <img src="https://img.shields.io/discord/1153072414184452236?color=7289da&label=chat&logo=discord&style=flat-square" alt="Join our Discord">
  </a>
</p>

<h1 align="center">🚀 MassGen: Multi-Agent Scaling System for GenAI</h1>

<p align="center">
  <i>MassGen is a cutting-edge multi-agent system that leverages the power of collaborative AI to solve complex tasks.</i>
</p>

<p align="center">
  <a href="https://youtu.be/Dp2oldJJImw">
    <img src="https://img.youtube.com/vi/Dp2oldJJImw/0.jpg" alt="MassGen Demo Video" width="600">
  </a>
</p>

<p align="center">
  <i>Multi-agent scaling through intelligent collaboration in Grok Heavy style</i>
</p>

MassGen is a cutting-edge multi-agent system that leverages the power of collaborative AI to solve complex tasks. It assigns a task to multiple AI agents who work in parallel, observe each other's progress, and refine their approaches to converge on the best solution to deliver a comprehensive and high-quality result. The power of this "parallel study group" approach is exemplified by advanced systems like xAI's Grok Heavy and Google DeepMind's Gemini Deep Think.
This project started with the "threads of thought" and "iterative refinement" ideas presented in [The Myth of Reasoning](https://docs.ag2.ai/latest/docs/blog/2025/04/16/Reasoning/), and extends the classic "multi-agent conversation" idea in [AG2](https://github.com/ag2ai/ag2). Here is a [video recording](https://www.youtube.com/watch?v=xM2Uguw1UsQ) of the background context introduction presented at the Berkeley Agentic AI Summit 2025.

---

## 📋 Table of Contents

<details open>
<summary><h3>✨ Key Features</h3></summary>

- [Cross-Model/Agent Synergy](#-key-features-1)
- [Parallel Processing](#-key-features-1)  
- [Intelligence Sharing](#-key-features-1)
- [Consensus Building](#-key-features-1)
- [Live Visualization](#-key-features-1)
</details>

<details open>
<summary><h3>🏗️ System Design</h3></summary>

- [System Architecture](#%EF%B8%8F-system-design-1)
- [Parallel Processing](#%EF%B8%8F-system-design-1)
- [Real-time Collaboration](#%EF%B8%8F-system-design-1)
- [Convergence Detection](#%EF%B8%8F-system-design-1)
- [Adaptive Coordination](#%EF%B8%8F-system-design-1)
</details>

<details open>
<summary><h3>🚀 Quick Start</h3></summary>

- [📥 Installation](#1--installation)
- [🔐 API Configuration](#2--api-configuration)
- [🧩 Supported Models and Tools](#3--supported-models-and-tools)
  - [Models](#models)
  - [Tools](#tools)
- [🏃 Run MassGen](#4--run-massgen)
  - [Quick Test with A Single Model](#quick-test-with-a-single-model)
  - [Multiple Agents from Config](#multiple-agents-from-config)
  - [CLI Configuration Parameters](#cli-configuration-parameters)
  - [Configuration File Format](#configuration-file-format)
  - [Interactive Multi-Turn Mode](#interactive-multi-turn-mode)
- [📊 View Results](#5--view-results)
  - [Real-time Display](#real-time-display)
  - [Comprehensive Logging](#comprehensive-logging)
</details>

<details open>
<summary><h3>💡 Examples</h3></summary>

- [📚 Case Studies](#case-studies)
- [❓ Question Answering](#1--question-answering)
- [🧠 Creative Writing](#2--creative-writing)
- [🔬 Research](#3-research)
</details>

<details open>
<summary><h3>🗺️ Roadmap</h3></summary>

- Recent Achievements
  - [v0.0.9](#recent-achievements-v009)
  - [v0.0.3 - v0.0.8](#previous-achievements-v003-v008)
- [Key Future Enhancements](#key-future-enhancements)
  - Advanced Agent Collaboration
  - Expanded Model, Tool & Agent Integration
  - Improved Performance & Scalability
  - Enhanced Developer Experience
  - Web Interface
- [v0.0.10 Roadmap](#v0010-roadmap)
</details>

<details open>
<summary><h3>📚 Additional Resources</h3></summary>

- [🤝 Contributing](#-contributing)
- [📄 License](#-license)
- [⭐ Star History](#-star-history)
</details>

---

## ✨ Key Features

| Feature | Description |
|---------|-------------|
| **🤝 Cross-Model/Agent Synergy** | Harness strengths from diverse frontier model-powered agents |
| **⚡ Parallel Processing** | Multiple agents tackle problems simultaneously |
| **👥 Intelligence Sharing** | Agents share and learn from each other's work |
| **🔄 Consensus Building** | Natural convergence through collaborative refinement |
| **📊 Live Visualization** | See agents' working processes in real-time |

---

## 🏗️ System Design

MassGen operates through an architecture designed for **seamless multi-agent collaboration**:

```mermaid
graph TB
    O[🚀 MassGen Orchestrator<br/>📋 Task Distribution & Coordination]

    subgraph Collaborative Agents
        A1[Agent 1<br/>🏗️ Anthropic/Claude + Tools]
        A2[Agent 2<br/>🌟 Google/Gemini + Tools]
        A3[Agent 3<br/>🤖 OpenAI/GPT + Tools]
        A4[Agent 4<br/>⚡ xAI/Grok + Tools]
    end

    H[🔄 Shared Collaboration Hub<br/>📡 Real-time Notification & Consensus]

    O --> A1 & A2 & A3 & A4
    A1 & A2 & A3 & A4 <--> H

    classDef orchestrator fill:#e1f5fe,stroke:#0288d1,stroke-width:3px
    classDef agent fill:#f3e5f5,stroke:#7b1fa2,stroke-width:2px
    classDef hub fill:#e8f5e8,stroke:#388e3c,stroke-width:2px

    class O orchestrator
    class A1,A2,A3,A4 agent
    class H hub
```

The system's workflow is defined by the following key principles:

**Parallel Processing** - Multiple agents tackle the same task simultaneously, each leveraging their unique capabilities (different models, tools, and specialized approaches).

**Real-time Collaboration** - Agents continuously share their working summaries and insights through a notification system, allowing them to learn from each other's approaches and build upon collective knowledge.

**Convergence Detection** - The system intelligently monitors when agents have reached stability in their solutions and achieved consensus through natural collaboration rather than forced agreement.

**Adaptive Coordination** - Agents can restart and refine their work when they receive new insights from others, creating a dynamic and responsive problem-solving environment.

This collaborative approach ensures that the final output leverages collective intelligence from multiple AI systems, leading to more robust and well-rounded results than any single agent could achieve alone.

---

## 🚀 Quick Start

### 1. 📥 Installation

**Core Installation:**
```bash
git clone https://github.com/Leezekun/MassGen.git
cd MassGen
pip install uv
uv venv
```

**Optional CLI Tools** (for enhanced capabilities):
```bash
# Claude Code CLI - Advanced coding assistant
npm install -g @anthropic-ai/claude-code

# LM Studio - Local model inference
# For MacOS/Linux
sudo ~/.lmstudio/bin/lms bootstrap
# For Windows
cmd /c %USERPROFILE%/.lmstudio/bin/lms.exe bootstrap
```

### 2. 🔐 API Configuration

Using the template file `.env.example` to create a `.env` file in the `massgen` directory with your API keys. Note that only the API keys of the models used by your MassGen agent team is needed.

```bash
# Copy example configuration
cp .env.example .env
```

**Useful links to get API keys:**
 - [Azure OpenAI](https://learn.microsoft.com/en-us/azure/ai-services/openai/)
 - [Cerebras](https://inference-docs.cerebras.ai/introduction)
 - [Claude](https://docs.anthropic.com/en/api/overview)
 - [Gemini](https://ai.google.dev/gemini-api/docs)
 - [Grok](https://docs.x.ai/docs/overview)
 - [OpenAI](https://platform.openai.com/api-keys)
 - [Z AI](https://docs.z.ai/guides/overview/quick-start)

### 3. 🧩 Supported Models and Tools

#### Models

The system currently supports multiple model providers with advanced capabilities:

**API-based Models:**
- **Azure OpenAI**: GPT-4, GPT-4o, GPT-3.5-turbo, GPT-5 series (when available)
- **Cerebras AI**: GPT-OSS-120B
- **Claude**: Claude Sonnet 4, Claude Haiku 3.5
- **Claude Code**: Native Claude Code SDK with comprehensive dev tools
- **Gemini**: Gemini 2.5 Flash, Gemini 2.5 Pro...
- **Grok**: Grok-4, Grok-3, Grok-3-mini...
- **OpenAI**: GPT-5 series (GPT-5, GPT-5-mini, GPT-5-nano)...
- **Together AI**, **Fireworks AI**, **Groq**, **Nebius AI Studio**, **OpenRouter**: LLaMA, Mistral, Qwen...
- **Z AI**: GLM-4.5

**Local Model Support (NEW in v0.0.7):**
- **LM Studio**: Run open-weight models locally with automatic server management
  - Automatic LM Studio CLI installation
  - Auto-download and loading of models
  - Zero-cost usage reporting
  - Support for LLaMA, Mistral, Qwen and other open-weight models

More providers and local inference engines (vllm, sglang) are welcome to be added.

#### Tools

MassGen agents can leverage various tools to enhance their problem-solving capabilities. Both API-based and CLI-based backends support different tool capabilities.

**Supported Built-in Tools by Backend:**

<<<<<<< HEAD
| Backend | Live Search | Code Execution | File Operations | Advanced Features |
|---------|:-----------:|:--------------:|:---------------:|:-----------------|
| **Azure OpenAI** | ✅ | ✅ | ❌ | Web search, code interpreter, Azure deployment management |
| **Claude API** | ✅ | ✅ | ❌ | Web search, code interpreter |
| **Claude Code** | ✅ | ✅ | ✅ | **Native Claude Code SDK, comprehensive dev tools** |
| **Gemini API** | ✅ | ✅ | ❌ | Web search, code execution |
| **Grok API** | ✅ | ❌ | ❌ | Web search only |
| **OpenAI API** | ✅ | ✅ | ❌ | Web search, code interpreter |
| **ZAI API** | ❌ | ❌ | ❌ | - |
=======
| Backend | Live Search | Code Execution | File Operations | MCP Support | Advanced Features |
|---------|:-----------:|:--------------:|:---------------:|:-----------:|:-----------------|
| **Claude API** | ✅ | ✅ | ❌ | ❌ | Web search, code interpreter |
| **Claude Code** | ✅ | ✅ | ✅ | ✅ | **Native Claude Code SDK, comprehensive dev tools, MCP integration** |
| **Gemini API** | ✅ | ✅ | ❌ | ❌ | Web search, code execution |
| **Grok API** | ✅ | ❌ | ❌ | ❌ | Web search only |
| **OpenAI API** | ✅ | ✅ | ❌ | ❌ | Web search, code interpreter |
| **ZAI API** | ❌ | ❌ | ❌ | ❌ | - |
>>>>>>> 00c211ce

### 4. 🏃 Run MassGen

#### Quick Test with A Single Model

**API-based backends:**
```bash
uv run python -m massgen.cli --model gemini-2.5-flash "Which AI won IMO in 2025?"
uv run python -m massgen.cli --model grok-3-mini "Which AI won IMO in 2025?"
uv run python -m massgen.cli --model gpt-5-mini "Which AI won IMO in 2025?"
uv run python -m massgen.cli --backend chatcompletion --base-url https://api.cerebras.ai/v1 --model gpt-oss-120b "How hard is IMO?"
uv run python -m massgen.cli --model glm-4.5 "Which AI won IMO in 2025?"
uv run python -m massgen.cli --model gpt-oss-120b "Which AI won IMO in 2025?"

# Azure OpenAI (requires environment variables)
uv run python -m massgen.cli --backend azure_openai --model gpt-4.1 "Which AI won IMO in 2025?"
```

All the models with a default backend can be found [here](massgen/utils.py).

**Local models (NEW in v0.0.7):**
```bash
# Use LM Studio with automatic model management
uv run python -m massgen.cli --config lmstudio.yaml "Explain quantum computing"
```

**CLI-based backends**:
```bash
# Claude Code - Native Claude Code SDK with comprehensive dev tools
uv run python -m massgen.cli --backend claude_code "Can I use claude-3-5-haiku for claude code?"
uv run python -m massgen.cli --backend claude_code "Debug this Python script"
```

`--backend` is required for this type of backends.

#### Multiple Agents from Config
```bash
# Use configuration file
uv run python -m massgen.cli --config three_agents_default.yaml "Compare different approaches to renewable energy"

# Mixed API and CLI backends
uv run python -m massgen.cli --config claude_code_flash2.5.yaml "Complex coding task requiring multiple perspectives"

<<<<<<< HEAD
# Azure OpenAI configurations
uv run python -m massgen.cli --config azure_openai_single.yaml "What is machine learning?"
uv run python -m massgen.cli --config azure_openai_multi.yaml "Compare different approaches to renewable energy"
=======
# MCP-enabled configurations (NEW in v0.0.9)
uv run python -m massgen.cli --config claude_code_discord_mcp_example.yaml "Extract 3 latest discord messages"
uv run python -m massgen.cli --config claude_code_twitter_mcp_example.yaml "Search for the 3 latest tweets from @massgen_ai"
>>>>>>> 00c211ce

# Hybrid local and API-based models (NEW in v0.0.7)
uv run python -m massgen.cli --config two_agents_opensource_lmstudio.yaml "Analyze this algorithm's complexity"
uv run python -m massgen.cli --config gpt5nano_glm_qwen.yaml "Design a distributed system architecture"
```

All available quick configuration files can be found [here](massgen/configs).

See MCP server setup guides: [Discord MCP](massgen/configs/DISCORD_MCP_SETUP.md) | [Twitter MCP](massgen/configs/TWITTER_MCP_ENESCINAR_SETUP.md)

#### CLI Configuration Parameters

| Parameter          | Description |
|-------------------|-------------|
| `--config`         | Path to YAML configuration file with agent definitions, model parameters, backend parameters and UI settings |
| `--backend`        | Backend type for quick setup without a config file (`claude`, `claude_code`, `gemini`, `grok`, `openai`, `azure_openai`, `zai`). Optional because we can infer backend type through model.|
| `--model`          | Model name for quick setup (e.g., `gemini-2.5-flash`, `gpt-5-nano`, ...). See all [supported models](massgen/utils.py). `--config` and `--model` are mutually exclusive - use one or the other. |
| `--system-message` | System prompt for the agent in quick setup mode. If `--config` is provided, `--system-message` is omitted. |
| `--no-display`     | Disable real-time streaming UI coordination display (fallback to simple text output).|
| `--no-logs`        | Disable real-time logging.|
| `"<your question>"`         | Optional single-question input; if omitted, MassGen enters interactive chat mode. |

#### Configuration File Format

MassGen supports YAML configuration files with the following structure (All available quick configuration files can be found [here](massgen/configs)):
MassGen supports YAML/JSON configuration files with the following structure (All available quick configuration files can be found [here](massgen/configs)):

**Single Agent Configuration:**

Use the `agent` field to define a single agent with its backend and settings:

```yaml
agent: 
  id: "<agent_name>"
  backend:
    type: "chatcompletion" | "claude" | "claude_code" | "gemini" | "grok" | "openai" | "azure_openai" | "zai" | "lmstudio" #Type of backend 
    model: "<model_name>" # Model name
    api_key: "<optional_key>"  # API key for backend. Uses env vars by default.
  system_message: "..."    # System Message for Single Agent
```

**Multi-Agent Configuration:**

Use the `agents` field to define multiple agents, each with its own backend and config:

```yaml
agents:  # Multiple agents (alternative to 'agent')
  - id: "<agent1 name>"
    backend: 
      type: "chatcompletion" | "claude" | "claude_code" | "gemini" | "grok" | "openai" | "azure_openai" | "zai" | "lmstudio" #Type of backend
      model: "<model_name>" # Model name
      api_key: "<optional_key>"  # API key for backend. Uses env vars by default.
    system_message: "..."    # System Message for Single Agent
  - id: "..."
    backend:
      type: "..."
      model: "..."
      ...
    system_message: "..."
```

**Backend Configuration:**

Detailed parameters for each agent's backend can be specified using the following configuration formats:

#### Chatcompletion

```yaml
backend:
  type: "chatcompletion"
  model: "gpt-oss-120b"  # Model name
  base_url: "https://api.cerebras.ai/v1" # Base URL for API endpoint
  api_key: "<optional_key>"          # API key for backend. Uses env vars by default.
  temperature: 0.7                   # Creativity vs consistency (0.0-1.0)
  max_tokens: 2500                   # Maximum response length
```

#### Claude

```yaml
backend:
  type: "claude"
  model: "claude-sonnet-4-20250514"  # Model name
  api_key: "<optional_key>"          # API key for backend. Uses env vars by default.
  temperature: 0.7                   # Creativity vs consistency (0.0-1.0)
  max_tokens: 2500                   # Maximum response length
  enable_web_search: true            # Web search capability
  enable_code_execution: true        # Code execution capability
```

#### Gemini

```yaml
backend:
  type: "gemini"
  model: "gemini-2.5-flash"          # Model name
  api_key: "<optional_key>"          # API key for backend. Uses env vars by default.
  temperature: 0.7                   # Creativity vs consistency (0.0-1.0)
  max_tokens: 2500                   # Maximum response length
  enable_web_search: true            # Web search capability
  enable_code_execution: true        # Code execution capability
```

#### Grok

```yaml
backend:
  type: "grok"
  model: "grok-3-mini"               # Model name
  api_key: "<optional_key>"          # API key for backend. Uses env vars by default.
  temperature: 0.7                   # Creativity vs consistency (0.0-1.0)
  max_tokens: 2500                   # Maximum response length
  enable_web_search: true            # Web search capability (uses default: mode="auto", return_citations=true)
  # OR manually specify search parameters via extra_body (conflicts with enable_web_search):
  # extra_body:
  #   search_parameters:
  #     mode: "auto"                 # Search strategy (see Grok API docs for valid values)
  #     return_citations: true       # Include search result citations 
```

#### Azure OpenAI

```yaml
backend:
  type: "azure_openai"
  model: "gpt-4.1"                     # Azure OpenAI deployment name
  base_url: "https://your-resource.openai.azure.com/"  # Azure OpenAI endpoint
  api_key: "<optional_key>"          # API key for backend. Uses AZURE_OPENAI_API_KEY env var by default.
  api_version: "2024-02-15-preview" # Azure OpenAI API version
  temperature: 0.7                   # Creativity vs consistency (0.0-1.0)
  max_tokens: 2500                   # Maximum response length
  enable_web_search: true            # Web search capability
  enable_code_interpreter: true      # Code interpreter capability
```

#### OpenAI

```yaml
backend:
  type: "openai"
  model: "gpt-5-mini"                # Model name
  api_key: "<optional_key>"          # API key for backend. Uses env vars by default.
  temperature: 0.7                   # Creativity vs consistency (0.0-1.0, GPT-5 series models and GPT o-series models don't support this)
  max_tokens: 2500                   # Maximum response length (GPT-5 series models and GPT o-series models don't support this)
  text: 
    verbosity: "medium"              # Response detail level (low/medium/high, only supported in GPT-5 series models)
  reasoning:                         
    effort: "medium"                 # Reasoning depth (low/medium/high, only supported in GPT-5 series models and GPT o-series models)
    summary: "auto"                  # Automatic reasoning summaries (optional)
  enable_web_search: true            # Web search capability - can be used with reasoning
  enable_code_interpreter: true      # Code interpreter capability - can be used with reasoning
```

#### Claude Code

```yaml
backend:
  type: "claude_code"
  cwd: "claude_code_workspace"  # Working directory for file operations
  api_key: "<optional_key>"          # API key for backend. Uses env vars by default.
  
  # Claude Code specific options
  append_system_prompt: ""  # Custom system prompt to append
  max_thinking_tokens: 4096                   # Maximum thinking tokens

  # MCP (Model Context Protocol) servers configuration
  mcp_servers:
    # Discord integration server
    discord:
      type: "stdio"                    # Communication type: stdio (standard input/output)
      command: "npx"                    # Command to execute: Node Package Execute
      args: ["-y", "mcp-discord", "--config", "YOUR_DISCORD_TOKEN"]  # Arguments: -y (auto-confirm), mcp-discord package, config with Discord bot token
  
  # Tool configuration (Claude Code's native tools)
  allowed_tools:
    - "Read"           # Read files from filesystem
    - "Write"          # Write files to filesystem  
    - "Edit"           # Edit existing files
    - "MultiEdit"      # Multiple edits in one operation
    - "Bash"           # Execute shell commands
    - "Grep"           # Search within files
    - "Glob"           # Find files by pattern
    - "LS"             # List directory contents
    - "WebSearch"      # Search the web
    - "WebFetch"       # Fetch web content
    - "TodoWrite"      # Task management
    - "NotebookEdit"   # Jupyter notebook editing
    # MCP tools (if available), MCP tools will be auto-discovered from the server
    - "mcp__discord__discord_login"
    - "mcp__discord__discord_readmessages"
```

#### ZAI

```yaml
backend:
  type: "zai"
  model: "glm-4.5"  # Model name
  base_url: "https://api.z.ai/api/paas/v4/" # Base URL for API endpoint
  api_key: "<optional_key>"          # API key for backend. Uses env vars by default.
  temperature: 0.7                   # Creativity vs consistency (0.0-1.0)
  top_p: 0.7                    # Nucleus sampling cutoff; keeps smallest set of tokens with cumulative probability ≥ top_p
```

#### LM Studio (NEW in v0.0.7)

```yaml
backend:
  type: "lmstudio"
  model: "qwen2.5-7b-instruct"       # Model to load in LM Studio
  temperature: 0.7                   # Creativity vs consistency (0.0-1.0)
  max_tokens: 2000                   # Maximum response length
```

**UI Configuration:**

Configure how MassGen displays information and handles logging during execution:

```yaml
ui:
  display_type: "rich_terminal" | "terminal" | "simple"  # Display format for agent interactions
  logging_enabled: true | false                          # Enable/disable real-time logging 
```

- `display_type`: Controls the visual presentation of agent interactions
  - `"rich_terminal"`: Full-featured display with multi-region layout, live status updates, and colored output
  - `"terminal"`: Standard terminal display with basic formatting and sequential output
  - `"simple"`: Plain text output without any formatting or special display features
- `logging_enabled`: When `true`, saves detailed timestamp, agent outputs and system status

**Time Control Configuration:**

Configure timeout settings to control how long MassGen's orchestrator can run:

```yaml
timeout_settings:
  orchestrator_timeout_seconds: 30   # Maximum time for orchestration
```

- `orchestrator_timeout_seconds`: Sets the maximum time allowed for the orchestration phase

#### Interactive Multi-Turn Mode

MassGen supports an interactive mode where you can have ongoing conversations with the system:

```bash
# Start interactive mode with a single agent
uv run python -m massgen.cli --model gpt-5-mini

# Start interactive mode with configuration file
uv run python -m massgen.cli --config three_agents_default.yaml
```

**Interactive Mode Features:**
- **Multi-turn conversations**: Multiple agents collaborate to chat with you in an ongoing conversation
- **Real-time feedback**: Displays real-time agent and system status
- **Clear conversation history**: Type `/clear` to reset the conversation and start fresh
- **Easy exit**: Type `/quit`, `/exit`, `/q`, or press `Ctrl+C` to stop

**Watch the recorded demo:**

[![MassGen Case Study](https://img.youtube.com/vi/h1R7fxFJ0Zc/0.jpg)](https://www.youtube.com/watch?v=h1R7fxFJ0Zc)

### 5. 📊 View Results

The system provides multiple ways to view and analyze results:

#### Real-time Display
- **Live Collaboration View**: See agents working in parallel through a multi-region terminal display
- **Status Updates**: Real-time phase transitions, voting progress, and consensus building
- **Streaming Output**: Watch agents' reasoning and responses as they develop

**Watch an example here:**

[![MassGen Case Study](https://img.youtube.com/vi/Dp2oldJJImw/0.jpg)](https://www.youtube.com/watch?v=Dp2oldJJImw)

#### Comprehensive Logging
All sessions are automatically logged with detailed information. The file can be viewed throught the interaction with UI.

```bash
agent_outputs/
  ├── agent_1.txt       # The full logs by agent 1
  ├── agent_2.txt       # The full logs by agent 2
  ├── agent_3.txt       # The full logs by agent 3
  ├── system_status.txt # The full logs of system status
```
---

## 💡 Examples

Here are a few examples of how you can use MassGen for different tasks:

### Case Studies

To see how MassGen works in practice, check out these detailed case studies based on real session logs:

- [**MassGen Case Studies**](docs/case_studies/index.md)

<!-- Uncomment when we add coding agent support -->
<!-- ### 1. 📝 Code Generation

```bash
uv run python cli.py --config examples/fast_config.yaml "Design a logo for MassGen (multi-agent scaling system for GenAI) GitHub README"
``` -->

### 1. ❓ Question Answering

```bash
# Ask a question about a complex topic
uv run python -m massgen.cli --config massgen/configs/gemini_4o_claude.yaml "what's best to do in Stockholm in October 2025"

uv run python -m massgen.cli --config massgen/configs/gemini_4o_claude.yaml "give me all the talks on agent frameworks in Berkeley Agentic AI Summit 2025, note, the sources must include the word Berkeley, don't include talks from any other agentic AI summits"
```

### 2. 🧠 Creative Writing

```bash
# Generate a short story
uv run python -m massgen.cli --config massgen/configs/gemini_4o_claude.yaml "Write a short story about a robot who discovers music."
```

### 3. 🧠 Research
```bash
uv run python -m massgen.cli --config massgen/configs/gemini_4o_claude.yaml "How much does it cost to run HLE benchmark with Grok-4"
```

### 4. 💻 Development & Coding Tasks
```bash
# Single agent with comprehensive development tools
uv run python -m massgen.cli --config massgen/configs/claude_code_single.yaml "Create a Flask web app with user authentication and database integration"

# Multi-agent development team collaboration  
uv run python -m massgen.cli --config massgen/configs/claude_code_flash2.5_gptoss.yaml "Debug and optimize this React application, then write comprehensive tests"

# Quick coding task with claude_code backend
uv run python -m massgen.cli --backend claude_code "Refactor this Python code to use async/await and add error handling"
```

---

## 🗺️ Roadmap

MassGen is currently in its foundational stage, with a focus on parallel, asynchronous multi-agent collaboration and orchestration. Our roadmap is centered on transforming this foundation into a highly robust, intelligent, and user-friendly system, while enabling frontier research and exploration. An earlier version of MassGen can be found [here](./massgen/v1).

⚠️ **Early Stage Notice:** As MassGen is in active development, please expect upcoming breaking architecture changes as we continue to refine and improve the system.

### Recent Achievements (v0.0.9)

✅ **MCP (Model Context Protocol) Support for Claude Code Agent**: Integration with MCP for advanced tool capabilities in Claude Code Agent
- New MCP module with client implementation and transport layer
- Support for MCP-based tool integration in Claude Code backend
- Exception handling and transport management for MCP connections

✅ **Multi-Agent MCP Examples**: New configuration files demonstrating MCP integration
- Discord and Twitter integration via MCP
- Multi-agent setups with MCP-enabled tools

### Previous Achievements (v0.0.3-v0.0.8)

✅ **Timeout Management System**: Timeout capabilities for better control and time management
- Orchestrator-level timeout with graceful fallback
- Enhanced error messages and warnings for timeout scenarios

✅ **Enhanced Display Features**: Improved visual feedback and user experience
- Optimized message display formatting and synchronization
- Better handling of concurrent agent outputs

✅ **Foundation Architecture**: Complete multi-agent orchestration system with async streaming, builtin tools (code execution, web search), and multi-backend support

✅ **GPT-5 Series Integration**: Support for OpenAI's GPT-5, GPT-5-mini, GPT-5-nano with advanced reasoning parameters and verbosity control

✅ **Claude Code Integration**: Native Claude Code backend with streaming capabilities, tool support, and stateful conversation management

✅ **GLM-4.5 Model Support**: Integration with ZhipuAI's GLM-4.5 model family with enhanced reasoning display and coordination UI

✅ **Local Model Support**: Complete LM Studio integration for running open-weight models locally with automatic server management and zero-cost usage

✅ **Extended Provider Ecosystem**: Support for 15+ providers including Cerebras AI, Together AI, Fireworks AI, Groq, Nebius AI Studio, and OpenRouter

### Key Future Enhancements:

-   **Claude Code Context Sharing:** Enabling seamless context transmission between Claude Code agents and other models (v0.0.10)
-   **Advanced Agent Collaboration:** Exploring improved communication patterns and consensus-building protocols to improve agent synergy
-   **Expanded Model, Tool & Agent Integration:** Adding & enhancing support for more models/tools/agents, including a wider range of tools like MCP Servers, and coding agents
-   **Improved Performance & Scalability:** Optimizing the streaming and logging mechanisms for better performance and resource management
-   **Enhanced Developer Experience:** Introducing a more modular agent design and a comprehensive benchmarking framework for easier extension and evaluation
-   **Web Interface:** Developing a web-based UI for better visualization and interaction with the agent ecosystem

We welcome community contributions to achieve these goals.

### v0.0.10 Roadmap

Version 0.0.10 focuses on **Claude Code Context Sharing**, enabling seamless context transmission between Claude Code agents and other agents. Key enhancements include:

- **Claude Code Context Integration** (Required): 🔗 Enable context sharing between Claude Code agents and other agents
- **Multi-Agent Context Synchronization** (Required): 🔄 Allow multiple Claude Code agents to access each other's context
- **Enhanced Backend Features** (Optional): 📊 Improved context management, state persistence, and cross-agent communication
- **Advanced CLI Features** (Optional): Conversation save/load functionality, templates, export formats, and better multi-turn display

For detailed milestones and technical specifications, see the [full v0.0.10 roadmap](ROADMAP_v0.0.10.md).

---

## 🤝 Contributing

We welcome contributions! Please see our [Contributing Guidelines](CONTRIBUTING.md) for details.

---

## 📄 License

This project is licensed under the Apache License 2.0 - see the [LICENSE](LICENSE) file for details.

---

<div align="center"> 

**⭐ Star this repo if you find it useful! ⭐**

Made with ❤️ by the MassGen team

</div>

## ⭐ Star History

[![Star History Chart](https://api.star-history.com/svg?repos=Leezekun/MassGen&type=Date)](https://www.star-history.com/#Leezekun/MassGen&Date)<|MERGE_RESOLUTION|>--- conflicted
+++ resolved
@@ -239,26 +239,15 @@
 
 **Supported Built-in Tools by Backend:**
 
-<<<<<<< HEAD
-| Backend | Live Search | Code Execution | File Operations | Advanced Features |
-|---------|:-----------:|:--------------:|:---------------:|:-----------------|
-| **Azure OpenAI** | ✅ | ✅ | ❌ | Web search, code interpreter, Azure deployment management |
-| **Claude API** | ✅ | ✅ | ❌ | Web search, code interpreter |
-| **Claude Code** | ✅ | ✅ | ✅ | **Native Claude Code SDK, comprehensive dev tools** |
-| **Gemini API** | ✅ | ✅ | ❌ | Web search, code execution |
-| **Grok API** | ✅ | ❌ | ❌ | Web search only |
-| **OpenAI API** | ✅ | ✅ | ❌ | Web search, code interpreter |
-| **ZAI API** | ❌ | ❌ | ❌ | - |
-=======
 | Backend | Live Search | Code Execution | File Operations | MCP Support | Advanced Features |
 |---------|:-----------:|:--------------:|:---------------:|:-----------:|:-----------------|
+| **Azure OpenAI** | ❌  | ✅ | ❌ | ❌ | Web search, code interpreter, Azure deployment management |
 | **Claude API** | ✅ | ✅ | ❌ | ❌ | Web search, code interpreter |
 | **Claude Code** | ✅ | ✅ | ✅ | ✅ | **Native Claude Code SDK, comprehensive dev tools, MCP integration** |
 | **Gemini API** | ✅ | ✅ | ❌ | ❌ | Web search, code execution |
 | **Grok API** | ✅ | ❌ | ❌ | ❌ | Web search only |
 | **OpenAI API** | ✅ | ✅ | ❌ | ❌ | Web search, code interpreter |
 | **ZAI API** | ❌ | ❌ | ❌ | ❌ | - |
->>>>>>> 00c211ce
 
 ### 4. 🏃 Run MassGen
 
@@ -302,15 +291,13 @@
 # Mixed API and CLI backends
 uv run python -m massgen.cli --config claude_code_flash2.5.yaml "Complex coding task requiring multiple perspectives"
 
-<<<<<<< HEAD
 # Azure OpenAI configurations
 uv run python -m massgen.cli --config azure_openai_single.yaml "What is machine learning?"
 uv run python -m massgen.cli --config azure_openai_multi.yaml "Compare different approaches to renewable energy"
-=======
+
 # MCP-enabled configurations (NEW in v0.0.9)
 uv run python -m massgen.cli --config claude_code_discord_mcp_example.yaml "Extract 3 latest discord messages"
 uv run python -m massgen.cli --config claude_code_twitter_mcp_example.yaml "Search for the 3 latest tweets from @massgen_ai"
->>>>>>> 00c211ce
 
 # Hybrid local and API-based models (NEW in v0.0.7)
 uv run python -m massgen.cli --config two_agents_opensource_lmstudio.yaml "Analyze this algorithm's complexity"
