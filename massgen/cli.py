--- conflicted
+++ resolved
@@ -1347,19 +1347,11 @@
         turn_dir = get_log_session_dir_base()
         turn_final_dir = turn_dir / "final"
 
-<<<<<<< HEAD
         # Only copy if we're in an attempt subdirectory and final exists
         if attempt_final_dir.exists() and attempt_final_dir != turn_final_dir:
             # Remove turn final dir if it already exists
             if turn_final_dir.exists():
                 shutil.rmtree(turn_final_dir)
-=======
-        # Only copy if source and destination are different (i.e., we're using attempt tracking)
-        if attempt_final_dir != root_final_dir and attempt_final_dir.exists():
-            # Remove root final dir if it already exists
-            if root_final_dir.exists():
-                shutil.rmtree(root_final_dir)
->>>>>>> 891e5e43
 
             # Copy attempt's final to turn root
             shutil.copytree(attempt_final_dir, turn_final_dir)
@@ -1632,19 +1624,11 @@
             turn_dir = get_log_session_dir_base()
             turn_final_dir = turn_dir / "final"
 
-<<<<<<< HEAD
             # Only copy if we're in an attempt subdirectory and final exists
             if attempt_final_dir.exists() and attempt_final_dir != turn_final_dir:
                 # Remove turn final dir if it already exists
                 if turn_final_dir.exists():
                     shutil.rmtree(turn_final_dir)
-=======
-            # Only copy if source and destination are different (i.e., we're using attempt tracking)
-            if attempt_final_dir != root_final_dir and attempt_final_dir.exists():
-                # Remove root final dir if it already exists
-                if root_final_dir.exists():
-                    shutil.rmtree(root_final_dir)
->>>>>>> 891e5e43
 
                 # Copy attempt's final to turn root
                 shutil.copytree(attempt_final_dir, turn_final_dir)
@@ -3272,7 +3256,6 @@
 
     args = parser.parse_args()
 
-<<<<<<< HEAD
     # Handle --continue flag BEFORE setup_logging so we can reuse log directory
     if args.continue_session:
         from massgen.session import SessionRegistry
@@ -3321,7 +3304,7 @@
             args.config = session_config_path
             print(f"📄 Using config from session: {session_config_path}")
 
-    # Handle special commands BEFORE setting up logging (these don't need log files)
+    # Handle special commands first (before logging setup to avoid creating log dirs)
     if args.list_sessions:
         from massgen.session import SessionRegistry, format_session_list
 
@@ -3331,8 +3314,7 @@
         sessions = registry.list_sessions(limit=limit)
         print(format_session_list(sessions, show_all=args.list_all_sessions))
         return
-=======
-    # Handle special commands first (before logging setup to avoid creating log dirs)
+
     if args.validate:
         from .config_validator import ConfigValidator
 
@@ -3351,7 +3333,6 @@
         if not result.is_valid() or (args.strict and result.has_warnings()):
             sys.exit(1)
         sys.exit(0)
->>>>>>> 891e5e43
 
     if args.list_examples:
         show_available_examples()
