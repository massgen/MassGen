--- conflicted
+++ resolved
@@ -2431,12 +2431,9 @@
     orchestrator_cfg: Dict[str, Any] = None,
     config_path: Optional[str] = None,
     memory_session_id: Optional[str] = None,
-<<<<<<< HEAD
     initial_question: Optional[str] = None,
-=======
     restore_session_if_exists: bool = False,
     debug: bool = False,
->>>>>>> b2f15c13
     **kwargs,
 ):
     """Run MassGen in interactive mode with conversation history.
@@ -3100,13 +3097,10 @@
             else:
                 # Pass the config path and session_id to interactive mode
                 config_file_path = str(resolved_path) if args.config and resolved_path else None
-<<<<<<< HEAD
                 # Check if we have an initial question from config builder
                 initial_q = getattr(args, "interactive_with_initial_question", None)
-=======
                 # Remove config_path from kwargs to avoid duplicate argument
                 interactive_kwargs = {k: v for k, v in kwargs.items() if k != "config_path"}
->>>>>>> b2f15c13
                 await run_interactive_mode(
                     agents,
                     ui_config,
@@ -3114,14 +3108,11 @@
                     orchestrator_cfg=orchestrator_cfg,
                     config_path=config_file_path,
                     memory_session_id=memory_session_id,
-<<<<<<< HEAD
                     initial_question=initial_q,
                     **kwargs,
-=======
                     restore_session_if_exists=restore_existing_session,
                     debug=args.debug,
                     **interactive_kwargs,
->>>>>>> b2f15c13
                 )
         finally:
             # Mark ALL sessions as completed
