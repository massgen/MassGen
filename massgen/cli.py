#!/usr/bin/env python3
# -*- coding: utf-8 -*-
"""
MassGen Command Line Interface

A clean CLI for MassGen with file-based configuration support.
Supports both interactive mode and single-question mode.

Usage examples:
    # Use YAML/JSON configuration file
    python -m massgen.cli --config config.yaml "What is the capital of France?"

    # Quick setup with backend and model
    python -m massgen.cli --backend openai --model gpt-4o-mini "What is 2+2?"

    # Interactive mode
    python -m massgen.cli --config config.yaml

    # Multiple agents from config
    python -m massgen.cli --config multi_agent.yaml "Compare different approaches to renewable energy"  # noqa
"""

import argparse
import asyncio
import json
import os
import shutil
import sys
from datetime import datetime
from pathlib import Path
from typing import Any, Dict, List, Optional

import yaml
from dotenv import load_dotenv
from rich.console import Console
from rich.panel import Panel
from rich.table import Table

from .agent_config import AgentConfig, TimeoutConfig
from .backend.azure_openai import AzureOpenAIBackend
from .backend.chat_completions import ChatCompletionsBackend
from .backend.claude import ClaudeBackend
from .backend.claude_code import ClaudeCodeBackend
from .backend.gemini import GeminiBackend
from .backend.grok import GrokBackend
from .backend.inference import InferenceBackend
from .backend.lmstudio import LMStudioBackend
from .backend.response import ResponseBackend
from .chat_agent import ConfigurableAgent, SingleAgent
from .frontend.coordination_ui import CoordinationUI
from .logger_config import _DEBUG_MODE, logger, setup_logging
from .orchestrator import Orchestrator
from .utils import get_backend_type_from_model


# Load environment variables from .env files
def load_env_file():
    """Load environment variables from .env files.

    Search order (later files override earlier ones):
    1. MassGen package .env (development fallback)
    2. User home ~/.massgen/.env (global user config)
    3. Current directory .env (project-specific, highest priority)
    """
    # Load in priority order (later overrides earlier)
    load_dotenv(Path(__file__).parent / ".env")  # Package fallback
    load_dotenv(Path.home() / ".massgen" / ".env")  # User global
    load_dotenv()  # Current directory (highest priority)


# Load .env file at module import
load_env_file()

# Add project root to path for imports
project_root = Path(__file__).parent.parent.parent.parent
sys.path.insert(0, str(project_root))

# Color constants for terminal output
BRIGHT_CYAN = "\033[96m"
BRIGHT_BLUE = "\033[94m"
BRIGHT_GREEN = "\033[92m"
BRIGHT_YELLOW = "\033[93m"
BRIGHT_MAGENTA = "\033[95m"
BRIGHT_RED = "\033[91m"
BRIGHT_WHITE = "\033[97m"
RESET = "\033[0m"
BOLD = "\033[1m"


class ConfigurationError(Exception):
    """Configuration error for CLI."""


def _substitute_variables(obj: Any, variables: Dict[str, str]) -> Any:
    """Recursively substitute ${var} references in config with actual values.

    Args:
        obj: Config object (dict, list, str, or other)
        variables: Dict of variable names to values

    Returns:
        Config object with variables substituted
    """
    if isinstance(obj, dict):
        return {k: _substitute_variables(v, variables) for k, v in obj.items()}
    elif isinstance(obj, list):
        return [_substitute_variables(item, variables) for item in obj]
    elif isinstance(obj, str):
        # Replace ${var} with value
        result = obj
        for var_name, var_value in variables.items():
            result = result.replace(f"${{{var_name}}}", var_value)
        return result
    else:
        return obj


def resolve_config_path(config_arg: Optional[str]) -> Optional[Path]:
    """Resolve config file with flexible syntax.

    Priority order:

    **If --config flag provided (highest priority):**
    1. @examples/NAME → Package examples (search configs directory)
    2. Absolute/relative paths (exact path as specified)
    3. Named configs in ~/.config/massgen/agents/

    **If NO --config flag (auto-discovery):**
    1. .massgen/config.yaml (project-level config in current directory)
    2. ~/.config/massgen/config.yaml (global default config)
    3. None → trigger config builder

    Args:
        config_arg: Config argument from --config flag (can be @examples/NAME, path, or None)

    Returns:
        Path to config file, or None if config builder should run

    Raises:
        ConfigurationError: If config file not found
    """
    # Check for default configs if no config_arg provided
    if not config_arg:
        # Priority 1: Project-level config (.massgen/config.yaml in current directory)
        project_config = Path.cwd() / ".massgen" / "config.yaml"
        if project_config.exists():
            return project_config

        # Priority 2: Global default config
        global_config = Path.home() / ".config/massgen/config.yaml"
        if global_config.exists():
            return global_config

        return None  # Trigger builder

    # Handle @examples/ prefix - search in package configs
    if config_arg.startswith("@examples/"):
        name = config_arg[10:]  # Remove '@examples/' prefix
        try:
            from importlib.resources import files

            configs_root = files("massgen") / "configs"

            # Search recursively for matching name
            # Try to find by filename stem match
            for config_file in configs_root.rglob("*.yaml"):
                # Check if name matches the file stem or is contained in the path
                if name in config_file.name or name in str(config_file):
                    return Path(str(config_file))

            raise ConfigurationError(
                f"Config '{config_arg}' not found in package.\n" f"Use --list-examples to see available configs.",
            )
        except Exception as e:
            if isinstance(e, ConfigurationError):
                raise
            raise ConfigurationError(f"Error loading package config: {e}")

    # Try as regular path (absolute or relative)
    path = Path(config_arg).expanduser()
    if path.exists():
        return path

    # Try in user config directory (~/.config/massgen/agents/)
    user_agents_dir = Path.home() / ".config/massgen/agents"
    user_config = user_agents_dir / f"{config_arg}.yaml"
    if user_config.exists():
        return user_config

    # Also try with .yaml extension if not provided
    if not config_arg.endswith((".yaml", ".yml")):
        user_config_with_ext = user_agents_dir / f"{config_arg}.yaml"
        if user_config_with_ext.exists():
            return user_config_with_ext

    # Config not found anywhere
    raise ConfigurationError(
        f"Configuration file not found: {config_arg}\n"
        f"Searched in:\n"
        f"  - Current directory: {Path.cwd() / config_arg}\n"
        f"  - User configs: {user_agents_dir / config_arg}.yaml\n"
        f"Use --list-examples to see available package configs.",
    )


def load_config_file(config_path: str) -> Dict[str, Any]:
    """Load configuration from YAML or JSON file.

    Search order:
    1. Exact path as provided (absolute or relative to CWD)
    2. If just a filename, search in package's configs/ directory
    3. If a relative path, also try within package's configs/ directory

    Supports variable substitution: ${cwd} in any string will be replaced with the agent's cwd value.
    """
    path = Path(config_path)

    # Try the path as-is first (handles absolute paths and relative to CWD)
    if path.exists():
        pass  # Use this path
    elif path.is_absolute():
        # Absolute path that doesn't exist
        raise ConfigurationError(f"Configuration file not found: {config_path}")
    else:
        # Relative path or just filename - search in package configs
        package_configs_dir = Path(__file__).parent / "configs"

        # Try 1: Just the filename in package configs root
        candidate1 = package_configs_dir / path.name
        # Try 2: The full relative path within package configs
        candidate2 = package_configs_dir / path

        if candidate1.exists():
            path = candidate1
        elif candidate2.exists():
            path = candidate2
        else:
            raise ConfigurationError(
                f"Configuration file not found: {config_path}\n" f"Searched in:\n" f"  - {Path.cwd() / config_path}\n" f"  - {candidate1}\n" f"  - {candidate2}",
            )

    try:
        with open(path, "r", encoding="utf-8") as f:
            if path.suffix.lower() in [".yaml", ".yml"]:
                return yaml.safe_load(f)
            elif path.suffix.lower() == ".json":
                return json.load(f)
            else:
                raise ConfigurationError(f"Unsupported config file format: {path.suffix}")
    except Exception as e:
        raise ConfigurationError(f"Error reading config file: {e}")


def create_backend(backend_type: str, **kwargs) -> Any:
    """Create backend instance from type and parameters.

    Supported backend types:
    - openai: OpenAI API (requires OPENAI_API_KEY)
    - grok: xAI Grok (requires XAI_API_KEY)
    - sglang: SGLang inference server (local)
    - claude: Anthropic Claude (requires ANTHROPIC_API_KEY)
    - gemini: Google Gemini (requires GOOGLE_API_KEY or GEMINI_API_KEY)
    - chatcompletion: OpenAI-compatible providers (auto-detects API key based on base_url)

    Supported backend with external dependencies:
    - ag2/autogen: AG2 (AutoGen) framework agents

    For chatcompletion backend, the following providers are auto-detected:
    - Cerebras AI (cerebras.ai) -> CEREBRAS_API_KEY
    - Together AI (together.ai/together.xyz) -> TOGETHER_API_KEY
    - Fireworks AI (fireworks.ai) -> FIREWORKS_API_KEY
    - Groq (groq.com) -> GROQ_API_KEY
    - Nebius AI Studio (studio.nebius.ai) -> NEBIUS_API_KEY
    - OpenRouter (openrouter.ai) -> OPENROUTER_API_KEY
    - POE (poe.com) -> POE_API_KEY
    - Qwen (dashscope.aliyuncs.com) -> QWEN_API_KEY

    External agent frameworks are supported via the adapter registry.
    """
    backend_type = backend_type.lower()

    # Check if this is a framework/adapter type
    from massgen.adapters import adapter_registry

    if backend_type in adapter_registry:
        # Use ExternalAgentBackend for all registered adapter types
        from massgen.backend.external import ExternalAgentBackend

        return ExternalAgentBackend(adapter_type=backend_type, **kwargs)

    if backend_type == "openai":
        api_key = kwargs.get("api_key") or os.getenv("OPENAI_API_KEY")
        if not api_key:
            raise ConfigurationError(
                "OpenAI API key not found. Set OPENAI_API_KEY environment variable.\n" "You can add it to a .env file in:\n" "  - Current directory: .env\n" "  - Global config: ~/.massgen/.env",
            )
        return ResponseBackend(api_key=api_key, **kwargs)

    elif backend_type == "grok":
        api_key = kwargs.get("api_key") or os.getenv("XAI_API_KEY")
        if not api_key:
            raise ConfigurationError(
                "Grok API key not found. Set XAI_API_KEY environment variable.\n" "You can add it to a .env file in:\n" "  - Current directory: .env\n" "  - Global config: ~/.massgen/.env",
            )
        return GrokBackend(api_key=api_key, **kwargs)

    elif backend_type == "claude":
        api_key = kwargs.get("api_key") or os.getenv("ANTHROPIC_API_KEY")
        if not api_key:
            raise ConfigurationError(
                "Claude API key not found. Set ANTHROPIC_API_KEY environment variable.\n" "You can add it to a .env file in:\n" "  - Current directory: .env\n" "  - Global config: ~/.massgen/.env",
            )
        return ClaudeBackend(api_key=api_key, **kwargs)

    elif backend_type == "gemini":
        api_key = kwargs.get("api_key") or os.getenv("GOOGLE_API_KEY") or os.getenv("GEMINI_API_KEY")
        if not api_key:
            raise ConfigurationError(
                "Gemini API key not found. Set GOOGLE_API_KEY environment variable.\n" "You can add it to a .env file in:\n" "  - Current directory: .env\n" "  - Global config: ~/.massgen/.env",
            )
        return GeminiBackend(api_key=api_key, **kwargs)

    elif backend_type == "chatcompletion":
        api_key = kwargs.get("api_key")
        base_url = kwargs.get("base_url")

        # Determine API key based on base URL if not explicitly provided
        if not api_key:
            if base_url and "cerebras.ai" in base_url:
                api_key = os.getenv("CEREBRAS_API_KEY")
                if not api_key:
                    raise ConfigurationError(
                        "Cerebras AI API key not found. Set CEREBRAS_API_KEY environment variable.\n"
                        "You can add it to a .env file in:\n"
                        "  - Current directory: .env\n"
                        "  - Global config: ~/.massgen/.env",
                    )
            elif base_url and "together.xyz" in base_url:
                api_key = os.getenv("TOGETHER_API_KEY")
                if not api_key:
                    raise ConfigurationError(
                        "Together AI API key not found. Set TOGETHER_API_KEY environment variable.\n"
                        "You can add it to a .env file in:\n"
                        "  - Current directory: .env\n"
                        "  - Global config: ~/.massgen/.env",
                    )
            elif base_url and "fireworks.ai" in base_url:
                api_key = os.getenv("FIREWORKS_API_KEY")
                if not api_key:
                    raise ConfigurationError(
                        "Fireworks AI API key not found. Set FIREWORKS_API_KEY environment variable.\n"
                        "You can add it to a .env file in:\n"
                        "  - Current directory: .env\n"
                        "  - Global config: ~/.massgen/.env",
                    )
            elif base_url and "groq.com" in base_url:
                api_key = os.getenv("GROQ_API_KEY")
                if not api_key:
                    raise ConfigurationError(
                        "Groq API key not found. Set GROQ_API_KEY environment variable.\n" "You can add it to a .env file in:\n" "  - Current directory: .env\n" "  - Global config: ~/.massgen/.env",
                    )
            elif base_url and "nebius.com" in base_url:
                api_key = os.getenv("NEBIUS_API_KEY")
                if not api_key:
                    raise ConfigurationError(
                        "Nebius AI Studio API key not found. Set NEBIUS_API_KEY environment variable.\n"
                        "You can add it to a .env file in:\n"
                        "  - Current directory: .env\n"
                        "  - Global config: ~/.massgen/.env",
                    )
            elif base_url and "openrouter.ai" in base_url:
                api_key = os.getenv("OPENROUTER_API_KEY")
                if not api_key:
                    raise ConfigurationError(
                        "OpenRouter API key not found. Set OPENROUTER_API_KEY environment variable.\n"
                        "You can add it to a .env file in:\n"
                        "  - Current directory: .env\n"
                        "  - Global config: ~/.massgen/.env",
                    )
            elif base_url and ("z.ai" in base_url or "bigmodel.cn" in base_url):
                api_key = os.getenv("ZAI_API_KEY")
                if not api_key:
                    raise ConfigurationError(
                        "ZAI API key not found. Set ZAI_API_KEY environment variable.\n" "You can add it to a .env file in:\n" "  - Current directory: .env\n" "  - Global config: ~/.massgen/.env",
                    )
            elif base_url and ("moonshot.ai" in base_url or "moonshot.cn" in base_url):
                api_key = os.getenv("MOONSHOT_API_KEY") or os.getenv("KIMI_API_KEY")
                if not api_key:
                    raise ConfigurationError(
                        "Kimi/Moonshot API key not found. Set MOONSHOT_API_KEY or KIMI_API_KEY environment variable.\n"
                        "You can add it to a .env file in:\n"
                        "  - Current directory: .env\n"
                        "  - Global config: ~/.massgen/.env",
                    )
            elif base_url and "poe.com" in base_url:
                api_key = os.getenv("POE_API_KEY")
                if not api_key:
                    raise ConfigurationError(
                        "POE API key not found. Set POE_API_KEY environment variable.\n" "You can add it to a .env file in:\n" "  - Current directory: .env\n" "  - Global config: ~/.massgen/.env",
                    )
            elif base_url and "aliyuncs.com" in base_url:
                api_key = os.getenv("QWEN_API_KEY")
                if not api_key:
                    raise ConfigurationError(
                        "Qwen API key not found. Set QWEN_API_KEY environment variable.\n" "You can add it to a .env file in:\n" "  - Current directory: .env\n" "  - Global config: ~/.massgen/.env",
                    )

        return ChatCompletionsBackend(api_key=api_key, **kwargs)

    elif backend_type == "zai":
        # ZAI (Zhipu.ai) uses OpenAI-compatible Chat Completions at a custom base_url
        # Supports both global (z.ai) and China (bigmodel.cn) endpoints
        api_key = kwargs.get("api_key") or os.getenv("ZAI_API_KEY")
        if not api_key:
            raise ConfigurationError(
                "ZAI API key not found. Set ZAI_API_KEY environment variable.\n" "You can add it to a .env file in:\n" "  - Current directory: .env\n" "  - Global config: ~/.massgen/.env",
            )
        return ChatCompletionsBackend(api_key=api_key, **kwargs)

    elif backend_type == "lmstudio":
        # LM Studio local server (OpenAI-compatible). Defaults handled by backend.
        return LMStudioBackend(**kwargs)

    elif backend_type == "vllm":
        # vLLM local server (OpenAI-compatible). Defaults handled by backend.
        return InferenceBackend(backend_type="vllm", **kwargs)

    elif backend_type == "sglang":
        # SGLang local server (OpenAI-compatible). Defaults handled by backend.
        return InferenceBackend(backend_type="sglang", **kwargs)

    elif backend_type == "claude_code":
        # ClaudeCodeBackend using claude-code-sdk-python
        # Authentication handled by backend (API key or subscription)

        # Validate claude-code-sdk availability
        try:
            pass
        except ImportError:
            raise ConfigurationError("claude-code-sdk not found. Install with: pip install claude-code-sdk")

        return ClaudeCodeBackend(**kwargs)

    elif backend_type == "azure_openai":
        api_key = kwargs.get("api_key") or os.getenv("AZURE_OPENAI_API_KEY")
        endpoint = kwargs.get("base_url") or os.getenv("AZURE_OPENAI_ENDPOINT")
        if not api_key:
            raise ConfigurationError("Azure OpenAI API key not found. Set AZURE_OPENAI_API_KEY or provide in config.")
        if not endpoint:
            raise ConfigurationError("Azure OpenAI endpoint not found. Set AZURE_OPENAI_ENDPOINT or provide base_url in config.")
        return AzureOpenAIBackend(**kwargs)

    else:
        raise ConfigurationError(f"Unsupported backend type: {backend_type}")


def create_agents_from_config(config: Dict[str, Any], orchestrator_config: Optional[Dict[str, Any]] = None) -> Dict[str, ConfigurableAgent]:
    """Create agents from configuration."""
    agents = {}

    agent_entries = [config["agent"]] if "agent" in config else config.get("agents", None)

    if not agent_entries:
        raise ConfigurationError("Configuration must contain either 'agent' or 'agents' section")

    for i, agent_data in enumerate(agent_entries, start=1):
        backend_config = agent_data.get("backend", {})

        # Substitute variables like ${cwd} in backend config
        if "cwd" in backend_config:
            variables = {"cwd": backend_config["cwd"]}
            backend_config = _substitute_variables(backend_config, variables)

        # Infer backend type from model if not explicitly provided
        backend_type = backend_config.get("type") or (get_backend_type_from_model(backend_config["model"]) if "model" in backend_config else None)
        if not backend_type:
            raise ConfigurationError("Backend type must be specified or inferrable from model")

        # Add orchestrator context for filesystem setup if available
        if orchestrator_config:
            if "agent_temporary_workspace" in orchestrator_config:
                backend_config["agent_temporary_workspace"] = orchestrator_config["agent_temporary_workspace"]
            # Add orchestrator-level context_paths to all agents
            if "context_paths" in orchestrator_config:
                # Merge orchestrator context_paths with agent-specific ones
                agent_context_paths = backend_config.get("context_paths", [])
                orchestrator_context_paths = orchestrator_config["context_paths"]

                # Deduplicate paths - orchestrator paths take precedence
                merged_paths = orchestrator_context_paths.copy()
                orchestrator_paths_set = {path.get("path") for path in orchestrator_context_paths}

                for agent_path in agent_context_paths:
                    if agent_path.get("path") not in orchestrator_paths_set:
                        merged_paths.append(agent_path)

                backend_config["context_paths"] = merged_paths

        backend = create_backend(backend_type, **backend_config)
        backend_params = {k: v for k, v in backend_config.items() if k != "type"}

        backend_type_lower = backend_type.lower()
        if backend_type_lower == "openai":
            agent_config = AgentConfig.create_openai_config(**backend_params)
        elif backend_type_lower == "claude":
            agent_config = AgentConfig.create_claude_config(**backend_params)
        elif backend_type_lower == "grok":
            agent_config = AgentConfig.create_grok_config(**backend_params)
        elif backend_type_lower == "gemini":
            agent_config = AgentConfig.create_gemini_config(**backend_params)
        elif backend_type_lower == "zai":
            agent_config = AgentConfig.create_zai_config(**backend_params)
        elif backend_type_lower == "chatcompletion":
            agent_config = AgentConfig.create_chatcompletion_config(**backend_params)
        elif backend_type_lower == "lmstudio":
            agent_config = AgentConfig.create_lmstudio_config(**backend_params)
        elif backend_type_lower == "vllm":
            agent_config = AgentConfig.create_vllm_config(**backend_params)
        elif backend_type_lower == "sglang":
            agent_config = AgentConfig.create_sglang_config(**backend_params)
        else:
            agent_config = AgentConfig(backend_params=backend_config)

        agent_config.agent_id = agent_data.get("id", f"agent{i}")

        # Route system_message to backend-specific system prompt parameter
        system_msg = agent_data.get("system_message")
        if system_msg:
            if backend_type_lower == "claude_code":
                # For Claude Code, use append_system_prompt to preserve Claude Code capabilities
                agent_config.backend_params["append_system_prompt"] = system_msg
            else:
                # For other backends, fall back to deprecated custom_system_instruction
                # TODO: Add backend-specific routing for other backends
                agent_config.custom_system_instruction = system_msg

        # Timeout configuration will be applied to orchestrator instead of individual agents

        agent = ConfigurableAgent(config=agent_config, backend=backend)
        agents[agent.config.agent_id] = agent

    return agents


def create_simple_config(
    backend_type: str,
    model: str,
    system_message: Optional[str] = None,
    base_url: Optional[str] = None,
    ui_config: Optional[Dict[str, Any]] = None,
) -> Dict[str, Any]:
    """Create a simple single-agent configuration."""
    backend_config = {"type": backend_type, "model": model}
    if base_url:
        backend_config["base_url"] = base_url

    # Add required workspace configuration for Claude Code backend
    if backend_type == "claude_code":
        backend_config["cwd"] = "workspace1"

    # Use provided UI config or default to rich_terminal for CLI usage
    if ui_config is None:
        ui_config = {"display_type": "rich_terminal", "logging_enabled": True}

    config = {
        "agent": {
            "id": "agent1",
            "backend": backend_config,
            "system_message": system_message or "You are a helpful AI assistant.",
        },
        "ui": ui_config,
    }

    # Add orchestrator config with .massgen/ structure for Claude Code
    if backend_type == "claude_code":
        config["orchestrator"] = {
            "snapshot_storage": ".massgen/snapshots",
            "agent_temporary_workspace": ".massgen/temp_workspaces",
            "session_storage": ".massgen/sessions",
        }

    return config


def validate_context_paths(config: Dict[str, Any]) -> None:
    """Validate that all context paths in the config exist.

    Context paths can be either files or directories.
    File-level context paths allow access to specific files without exposing sibling files.
    Raises ConfigurationError with clear message if any paths don't exist.
    """
    orchestrator_cfg = config.get("orchestrator", {})
    context_paths = orchestrator_cfg.get("context_paths", [])

    missing_paths = []

    for context_path_config in context_paths:
        if isinstance(context_path_config, dict):
            path = context_path_config.get("path")
        else:
            # Handle string format for backwards compatibility
            path = context_path_config

        if path:
            path_obj = Path(path)
            if not path_obj.exists():
                missing_paths.append(path)

    if missing_paths:
        errors = ["Context paths not found:"]
        for path in missing_paths:
            errors.append(f"  - {path}")
        errors.append("\nPlease update your configuration with valid paths.")
        raise ConfigurationError("\n".join(errors))


def relocate_filesystem_paths(config: Dict[str, Any]) -> None:
    """Relocate filesystem paths (orchestrator paths and agent workspaces) to be under .massgen/ directory.

    Modifies the config in-place to ensure all MassGen state is organized
    under .massgen/ for clean project structure.
    """
    massgen_dir = Path(".massgen")

    # Relocate orchestrator paths
    orchestrator_cfg = config.get("orchestrator", {})
    if orchestrator_cfg:
        path_fields = [
            "snapshot_storage",
            "agent_temporary_workspace",
            "session_storage",
        ]

        for field in path_fields:
            if field in orchestrator_cfg:
                user_path = orchestrator_cfg[field]
                # If user provided an absolute path or already starts with .massgen/, keep as-is
                if Path(user_path).is_absolute() or user_path.startswith(".massgen/"):
                    continue
                # Otherwise, relocate under .massgen/
                orchestrator_cfg[field] = str(massgen_dir / user_path)

    # Relocate agent workspaces (cwd fields)
    agent_entries = [config["agent"]] if "agent" in config else config.get("agents", [])
    for agent_data in agent_entries:
        backend_config = agent_data.get("backend", {})
        if "cwd" in backend_config:
            user_cwd = backend_config["cwd"]
            # If user provided an absolute path or already starts with .massgen/, keep as-is
            if Path(user_cwd).is_absolute() or user_cwd.startswith(".massgen/"):
                continue
            # Otherwise, relocate under .massgen/workspaces/
            backend_config["cwd"] = str(massgen_dir / "workspaces" / user_cwd)


def load_previous_turns(session_info: Dict[str, Any], session_storage: str) -> List[Dict[str, Any]]:
    """
    Load previous turns from session storage.

    Returns:
        List of previous turn metadata dicts
    """
    session_id = session_info.get("session_id")
    if not session_id:
        return []

    session_dir = Path(session_storage) / session_id
    if not session_dir.exists():
        return []

    previous_turns = []
    turn_num = 1

    while True:
        turn_dir = session_dir / f"turn_{turn_num}"
        if not turn_dir.exists():
            break

        metadata_file = turn_dir / "metadata.json"
        if metadata_file.exists():
            metadata = json.loads(metadata_file.read_text(encoding="utf-8"))
            # Use absolute path for workspace
            workspace_path = (turn_dir / "workspace").resolve()
            previous_turns.append(
                {
                    "turn": turn_num,
                    "path": str(workspace_path),
                    "task": metadata.get("task", ""),
                    "winning_agent": metadata.get("winning_agent", ""),
                },
            )

        turn_num += 1

    return previous_turns


async def handle_session_persistence(
    orchestrator,
    question: str,
    session_info: Dict[str, Any],
    session_storage: str,
) -> tuple[Optional[str], int, Optional[str]]:
    """
    Handle session persistence after orchestrator completes.

    Returns:
        tuple: (session_id, updated_turn_number, normalized_answer)
    """
    # Get final result from orchestrator
    final_result = orchestrator.get_final_result()
    if not final_result:
        # No filesystem work to persist
        return (session_info.get("session_id"), session_info.get("current_turn", 0), None)

    # Initialize or reuse session ID
    session_id = session_info.get("session_id")
    if not session_id:
        session_id = f"session_{datetime.now().strftime('%Y%m%d_%H%M%S')}"

    # Increment turn
    current_turn = session_info.get("current_turn", 0) + 1

    # Create turn directory
    session_dir = Path(session_storage) / session_id
    turn_dir = session_dir / f"turn_{current_turn}"
    turn_dir.mkdir(parents=True, exist_ok=True)

    # Normalize answer paths
    final_answer = final_result["final_answer"]
    workspace_path = final_result.get("workspace_path")
    turn_workspace_path = (turn_dir / "workspace").resolve()  # Make absolute

    if workspace_path:
        # Replace workspace paths in answer with absolute path
        normalized_answer = final_answer.replace(workspace_path, str(turn_workspace_path))
    else:
        normalized_answer = final_answer

    # Save normalized answer
    answer_file = turn_dir / "answer.txt"
    answer_file.write_text(normalized_answer, encoding="utf-8")

    # Save metadata
    metadata = {
        "turn": current_turn,
        "timestamp": datetime.now().isoformat(),
        "winning_agent": final_result["winning_agent_id"],
        "task": question,
        "session_id": session_id,
    }
    metadata_file = turn_dir / "metadata.json"
    metadata_file.write_text(json.dumps(metadata, indent=2), encoding="utf-8")

    # Create/update session summary for easy viewing
    session_summary_file = session_dir / "SESSION_SUMMARY.txt"
    summary_lines = []

    if session_summary_file.exists():
        summary_lines = session_summary_file.read_text(encoding="utf-8").splitlines()
    else:
        summary_lines.append("=" * 80)
        summary_lines.append(f"Multi-Turn Session: {session_id}")
        summary_lines.append("=" * 80)
        summary_lines.append("")

    # Add turn separator and info
    summary_lines.append("")
    summary_lines.append("=" * 80)
    summary_lines.append(f"TURN {current_turn}")
    summary_lines.append("=" * 80)
    summary_lines.append(f"Timestamp: {metadata['timestamp']}")
    summary_lines.append(f"Winning Agent: {metadata['winning_agent']}")
    summary_lines.append(f"Task: {question}")
    summary_lines.append(f"Workspace: {turn_workspace_path}")
    summary_lines.append(f"Answer: See {(turn_dir / 'answer.txt').resolve()}")
    summary_lines.append("")

    session_summary_file.write_text("\n".join(summary_lines), encoding="utf-8")

    # Copy workspace if it exists
    if workspace_path and Path(workspace_path).exists():
        shutil.copytree(workspace_path, turn_workspace_path, dirs_exist_ok=True)

    return (session_id, current_turn, normalized_answer)


async def run_question_with_history(
    question: str,
    agents: Dict[str, SingleAgent],
    ui_config: Dict[str, Any],
    history: List[Dict[str, Any]],
    session_info: Dict[str, Any],
    **kwargs,
) -> tuple[str, Optional[str], int]:
    """Run MassGen with a question and conversation history.

    Returns:
        tuple: (response_text, session_id, turn_number)
    """
    # Build messages including history
    messages = history.copy()
    messages.append({"role": "user", "content": question})

    # Check if we should use orchestrator for single agents (default: False for backward compatibility)
    use_orchestrator_for_single = ui_config.get("use_orchestrator_for_single_agent", True)

    if len(agents) == 1 and not use_orchestrator_for_single:
        # Single agent mode with history
        agent = next(iter(agents.values()))
        print(f"\n🤖 {BRIGHT_CYAN}Single Agent Mode{RESET}", flush=True)
        print(f"Agent: {agent.agent_id}", flush=True)
        if history:
            print(f"History: {len(history)//2} previous exchanges", flush=True)
        print(f"Question: {question}", flush=True)
        print("\n" + "=" * 60, flush=True)

        response_content = ""

        async for chunk in agent.chat(messages):
            if chunk.type == "content" and chunk.content:
                response_content += chunk.content
                print(chunk.content, end="", flush=True)
            elif chunk.type == "builtin_tool_results":
                # Skip builtin_tool_results to avoid duplication with real-time streaming
                # The backends already show tool status during execution
                continue
            elif chunk.type == "error":
                print(f"\n❌ Error: {chunk.error}", flush=True)
                return ("", session_info.get("session_id"), session_info.get("current_turn", 0))

        print("\n" + "=" * 60, flush=True)
        # Single agent mode doesn't use session storage
        return (response_content, session_info.get("session_id"), session_info.get("current_turn", 0))

    else:
        # Multi-agent mode with history
        # Create orchestrator config with timeout settings
        timeout_config = kwargs.get("timeout_config")
        orchestrator_config = AgentConfig()
        if timeout_config:
            orchestrator_config.timeout_config = timeout_config

        # Get orchestrator parameters from config
        orchestrator_cfg = kwargs.get("orchestrator", {})

        # Apply voting sensitivity if specified
        if "voting_sensitivity" in orchestrator_cfg:
            orchestrator_config.voting_sensitivity = orchestrator_cfg["voting_sensitivity"]

        # Get context sharing parameters
        snapshot_storage = orchestrator_cfg.get("snapshot_storage")
        agent_temporary_workspace = orchestrator_cfg.get("agent_temporary_workspace")
        session_storage = orchestrator_cfg.get("session_storage", "sessions")  # Default to "sessions"

        # Get debug/test parameters
        if orchestrator_cfg.get("skip_coordination_rounds", False):
            orchestrator_config.skip_coordination_rounds = True

        # Load previous turns from session storage for multi-turn conversations
        previous_turns = load_previous_turns(session_info, session_storage)

        orchestrator = Orchestrator(
            agents=agents,
            config=orchestrator_config,
            snapshot_storage=snapshot_storage,
            agent_temporary_workspace=agent_temporary_workspace,
            previous_turns=previous_turns,
        )
        # Create a fresh UI instance for each question to ensure clean state
        ui = CoordinationUI(
            display_type=ui_config.get("display_type", "rich_terminal"),
            logging_enabled=ui_config.get("logging_enabled", True),
            enable_final_presentation=True,  # Required for multi-turn: ensures final answer is saved
        )

        print(f"\n🤖 {BRIGHT_CYAN}Multi-Agent Mode{RESET}", flush=True)
        print(f"Agents: {', '.join(agents.keys())}", flush=True)
        if history:
            print(f"History: {len(history)//2} previous exchanges", flush=True)
        print(f"Question: {question}", flush=True)
        print("\n" + "=" * 60, flush=True)

        # For multi-agent with history, we need to use a different approach
        # that maintains coordination UI display while supporting conversation context

        if history and len(history) > 0:
            # Use coordination UI with conversation context
            # Extract current question from messages
            current_question = messages[-1].get("content", question) if messages else question

            # Pass the full message context to the UI coordination
            response_content = await ui.coordinate_with_context(orchestrator, current_question, messages)
        else:
            # Standard coordination for new conversations
            response_content = await ui.coordinate(orchestrator, question)

        # Handle session persistence if applicable
        session_id_to_use, updated_turn, normalized_response = await handle_session_persistence(
            orchestrator,
            question,
            session_info,
            session_storage,
        )

        # Return normalized response so conversation history has correct paths
        return (normalized_response or response_content, session_id_to_use, updated_turn)


async def run_single_question(question: str, agents: Dict[str, SingleAgent], ui_config: Dict[str, Any], **kwargs) -> str:
    """Run MassGen with a single question."""
    # Check if we should use orchestrator for single agents (default: False for backward compatibility)
    use_orchestrator_for_single = ui_config.get("use_orchestrator_for_single_agent", True)

    if len(agents) == 1 and not use_orchestrator_for_single:
        # Single agent mode with existing SimpleDisplay frontend
        agent = next(iter(agents.values()))

        print(f"\n🤖 {BRIGHT_CYAN}Single Agent Mode{RESET}", flush=True)
        print(f"Agent: {agent.agent_id}", flush=True)
        print(f"Question: {question}", flush=True)
        print("\n" + "=" * 60, flush=True)

        messages = [{"role": "user", "content": question}]
        response_content = ""

        async for chunk in agent.chat(messages):
            if chunk.type == "content" and chunk.content:
                response_content += chunk.content
                print(chunk.content, end="", flush=True)
            elif chunk.type == "builtin_tool_results":
                # Skip builtin_tool_results to avoid duplication with real-time streaming
                continue
            elif chunk.type == "error":
                print(f"\n❌ Error: {chunk.error}", flush=True)
                return ""

        print("\n" + "=" * 60, flush=True)
        return response_content

    else:
        # Multi-agent mode
        # Create orchestrator config with timeout settings
        timeout_config = kwargs.get("timeout_config")
        orchestrator_config = AgentConfig()
        if timeout_config:
            orchestrator_config.timeout_config = timeout_config

        # Get orchestrator parameters from config
        orchestrator_cfg = kwargs.get("orchestrator", {})

        # Apply voting sensitivity if specified
        if "voting_sensitivity" in orchestrator_cfg:
            orchestrator_config.voting_sensitivity = orchestrator_cfg["voting_sensitivity"]

        # Get context sharing parameters
        snapshot_storage = orchestrator_cfg.get("snapshot_storage")
        agent_temporary_workspace = orchestrator_cfg.get("agent_temporary_workspace")

        # Get debug/test parameters
        if orchestrator_cfg.get("skip_coordination_rounds", False):
            orchestrator_config.skip_coordination_rounds = True

        orchestrator = Orchestrator(
            agents=agents,
            config=orchestrator_config,
            snapshot_storage=snapshot_storage,
            agent_temporary_workspace=agent_temporary_workspace,
        )
        # Create a fresh UI instance for each question to ensure clean state
        ui = CoordinationUI(
            display_type=ui_config.get("display_type", "rich_terminal"),
            logging_enabled=ui_config.get("logging_enabled", True),
            enable_final_presentation=True,  # Ensures final presentation is generated
        )

        print(f"\n🤖 {BRIGHT_CYAN}Multi-Agent Mode{RESET}", flush=True)
        print(f"Agents: {', '.join(agents.keys())}", flush=True)
        print(f"Question: {question}", flush=True)
        print("\n" + "=" * 60, flush=True)

        final_response = await ui.coordinate(orchestrator, question)
        return final_response


def prompt_for_context_paths(original_config: Dict[str, Any], orchestrator_cfg: Dict[str, Any]) -> bool:
    """Prompt user to add context paths in interactive mode.

    Returns True if config was modified, False otherwise.
    """
    # Check if filesystem is enabled (at least one agent has cwd)
    agent_entries = [original_config["agent"]] if "agent" in original_config else original_config.get("agents", [])
    has_filesystem = any("cwd" in agent.get("backend", {}) for agent in agent_entries)

    if not has_filesystem:
        return False

    # Show current context paths
    existing_paths = orchestrator_cfg.get("context_paths", [])
    cwd = Path.cwd()

    # Use Rich for better display
    from rich.console import Console as RichConsole
    from rich.panel import Panel as RichPanel

    rich_console = RichConsole()

    # Build context paths display
    context_content = []
    if existing_paths:
        for path_config in existing_paths:
            path = path_config.get("path") if isinstance(path_config, dict) else path_config
            permission = path_config.get("permission", "read") if isinstance(path_config, dict) else "read"
            context_content.append(f"  [green]✓[/green] {path} [dim]({permission})[/dim]")
    else:
        context_content.append("  [yellow]No context paths configured[/yellow]")

    context_panel = RichPanel(
        "\n".join(context_content),
        title="[bold bright_cyan]📂 Context Paths[/bold bright_cyan]",
        border_style="cyan",
        padding=(0, 2),
        width=80,
    )
    rich_console.print(context_panel)
    print()

    # Check if CWD is already in context paths
    cwd_str = str(cwd)
    cwd_already_added = any((path_config.get("path") if isinstance(path_config, dict) else path_config) == cwd_str for path_config in existing_paths)

    if not cwd_already_added:
        # Create prompt panel
        prompt_content = [
            "[bold cyan]Add current directory as context path?[/bold cyan]",
            f"  [yellow]{cwd}[/yellow]",
            "",
            "  [dim]Context paths give agents access to your project files.[/dim]",
            "  [dim]• Read-only during coordination (prevents conflicts)[/dim]",
            "  [dim]• Write permission for final agent to save results[/dim]",
            "",
            "  [dim]Options:[/dim]",
            "  [green]Y[/green] → Add with write permission (default)",
            "  [cyan]P[/cyan] → Add with protected paths (e.g., .env, secrets)",
            "  [yellow]N[/yellow] → Skip",
            "  [blue]C[/blue] → Add custom path",
        ]
        prompt_panel = RichPanel(
            "\n".join(prompt_content),
            border_style="cyan",
            padding=(1, 2),
            width=80,
        )
        rich_console.print(prompt_panel)
        print()
        try:
            response = input(f"   {BRIGHT_CYAN}Your choice [Y/P/N/C]:{RESET} ").strip().lower()

            if response in ["y", "yes", ""]:
                # Add CWD with write permission
                if "context_paths" not in orchestrator_cfg:
                    orchestrator_cfg["context_paths"] = []
                orchestrator_cfg["context_paths"].append({"path": cwd_str, "permission": "write"})
                print(f"   {BRIGHT_GREEN}✅ Added: {cwd} (write){RESET}", flush=True)
                return True
            elif response in ["p", "protected"]:
                # Add CWD with write permission and protected paths
                protected_paths = []
                print(f"\n   {BRIGHT_CYAN}Enter protected paths (one per line, empty to finish):{RESET}", flush=True)
                print(f"   {BRIGHT_YELLOW}Tip: Protected paths are relative to {cwd}{RESET}", flush=True)
                while True:
                    protected_input = input(f"   {BRIGHT_CYAN}→{RESET} ").strip()
                    if not protected_input:
                        break
                    protected_paths.append(protected_input)
                    print(f"     {BRIGHT_GREEN}✓ Added: {protected_input}{RESET}", flush=True)

                if "context_paths" not in orchestrator_cfg:
                    orchestrator_cfg["context_paths"] = []

                context_config = {"path": cwd_str, "permission": "write"}
                if protected_paths:
                    context_config["protected_paths"] = protected_paths

                orchestrator_cfg["context_paths"].append(context_config)
                print(f"\n   {BRIGHT_GREEN}✅ Added: {cwd} (write) with {len(protected_paths)} protected path(s){RESET}", flush=True)
                return True
            elif response in ["n", "no"]:
                # User explicitly declined
                return False
            elif response in ["c", "custom"]:
                # Loop until valid path or user cancels
                print()
                while True:
                    custom_path = input(f"   {BRIGHT_CYAN}Enter path (absolute or relative):{RESET} ").strip()
                    if not custom_path:
                        print(f"   {BRIGHT_YELLOW}⚠️  Cancelled{RESET}", flush=True)
                        return False

                    # Resolve to absolute path
                    abs_path = str(Path(custom_path).resolve())

                    # Check if path exists
                    if not Path(abs_path).exists():
                        print(f"   {BRIGHT_RED}✗ Path does not exist: {abs_path}{RESET}", flush=True)
                        retry = input(f"   {BRIGHT_CYAN}Try again? [Y/n]:{RESET} ").strip().lower()
                        if retry in ["n", "no"]:
                            return False
                        continue

                    # Valid path (file or directory), ask for permission
                    permission = input(f"   {BRIGHT_CYAN}Permission [read/write] (default: write):{RESET} ").strip().lower() or "write"
                    if permission not in ["read", "write"]:
                        permission = "write"

                    # Ask about protected paths if write permission
                    protected_paths = []
                    if permission == "write":
                        add_protected = input(f"   {BRIGHT_CYAN}Add protected paths? [y/N]:{RESET} ").strip().lower()
                        if add_protected in ["y", "yes"]:
                            print(f"   {BRIGHT_CYAN}Enter protected paths (one per line, empty to finish):{RESET}", flush=True)
                            while True:
                                protected_input = input(f"   {BRIGHT_CYAN}→{RESET} ").strip()
                                if not protected_input:
                                    break
                                protected_paths.append(protected_input)
                                print(f"     {BRIGHT_GREEN}✓ Added: {protected_input}{RESET}", flush=True)

                    if "context_paths" not in orchestrator_cfg:
                        orchestrator_cfg["context_paths"] = []

                    context_config = {"path": abs_path, "permission": permission}
                    if protected_paths:
                        context_config["protected_paths"] = protected_paths

                    orchestrator_cfg["context_paths"].append(context_config)
                    if protected_paths:
                        print(f"   {BRIGHT_GREEN}✅ Added: {abs_path} ({permission}) with {len(protected_paths)} protected path(s){RESET}", flush=True)
                    else:
                        print(f"   {BRIGHT_GREEN}✅ Added: {abs_path} ({permission}){RESET}", flush=True)
                    return True
            else:
                # Invalid response - clarify options
                print(f"\n   {BRIGHT_RED}✗ Invalid option: '{response}'{RESET}", flush=True)
                print(f"   {BRIGHT_YELLOW}Please choose: Y (yes), P (protected), N (no), or C (custom){RESET}", flush=True)
                return False
        except (KeyboardInterrupt, EOFError):
            print()  # New line after Ctrl+C
            return False

    return False


def show_available_examples():
    """Display available example configurations from package."""
    try:
        from importlib.resources import files

        configs_root = files("massgen") / "configs"

        print(f"\n{BRIGHT_CYAN}Available Example Configurations{RESET}")
        print("=" * 60)

        # Organize by category
        categories = {}
        for config_file in sorted(configs_root.rglob("*.yaml")):
            # Get relative path from configs root
            rel_path = str(config_file).replace(str(configs_root) + "/", "")
            # Extract category (first directory)
            parts = rel_path.split("/")
            category = parts[0] if len(parts) > 1 else "root"

            if category not in categories:
                categories[category] = []

            # Create a short name for @examples/
            # Use the path without .yaml extension
            short_name = rel_path.replace(".yaml", "").replace("/", "_")

            categories[category].append((short_name, rel_path))

        # Display categories
        for category, configs in sorted(categories.items()):
            print(f"\n{BRIGHT_YELLOW}{category.title()}:{RESET}")
            for short_name, rel_path in configs[:10]:  # Limit to avoid overwhelming
                print(f"  {BRIGHT_GREEN}@examples/{short_name:<40}{RESET} {rel_path}")

            if len(configs) > 10:
                print(f"  ... and {len(configs) - 10} more")

        print(f"\n{BRIGHT_BLUE}Usage:{RESET}")
        print('  massgen --config @examples/SHORTNAME "Your question"')
        print("  massgen --example SHORTNAME > my-config.yaml")
        print()

    except Exception as e:
        print(f"Error listing examples: {e}")
        print("Examples may not be available (development mode?)")


def print_example_config(name: str):
    """Print an example config to stdout.

    Args:
        name: Name of the example (can include or exclude @examples/ prefix)
    """
    try:
        # Remove @examples/ prefix if present
        if name.startswith("@examples/"):
            name = name[10:]

        # Try to resolve the config
        resolved = resolve_config_path(f"@examples/{name}")
        if resolved:
            with open(resolved, "r") as f:
                print(f.read())
        else:
            print(f"Error: Could not find example '{name}'", file=sys.stderr)
            print("Use --list-examples to see available configs", file=sys.stderr)
            sys.exit(1)

    except ConfigurationError as e:
        print(f"Error: {e}", file=sys.stderr)
        sys.exit(1)
    except Exception as e:
        print(f"Error printing example config: {e}", file=sys.stderr)
        sys.exit(1)


def should_run_builder() -> bool:
    """Check if config builder should run automatically.

    Returns True if:
    - No default config exists at ~/.config/massgen/config.yaml
    """
    default_config = Path.home() / ".config/massgen/config.yaml"
    return not default_config.exists()


def print_help_messages():
    """Display help messages using Rich for better formatting."""
    rich_console = Console()

    help_content = """[dim]💬  Type your questions below
💡  Use slash commands: [cyan]/help[/cyan], [cyan]/quit[/cyan], [cyan]/reset[/cyan], [cyan]/status[/cyan], [cyan]/config[/cyan]
⌨️   Press [cyan]Ctrl+C[/cyan] to exit[/dim]"""

    help_panel = Panel(
        help_content,
        border_style="dim",
        padding=(0, 2),
        width=80,
    )
    rich_console.print(help_panel)


async def run_interactive_mode(
    agents: Dict[str, SingleAgent],
    ui_config: Dict[str, Any],
    original_config: Dict[str, Any] = None,
    orchestrator_cfg: Dict[str, Any] = None,
    config_path: Optional[str] = None,
    **kwargs,
):
    """Run MassGen in interactive mode with conversation history."""

    # Use Rich console for better display
    rich_console = Console()

    # Clear screen
    rich_console.clear()

    # ASCII art for interactive multi-agent mode
    ascii_art = """[bold #4A90E2]
     ███╗   ███╗ █████╗ ███████╗███████╗ ██████╗ ███████╗███╗   ██╗
     ████╗ ████║██╔══██╗██╔════╝██╔════╝██╔════╝ ██╔════╝████╗  ██║
     ██╔████╔██║███████║███████╗███████╗██║  ███╗█████╗  ██╔██╗ ██║
     ██║╚██╔╝██║██╔══██║╚════██║╚════██║██║   ██║██╔══╝  ██║╚██╗██║
     ██║ ╚═╝ ██║██║  ██║███████║███████║╚██████╔╝███████╗██║ ╚████║
     ╚═╝     ╚═╝╚═╝  ╚═╝╚══════╝╚══════╝ ╚═════╝ ╚══════╝╚═╝  ╚═══╝[/bold #4A90E2]

     [dim]     🤖 🤖 🤖  →  💬 collaborate  →  🎯 winner  →  📢 final[/dim]
"""

    # Wrap ASCII art in a panel
    ascii_panel = Panel(
        ascii_art,
        border_style="bold #4A90E2",
        padding=(0, 2),
        width=80,
    )
    rich_console.print(ascii_panel)
    print()

    # Create configuration table
    config_table = Table(
        show_header=False,
        box=None,
        padding=(0, 2),
        show_edge=False,
    )
    config_table.add_column("Label", style="bold cyan", no_wrap=True)
    config_table.add_column("Value", style="white")

    # Determine mode
    ui_config.get("use_orchestrator_for_single_agent", True)
    if len(agents) == 1:
        mode = "Single Agent"
        mode_icon = "🤖"
    else:
        mode = f"Multi-Agent ({len(agents)} agents)"
        mode_icon = "🤝"

    config_table.add_row(f"{mode_icon} Mode:", f"[bold]{mode}[/bold]")

    # Add agents info
    if len(agents) <= 3:
        # Show all agents if 3 or fewer
        for agent_id, agent in agents.items():
            # Get model name from config
            model = agent.config.backend_params.get("model", "unknown")
            backend_name = agent.backend.__class__.__name__.replace("Backend", "")
            # Show model with backend in parentheses
            display = f"{model} [dim]({backend_name})[/dim]"
            config_table.add_row(f"  ├─ {agent_id}:", display)
    else:
        # Show count and first 2 agents
        agent_list = list(agents.items())
        for i, (agent_id, agent) in enumerate(agent_list[:2]):
            model = agent.config.backend_params.get("model", "unknown")
            backend_name = agent.backend.__class__.__name__.replace("Backend", "")
            display = f"{model} [dim]({backend_name})[/dim]"
            config_table.add_row(f"  ├─ {agent_id}:", display)
        config_table.add_row("  └─ ...", f"[dim]and {len(agents) - 2} more[/dim]")

    # Create main panel with configuration
    config_panel = Panel(
        config_table,
        title="[bold bright_yellow]⚙️  Session Configuration[/bold bright_yellow]",
        border_style="yellow",
        padding=(0, 2),
        width=80,
    )
    rich_console.print(config_panel)
    print()

    # Prompt for context paths if filesystem is enabled
    if original_config and orchestrator_cfg:
        config_modified = prompt_for_context_paths(original_config, orchestrator_cfg)
        if config_modified:
            # Recreate agents with updated context paths
            agents = create_agents_from_config(original_config, orchestrator_cfg)
            print(f"   {BRIGHT_GREEN}✓ Agents reloaded with updated context paths{RESET}", flush=True)
            print()

    print_help_messages()

    # Maintain conversation history
    conversation_history = []

    # Session management for multi-turn filesystem support
    session_id = None
    current_turn = 0
    session_storage = kwargs.get("orchestrator", {}).get("session_storage", "sessions")

    try:
        while True:
            try:
                # Recreate agents with previous turn as read-only context path.
                # This provides agents with BOTH:
                # 1. Read-only context path (original turn n-1 results) - for reference/comparison
                # 2. Writable workspace (copy of turn n-1 results, pre-populated by orchestrator) - for modification
                # This allows agents to compare "what I changed" vs "what was originally there".
                # TODO: We may want to avoid full recreation if possible in the future, conditioned on being able to easily reset MCPs.
                if current_turn > 0 and original_config and orchestrator_cfg:
                    # Get the most recent turn path (the one just completed)
                    session_dir = Path(session_storage) / session_id
                    latest_turn_dir = session_dir / f"turn_{current_turn}"
                    latest_turn_workspace = latest_turn_dir / "workspace"

                    if latest_turn_workspace.exists():
                        logger.info(f"[CLI] Recreating agents with turn {current_turn} workspace as read-only context path")

                        # Clean up existing agents' backends and filesystem managers
                        for agent_id, agent in agents.items():
                            # Cleanup filesystem manager (Docker containers, etc.)
                            if hasattr(agent, "backend") and hasattr(agent.backend, "filesystem_manager"):
                                if agent.backend.filesystem_manager:
                                    try:
                                        agent.backend.filesystem_manager.cleanup()
                                    except Exception as e:
                                        logger.warning(f"[CLI] Cleanup failed for agent {agent_id}: {e}")

                            # Cleanup backend itself
                            if hasattr(agent.backend, "__aexit__"):
                                await agent.backend.__aexit__(None, None, None)

                        # Inject previous turn path as read-only context
                        modified_config = original_config.copy()
                        agent_entries = [modified_config["agent"]] if "agent" in modified_config else modified_config.get("agents", [])

                        for agent_data in agent_entries:
                            backend_config = agent_data.get("backend", {})
                            if "cwd" in backend_config:  # Only inject if agent has filesystem support
                                existing_context_paths = backend_config.get("context_paths", [])
                                new_turn_config = {"path": str(latest_turn_workspace.resolve()), "permission": "read"}
                                backend_config["context_paths"] = existing_context_paths + [new_turn_config]

                        # Recreate agents from modified config
                        agents = create_agents_from_config(modified_config, orchestrator_cfg)
                        logger.info(f"[CLI] Successfully recreated {len(agents)} agents with turn {current_turn} path as read-only context")

                question = input(f"\n{BRIGHT_BLUE}👤 User:{RESET} ").strip()

                # Handle slash commands
                if question.startswith("/"):
                    command = question.lower()

                    if command in ["/quit", "/exit", "/q"]:
                        print("👋 Goodbye!", flush=True)
                        break
                    elif command in ["/reset", "/clear"]:
                        conversation_history = []
                        # Reset all agents
                        for agent in agents.values():
                            agent.reset()
                        print(
                            f"{BRIGHT_YELLOW}🔄 Conversation history cleared!{RESET}",
                            flush=True,
                        )
                        continue
                    elif command in ["/help", "/h"]:
                        print(f"\n{BRIGHT_CYAN}📚 Available Commands:{RESET}", flush=True)
                        print("   /quit, /exit, /q     - Exit the program", flush=True)
                        print(
                            "   /reset, /clear       - Clear conversation history",
                            flush=True,
                        )
                        print(
                            "   /help, /h            - Show this help message",
                            flush=True,
                        )
                        print("   /status              - Show current status", flush=True)
                        print("   /config              - Open config file in editor", flush=True)
                        continue
                    elif command == "/status":
                        print(f"\n{BRIGHT_CYAN}📊 Current Status:{RESET}", flush=True)
                        print(
                            f"   Agents: {len(agents)} ({', '.join(agents.keys())})",
                            flush=True,
                        )
                        use_orch_single = ui_config.get("use_orchestrator_for_single_agent", True)
                        if len(agents) == 1:
                            mode_display = "Single Agent (Orchestrator)" if use_orch_single else "Single Agent (Direct)"
                        else:
                            mode_display = "Multi-Agent"
                        print(f"   Mode: {mode_display}", flush=True)
                        print(
                            f"   History: {len(conversation_history)//2} exchanges",
                            flush=True,
                        )
                        if config_path:
                            print(f"   Config: {config_path}", flush=True)
                        continue
                    elif command == "/config":
                        if config_path:
                            import platform
                            import subprocess

                            try:
                                system = platform.system()
                                if system == "Darwin":  # macOS
                                    subprocess.run(["open", config_path])
                                elif system == "Windows":
                                    subprocess.run(["start", config_path], shell=True)
                                else:  # Linux and others
                                    subprocess.run(["xdg-open", config_path])
                                print(f"\n📝 Opening config file: {config_path}", flush=True)
                            except Exception as e:
                                print(f"\n❌ Error opening config file: {e}", flush=True)
                                print(f"   Config location: {config_path}", flush=True)
                        else:
                            print("\n❌ No config file available (using CLI arguments)", flush=True)
                        continue
                    else:
                        print(f"❓ Unknown command: {command}", flush=True)
                        print("💡 Type /help for available commands", flush=True)
                        continue

                # Handle legacy plain text commands for backwards compatibility
                if question.lower() in ["quit", "exit", "q"]:
                    print("👋 Goodbye!")
                    break

                if question.lower() in ["reset", "clear"]:
                    conversation_history = []
                    for agent in agents.values():
                        agent.reset()
                    print(f"{BRIGHT_YELLOW}🔄 Conversation history cleared!{RESET}")
                    continue

                if not question:
                    print(
                        "Please enter a question or type /help for commands.",
                        flush=True,
                    )
                    continue

                print(f"\n🔄 {BRIGHT_YELLOW}Processing...{RESET}", flush=True)

                # Increment turn counter BEFORE processing so logs go to correct turn_N directory
                next_turn = current_turn + 1

                # Initialize session ID on first turn
                if session_id is None:
                    session_id = f"session_{datetime.now().strftime('%Y%m%d_%H%M%S')}"

                # Reconfigure logging for the turn we're about to process
                setup_logging(debug=_DEBUG_MODE, turn=next_turn)
                logger.info(f"Starting turn {next_turn}")

                # Pass session state for multi-turn filesystem support
                session_info = {
                    "session_id": session_id,
                    "current_turn": current_turn,  # Pass CURRENT turn (for looking up previous turns)
                    "session_storage": session_storage,
                }
                response, updated_session_id, updated_turn = await run_question_with_history(
                    question,
                    agents,
                    ui_config,
                    conversation_history,
                    session_info,
                    **kwargs,
                )

                # Update session state after completion
                session_id = updated_session_id
                current_turn = updated_turn

                if response:
                    # Add to conversation history
                    conversation_history.append({"role": "user", "content": question})
                    conversation_history.append({"role": "assistant", "content": response})
                    print(f"\n{BRIGHT_GREEN}✅ Complete!{RESET}", flush=True)
                    print(
                        f"{BRIGHT_CYAN}💭 History: {len(conversation_history)//2} exchanges{RESET}",
                        flush=True,
                    )
                    print_help_messages()

                else:
                    print(f"\n{BRIGHT_RED}❌ No response generated{RESET}", flush=True)

            except KeyboardInterrupt:
                print("\n👋 Goodbye!")
                break
            except Exception as e:
                print(f"❌ Error: {e}", flush=True)
                print("Please try again or type /quit to exit.", flush=True)

    except KeyboardInterrupt:
        print("\n👋 Goodbye!")


<<<<<<< HEAD
async def main():
    """Main CLI entry point."""
    parser = argparse.ArgumentParser(
        description="MassGen - Multi-Agent Coordination CLI",
        formatter_class=argparse.RawDescriptionHelpFormatter,
        epilog="""
Examples:
  # Use configuration file
  massgen --config config.yaml "What is machine learning?"

  # Quick single agent setup
  massgen --backend openai --model gpt-4o-mini "Explain quantum computing"
  massgen --backend claude --model claude-sonnet-4-20250514 "Analyze this data"

  # Use ChatCompletion backend with custom base URL
  massgen --backend chatcompletion --model gpt-oss-120b --base-url https://api.cerebras.ai/v1/chat/completions "What is 2+2?"

  # Interactive mode
  massgen --config config.yaml

  # Timeout control examples
  massgen --config config.yaml --orchestrator-timeout 600 "Complex task"

Environment Variables:
    OPENAI_API_KEY      - Required for OpenAI backend
    XAI_API_KEY         - Required for Grok backend
    ANTHROPIC_API_KEY   - Required for Claude backend
    GOOGLE_API_KEY      - Required for Gemini backend (or GEMINI_API_KEY)
    ZAI_API_KEY         - Required for ZAI backend

    CEREBRAS_API_KEY    - For Cerebras AI (cerebras.ai)
    TOGETHER_API_KEY    - For Together AI (together.ai, together.xyz)
    FIREWORKS_API_KEY   - For Fireworks AI (fireworks.ai)
    GROQ_API_KEY        - For Groq (groq.com)
    NEBIUS_API_KEY      - For Nebius AI Studio (studio.nebius.ai)
    OPENROUTER_API_KEY  - For OpenRouter (openrouter.ai)
    POE_API_KEY         - For POE (poe.com)
    QWEN_API_KEY        - For Qwen (dashscope.aliyuncs.com)

  Note: The chatcompletion backend auto-detects the provider from the base_url
        and uses the appropriate environment variable for API key.
        """,
    )

    # Question (optional for interactive mode)
    parser.add_argument(
        "question",
        nargs="?",
        help="Question to ask (optional - if not provided, enters interactive mode)",
    )

    # Configuration options
    config_group = parser.add_mutually_exclusive_group()
    config_group.add_argument("--config", type=str, help="Path to YAML/JSON configuration file")
    config_group.add_argument(
        "--backend",
        type=str,
        choices=[
            "chatcompletion",
            "claude",
            "gemini",
            "grok",
            "openai",
            "azure_openai",
            "claude_code",
            "zai",
            "lmstudio",
            "vllm",
            "sglang",
        ],
        help="Backend type for quick setup",
    )

    # Quick setup options
    parser.add_argument(
        "--model",
        type=str,
        default="gpt-4o-mini",
        help="Model name for quick setup (default: gpt-4o-mini)",
    )
    parser.add_argument("--system-message", type=str, help="System message for quick setup")
    parser.add_argument(
        "--base-url",
        type=str,
        help="Base URL for API endpoint (e.g., https://api.cerebras.ai/v1/chat/completions)",
    )

    # UI options
    parser.add_argument("--no-display", action="store_true", help="Disable visual coordination display")
    parser.add_argument("--no-logs", action="store_true", help="Disable logging")
    parser.add_argument("--debug", action="store_true", help="Enable debug mode with verbose logging")

    # Timeout options
    timeout_group = parser.add_argument_group("timeout settings", "Override timeout settings from config")
    timeout_group.add_argument(
        "--orchestrator-timeout",
        type=int,
        help="Maximum time for orchestrator coordination in seconds (default: 1800)",
    )

    args = parser.parse_args()

    # Always setup logging (will save INFO to file, console output depends on debug flag)
    setup_logging(debug=args.debug)

    if args.debug:
        logger.info("Debug mode enabled")
        logger.debug(f"Command line arguments: {vars(args)}")

    # Validate arguments
=======
async def main(args):
    """Main CLI entry point (async operations only)."""
    # Check if bare `massgen` with no args - use default config if it exists
    if not args.backend and not args.model and not args.config:
        # Use resolve_config_path to check project-level then global config
        resolved_default = resolve_config_path(None)
        if resolved_default:
            # Use discovered config for interactive mode (no question) or single query (with question)
            args.config = str(resolved_default)
        else:
            # No default config - this will be handled by wizard trigger in cli_main()
            if args.question:
                # User provided a question but no config exists - this is an error
                print("❌ Configuration error: No default configuration found.", flush=True)
                print("Run 'massgen --init' to create one, or use 'massgen --model MODEL \"question\"'", flush=True)
                sys.exit(1)
            # No question and no config - wizard will be triggered in cli_main()
            return

    # Validate arguments (only if we didn't auto-set config above)
>>>>>>> 55074e39
    if not args.backend:
        if not args.model and not args.config:
            print("❌ Configuration error: Either --config, --model, or --backend must be specified", flush=True)
            sys.exit(1)

    try:
        # Load or create configuration
        if args.config:
            # Resolve config path (handles @examples/, paths, ~/.config/massgen/agents/)
            resolved_path = resolve_config_path(args.config)
            if resolved_path is None:
                # This shouldn't happen if we reached here, but handle it
                raise ConfigurationError("Could not resolve config path")
            config = load_config_file(str(resolved_path))
            if args.debug:
                logger.debug(f"Resolved config path: {resolved_path}")
                logger.debug(f"Config content: {json.dumps(config, indent=2)}")
        else:
            model = args.model
            if args.backend:
                backend = args.backend
            else:
                backend = get_backend_type_from_model(model=model)
            if args.system_message:
                system_message = args.system_message
            else:
                system_message = None
            config = create_simple_config(
                backend_type=backend,
                model=model,
                system_message=system_message,
                base_url=args.base_url,
            )
            if args.debug:
                logger.debug(f"Created simple config with backend: {backend}, model: {model}")
                logger.debug(f"Config content: {json.dumps(config, indent=2)}")

        # Validate that all context paths exist before proceeding
        validate_context_paths(config)

        # Relocate all filesystem paths to .massgen/ directory
        relocate_filesystem_paths(config)

        # Apply command-line overrides
        ui_config = config.get("ui", {})
        if args.no_display:
            ui_config["display_type"] = "simple"
        if args.no_logs:
            ui_config["logging_enabled"] = False
        if args.debug:
            ui_config["debug"] = True
            # Enable logging if debug is on
            ui_config["logging_enabled"] = True
            # # Force simple UI in debug mode
            # ui_config["display_type"] = "simple"

        # Apply timeout overrides from CLI arguments
        timeout_settings = config.get("timeout_settings", {})
        if args.orchestrator_timeout is not None:
            timeout_settings["orchestrator_timeout_seconds"] = args.orchestrator_timeout

        # Update config with timeout settings
        config["timeout_settings"] = timeout_settings

        # Create agents
        if args.debug:
            logger.debug("Creating agents from config...")
        # Extract orchestrator config for agent setup
        orchestrator_cfg = config.get("orchestrator", {})

        # Check if any agent has cwd (filesystem support) and validate orchestrator config
        agent_entries = [config["agent"]] if "agent" in config else config.get("agents", [])
        has_cwd = any("cwd" in agent.get("backend", {}) for agent in agent_entries)

        if has_cwd:
            if not orchestrator_cfg:
                raise ConfigurationError(
                    "Agents with 'cwd' (filesystem support) require orchestrator configuration.\n"
                    "Please add an 'orchestrator' section to your config file.\n\n"
                    "Example (customize paths as needed):\n"
                    "orchestrator:\n"
                    '  snapshot_storage: "your_snapshot_dir"\n'
                    '  agent_temporary_workspace: "your_temp_dir"',
                )

            # Check for required fields in orchestrator config
            if "snapshot_storage" not in orchestrator_cfg:
                raise ConfigurationError(
                    "Missing 'snapshot_storage' in orchestrator configuration.\n"
                    "This is required for agents with filesystem support (cwd).\n\n"
                    "Add to your orchestrator section:\n"
                    '  snapshot_storage: "your_snapshot_dir"  # Directory for workspace snapshots',
                )

            if "agent_temporary_workspace" not in orchestrator_cfg:
                raise ConfigurationError(
                    "Missing 'agent_temporary_workspace' in orchestrator configuration.\n"
                    "This is required for agents with filesystem support (cwd).\n\n"
                    "Add to your orchestrator section:\n"
                    '  agent_temporary_workspace: "your_temp_dir"  # Directory for temporary agent workspaces',
                )

        agents = create_agents_from_config(config, orchestrator_cfg)

        if not agents:
            raise ConfigurationError("No agents configured")

        if args.debug:
            logger.debug(f"Created {len(agents)} agent(s): {list(agents.keys())}")

        # Create timeout config from settings and put it in kwargs
        timeout_settings = config.get("timeout_settings", {})
        timeout_config = TimeoutConfig(**timeout_settings) if timeout_settings else TimeoutConfig()

        kwargs = {"timeout_config": timeout_config}

        # Add orchestrator configuration if present
        if "orchestrator" in config:
            kwargs["orchestrator"] = config["orchestrator"]

        # Run mode based on whether question was provided
        try:
            if args.question:
                await run_single_question(args.question, agents, ui_config, **kwargs)
                # if response:
                #     print(f"\n{BRIGHT_GREEN}Final Response:{RESET}", flush=True)
                #     print(f"{response}", flush=True)
            else:
                # Pass the config path to interactive mode
                config_file_path = str(resolved_path) if args.config and resolved_path else None
                await run_interactive_mode(agents, ui_config, original_config=config, orchestrator_cfg=orchestrator_cfg, config_path=config_file_path, **kwargs)
        finally:
            # Cleanup all agents' filesystem managers (including Docker containers)
            for agent_id, agent in agents.items():
                if hasattr(agent, "backend") and hasattr(agent.backend, "filesystem_manager"):
                    if agent.backend.filesystem_manager:
                        try:
                            agent.backend.filesystem_manager.cleanup()
                        except Exception as e:
                            logger.warning(f"[CLI] Cleanup failed for agent {agent_id}: {e}")

    except ConfigurationError as e:
        print(f"❌ Configuration error: {e}", flush=True)
        sys.exit(1)
    except KeyboardInterrupt:
        print("\n👋 Goodbye!", flush=True)
    except Exception as e:
        print(f"❌ Error: {e}", flush=True)
        sys.exit(1)


def cli_main():
    """Synchronous wrapper for CLI entry point."""
    parser = argparse.ArgumentParser(
        description="MassGen - Multi-Agent Coordination CLI",
        formatter_class=argparse.RawDescriptionHelpFormatter,
        epilog="""
Examples:
  # Use configuration file
  python -m massgen.cli --config config.yaml "What is machine learning?"

  # Quick single agent setup
  python -m massgen.cli --backend openai --model gpt-4o-mini "Explain quantum computing"
  python -m massgen.cli --backend claude --model claude-sonnet-4-20250514 "Analyze this data"

  # Use ChatCompletion backend with custom base URL
  python -m massgen.cli --backend chatcompletion --model gpt-oss-120b --base-url https://api.cerebras.ai/v1/chat/completions "What is 2+2?"

  # Interactive mode
  python -m massgen.cli --config config.yaml

  # Timeout control examples
  python -m massgen.cli --config config.yaml --orchestrator-timeout 600 "Complex task"

  # Create sample configurations
  python -m massgen.cli --create-samples

Environment Variables:
    OPENAI_API_KEY      - Required for OpenAI backend
    XAI_API_KEY         - Required for Grok backend
    ANTHROPIC_API_KEY   - Required for Claude backend
    GOOGLE_API_KEY      - Required for Gemini backend (or GEMINI_API_KEY)
    ZAI_API_KEY         - Required for ZAI backend

    CEREBRAS_API_KEY    - For Cerebras AI (cerebras.ai)
    TOGETHER_API_KEY    - For Together AI (together.ai, together.xyz)
    FIREWORKS_API_KEY   - For Fireworks AI (fireworks.ai)
    GROQ_API_KEY        - For Groq (groq.com)
    NEBIUS_API_KEY      - For Nebius AI Studio (studio.nebius.ai)
    OPENROUTER_API_KEY  - For OpenRouter (openrouter.ai)
    POE_API_KEY         - For POE (poe.com)

  Note: The chatcompletion backend auto-detects the provider from the base_url
        and uses the appropriate environment variable for API key.
        """,
    )

    # Question (optional for interactive mode)
    parser.add_argument(
        "question",
        nargs="?",
        help="Question to ask (optional - if not provided, enters interactive mode)",
    )

    # Configuration options
    config_group = parser.add_mutually_exclusive_group()
    config_group.add_argument("--config", type=str, help="Path to YAML/JSON configuration file or @examples/NAME")
    config_group.add_argument(
        "--backend",
        type=str,
        choices=[
            "chatcompletion",
            "claude",
            "gemini",
            "grok",
            "openai",
            "azure_openai",
            "claude_code",
            "zai",
            "lmstudio",
            "vllm",
            "sglang",
        ],
        help="Backend type for quick setup",
    )

    # Quick setup options
    parser.add_argument(
        "--model",
        type=str,
        default=None,
        help="Model name for quick setup",
    )
    parser.add_argument("--system-message", type=str, help="System message for quick setup")
    parser.add_argument(
        "--base-url",
        type=str,
        help="Base URL for API endpoint (e.g., https://api.cerebras.ai/v1/chat/completions)",
    )

    # UI options
    parser.add_argument("--no-display", action="store_true", help="Disable visual coordination display")
    parser.add_argument("--no-logs", action="store_true", help="Disable logging")
    parser.add_argument("--debug", action="store_true", help="Enable debug mode with verbose logging")
    parser.add_argument(
        "--init",
        action="store_true",
        help="Launch interactive configuration builder to create config file",
    )
    parser.add_argument(
        "--setup-keys",
        action="store_true",
        help="Launch interactive API key setup wizard to configure credentials",
    )
    parser.add_argument(
        "--list-examples",
        action="store_true",
        help="List available example configurations from package",
    )
    parser.add_argument(
        "--example",
        type=str,
        help="Print example config to stdout (e.g., --example basic_multi)",
    )
    parser.add_argument(
        "--show-schema",
        action="store_true",
        help="Display configuration schema and available parameters",
    )
    parser.add_argument(
        "--schema-backend",
        type=str,
        help="Show schema for specific backend (use with --show-schema)",
    )
    parser.add_argument(
        "--with-examples",
        action="store_true",
        help="Include example configurations in schema display",
    )

    # Timeout options
    timeout_group = parser.add_argument_group("timeout settings", "Override timeout settings from config")
    timeout_group.add_argument(
        "--orchestrator-timeout",
        type=int,
        help="Maximum time for orchestrator coordination in seconds (default: 1800)",
    )

    args = parser.parse_args()

    # Always setup logging (will save INFO to file, console output depends on debug flag)
    setup_logging(debug=args.debug)

    if args.debug:
        logger.info("Debug mode enabled")
        logger.debug(f"Command line arguments: {vars(args)}")

    # Handle special commands first
    if args.list_examples:
        show_available_examples()
        return

    if args.example:
        print_example_config(args.example)
        return

    if args.show_schema:
        from .schema_display import show_schema

        show_schema(backend=args.schema_backend, show_examples=args.with_examples)
        return

    # Launch interactive API key setup if requested
    if args.setup_keys:
        from .config_builder import ConfigBuilder

        builder = ConfigBuilder()
        api_keys = builder.interactive_api_key_setup()

        if any(api_keys.values()):
            print(f"\n{BRIGHT_GREEN}✅ API key setup complete!{RESET}")
            print(f"{BRIGHT_CYAN}💡 You can now use MassGen with these providers{RESET}\n")
        else:
            print(f"\n{BRIGHT_YELLOW}⚠️  No API keys configured{RESET}")
            print(f"{BRIGHT_CYAN}💡 You can run 'massgen --setup-keys' anytime to set them up{RESET}\n")
        return

    # Launch interactive config builder if requested
    if args.init:
        from .config_builder import ConfigBuilder

        builder = ConfigBuilder()
        result = builder.run()

        if result and len(result) == 2:
            filepath, question = result
            if filepath and question:
                # Update args to use the newly created config
                args.config = filepath
                args.question = question
            elif filepath:
                # Config created but user chose not to run
                print(f"\n✅ Configuration saved to: {filepath}")
                print(f'Run with: python -m massgen.cli --config {filepath} "Your question"')
                return
            else:
                # User cancelled
                return
        else:
            # Builder returned None (cancelled or error)
            return

    # First-run detection: auto-trigger builder if no config specified and first run
    if not args.question and not args.config and not args.model and not args.backend:
        if should_run_builder():
            print()
            print()
            print(f"{BRIGHT_CYAN}{'=' * 60}{RESET}")
            print(f"{BRIGHT_CYAN}  👋  Welcome to MassGen!{RESET}")
            print(f"{BRIGHT_CYAN}{'=' * 60}{RESET}")
            print()
            print("  Let's set up your default configuration...")
            print()

            from .config_builder import ConfigBuilder

            builder = ConfigBuilder(default_mode=True)
            result = builder.run()

            if result and len(result) == 2:
                filepath, question = result
                if filepath:
                    args.config = filepath
                    if question:
                        args.question = question
                    else:
                        print("\n✅ Configuration saved! You can now run queries.")
                        print('Example: massgen "Your question here"')
                        return
                else:
                    return
            else:
                return

    # Now call the async main with the parsed arguments
    try:
        asyncio.run(main(args))
    except KeyboardInterrupt:
        # User pressed Ctrl+C - exit gracefully without traceback
        pass


if __name__ == "__main__":
    cli_main()<|MERGE_RESOLUTION|>--- conflicted
+++ resolved
@@ -8,16 +8,17 @@
 
 Usage examples:
     # Use YAML/JSON configuration file
-    python -m massgen.cli --config config.yaml "What is the capital of France?"
+    massgen --config config.yaml "What is the capital of France?"
 
     # Quick setup with backend and model
-    python -m massgen.cli --backend openai --model gpt-4o-mini "What is 2+2?"
+    massgen --backend openai --model gpt-4o-mini "What is 2+2?"
 
     # Interactive mode
-    python -m massgen.cli --config config.yaml
+    massgen --config config.yaml
+    massgen  # Uses default config if available
 
     # Multiple agents from config
-    python -m massgen.cli --config multi_agent.yaml "Compare different approaches to renewable energy"  # noqa
+    massgen --config multi_agent.yaml "Compare different approaches to renewable energy"
 """
 
 import argparse
@@ -28,10 +29,12 @@
 import sys
 from datetime import datetime
 from pathlib import Path
-from typing import Any, Dict, List, Optional
-
+from typing import Any, Dict, List, Optional, Tuple
+
+import questionary
 import yaml
 from dotenv import load_dotenv
+from prompt_toolkit.styles import Style
 from rich.console import Console
 from rich.panel import Panel
 from rich.table import Table
@@ -48,7 +51,7 @@
 from .backend.response import ResponseBackend
 from .chat_agent import ConfigurableAgent, SingleAgent
 from .frontend.coordination_ui import CoordinationUI
-from .logger_config import _DEBUG_MODE, logger, setup_logging
+from .logger_config import _DEBUG_MODE, logger, save_execution_metadata, setup_logging
 from .orchestrator import Orchestrator
 from .utils import get_backend_type_from_model
 
@@ -85,6 +88,22 @@
 BRIGHT_WHITE = "\033[97m"
 RESET = "\033[0m"
 BOLD = "\033[1m"
+
+# Custom questionary style for polished selection interface
+MASSGEN_QUESTIONARY_STYLE = Style(
+    [
+        ("qmark", "fg:#00d7ff bold"),  # Bright cyan question mark
+        ("question", "fg:#ffffff bold"),  # White question text
+        ("answer", "fg:#00d7ff bold"),  # Bright cyan answer
+        ("pointer", "fg:#00d7ff bold"),  # Bright cyan pointer (▸)
+        ("highlighted", "fg:#00d7ff bold"),  # Bright cyan highlighted option
+        ("selected", "fg:#00ff87"),  # Bright green selected
+        ("separator", "fg:#6c6c6c"),  # Gray separators
+        ("instruction", "fg:#808080"),  # Gray instructions
+        ("text", "fg:#ffffff"),  # White text
+        ("disabled", "fg:#6c6c6c italic"),  # Gray disabled
+    ]
+)
 
 
 class ConfigurationError(Exception):
@@ -802,109 +821,94 @@
     messages = history.copy()
     messages.append({"role": "user", "content": question})
 
-    # Check if we should use orchestrator for single agents (default: False for backward compatibility)
-    use_orchestrator_for_single = ui_config.get("use_orchestrator_for_single_agent", True)
-
-    if len(agents) == 1 and not use_orchestrator_for_single:
-        # Single agent mode with history
-        agent = next(iter(agents.values()))
-        print(f"\n🤖 {BRIGHT_CYAN}Single Agent Mode{RESET}", flush=True)
-        print(f"Agent: {agent.agent_id}", flush=True)
-        if history:
-            print(f"History: {len(history)//2} previous exchanges", flush=True)
-        print(f"Question: {question}", flush=True)
-        print("\n" + "=" * 60, flush=True)
-
-        response_content = ""
-
-        async for chunk in agent.chat(messages):
-            if chunk.type == "content" and chunk.content:
-                response_content += chunk.content
-                print(chunk.content, end="", flush=True)
-            elif chunk.type == "builtin_tool_results":
-                # Skip builtin_tool_results to avoid duplication with real-time streaming
-                # The backends already show tool status during execution
-                continue
-            elif chunk.type == "error":
-                print(f"\n❌ Error: {chunk.error}", flush=True)
-                return ("", session_info.get("session_id"), session_info.get("current_turn", 0))
-
-        print("\n" + "=" * 60, flush=True)
-        # Single agent mode doesn't use session storage
-        return (response_content, session_info.get("session_id"), session_info.get("current_turn", 0))
-
+    # In multiturn mode with session persistence, ALWAYS use orchestrator for proper final/ directory creation
+    # Single agents in multiturn mode need the orchestrator to create session artifacts (final/, workspace/, etc.)
+    # The orchestrator handles single agents efficiently by skipping unnecessary coordination
+
+    # Create orchestrator config with timeout settings
+    timeout_config = kwargs.get("timeout_config")
+    orchestrator_config = AgentConfig()
+    if timeout_config:
+        orchestrator_config.timeout_config = timeout_config
+
+    # Get orchestrator parameters from config
+    orchestrator_cfg = kwargs.get("orchestrator", {})
+
+    # Apply voting sensitivity if specified
+    if "voting_sensitivity" in orchestrator_cfg:
+        orchestrator_config.voting_sensitivity = orchestrator_cfg["voting_sensitivity"]
+
+    # Apply answer count limit if specified
+    if "max_new_answers_per_agent" in orchestrator_cfg:
+        orchestrator_config.max_new_answers_per_agent = orchestrator_cfg["max_new_answers_per_agent"]
+
+    # Apply answer novelty requirement if specified
+    if "answer_novelty_requirement" in orchestrator_cfg:
+        orchestrator_config.answer_novelty_requirement = orchestrator_cfg["answer_novelty_requirement"]
+
+    # Get context sharing parameters
+    snapshot_storage = orchestrator_cfg.get("snapshot_storage")
+    agent_temporary_workspace = orchestrator_cfg.get("agent_temporary_workspace")
+    session_storage = orchestrator_cfg.get("session_storage", "sessions")  # Default to "sessions"
+
+    # Get debug/test parameters
+    if orchestrator_cfg.get("skip_coordination_rounds", False):
+        orchestrator_config.skip_coordination_rounds = True
+
+    # Load previous turns from session storage for multi-turn conversations
+    previous_turns = load_previous_turns(session_info, session_storage)
+
+    orchestrator = Orchestrator(
+        agents=agents,
+        config=orchestrator_config,
+        snapshot_storage=snapshot_storage,
+        agent_temporary_workspace=agent_temporary_workspace,
+        previous_turns=previous_turns,
+    )
+    # Create a fresh UI instance for each question to ensure clean state
+    ui = CoordinationUI(
+        display_type=ui_config.get("display_type", "rich_terminal"),
+        logging_enabled=ui_config.get("logging_enabled", True),
+        enable_final_presentation=True,  # Required for multi-turn: ensures final answer is saved
+    )
+
+    # Determine display mode text
+    if len(agents) == 1:
+        mode_text = "Single Agent (Orchestrator)"
     else:
-        # Multi-agent mode with history
-        # Create orchestrator config with timeout settings
-        timeout_config = kwargs.get("timeout_config")
-        orchestrator_config = AgentConfig()
-        if timeout_config:
-            orchestrator_config.timeout_config = timeout_config
-
-        # Get orchestrator parameters from config
-        orchestrator_cfg = kwargs.get("orchestrator", {})
-
-        # Apply voting sensitivity if specified
-        if "voting_sensitivity" in orchestrator_cfg:
-            orchestrator_config.voting_sensitivity = orchestrator_cfg["voting_sensitivity"]
-
-        # Get context sharing parameters
-        snapshot_storage = orchestrator_cfg.get("snapshot_storage")
-        agent_temporary_workspace = orchestrator_cfg.get("agent_temporary_workspace")
-        session_storage = orchestrator_cfg.get("session_storage", "sessions")  # Default to "sessions"
-
-        # Get debug/test parameters
-        if orchestrator_cfg.get("skip_coordination_rounds", False):
-            orchestrator_config.skip_coordination_rounds = True
-
-        # Load previous turns from session storage for multi-turn conversations
-        previous_turns = load_previous_turns(session_info, session_storage)
-
-        orchestrator = Orchestrator(
-            agents=agents,
-            config=orchestrator_config,
-            snapshot_storage=snapshot_storage,
-            agent_temporary_workspace=agent_temporary_workspace,
-            previous_turns=previous_turns,
-        )
-        # Create a fresh UI instance for each question to ensure clean state
-        ui = CoordinationUI(
-            display_type=ui_config.get("display_type", "rich_terminal"),
-            logging_enabled=ui_config.get("logging_enabled", True),
-            enable_final_presentation=True,  # Required for multi-turn: ensures final answer is saved
-        )
-
-        print(f"\n🤖 {BRIGHT_CYAN}Multi-Agent Mode{RESET}", flush=True)
-        print(f"Agents: {', '.join(agents.keys())}", flush=True)
-        if history:
-            print(f"History: {len(history)//2} previous exchanges", flush=True)
-        print(f"Question: {question}", flush=True)
-        print("\n" + "=" * 60, flush=True)
-
-        # For multi-agent with history, we need to use a different approach
-        # that maintains coordination UI display while supporting conversation context
-
-        if history and len(history) > 0:
-            # Use coordination UI with conversation context
-            # Extract current question from messages
-            current_question = messages[-1].get("content", question) if messages else question
-
-            # Pass the full message context to the UI coordination
-            response_content = await ui.coordinate_with_context(orchestrator, current_question, messages)
-        else:
-            # Standard coordination for new conversations
-            response_content = await ui.coordinate(orchestrator, question)
-
-        # Handle session persistence if applicable
-        session_id_to_use, updated_turn, normalized_response = await handle_session_persistence(
-            orchestrator,
-            question,
-            session_info,
-            session_storage,
-        )
-
-        # Return normalized response so conversation history has correct paths
-        return (normalized_response or response_content, session_id_to_use, updated_turn)
+        mode_text = "Multi-Agent"
+
+    print(f"\n🤖 {BRIGHT_CYAN}{mode_text}{RESET}", flush=True)
+    print(f"Agents: {', '.join(agents.keys())}", flush=True)
+    if history:
+        print(f"History: {len(history)//2} previous exchanges", flush=True)
+    print(f"Question: {question}", flush=True)
+    print("\n" + "=" * 60, flush=True)
+
+    # For multi-agent with history, we need to use a different approach
+    # that maintains coordination UI display while supporting conversation context
+
+    if history and len(history) > 0:
+        # Use coordination UI with conversation context
+        # Extract current question from messages
+        current_question = messages[-1].get("content", question) if messages else question
+
+        # Pass the full message context to the UI coordination
+        response_content = await ui.coordinate_with_context(orchestrator, current_question, messages)
+    else:
+        # Standard coordination for new conversations
+        response_content = await ui.coordinate(orchestrator, question)
+
+    # Handle session persistence if applicable
+    session_id_to_use, updated_turn, normalized_response = await handle_session_persistence(
+        orchestrator,
+        question,
+        session_info,
+        session_storage,
+    )
+
+    # Return normalized response so conversation history has correct paths
+    return (normalized_response or response_content, session_id_to_use, updated_turn)
 
 
 async def run_single_question(question: str, agents: Dict[str, SingleAgent], ui_config: Dict[str, Any], **kwargs) -> str:
@@ -952,6 +956,14 @@
         # Apply voting sensitivity if specified
         if "voting_sensitivity" in orchestrator_cfg:
             orchestrator_config.voting_sensitivity = orchestrator_cfg["voting_sensitivity"]
+
+        # Apply answer count limit if specified
+        if "max_new_answers_per_agent" in orchestrator_cfg:
+            orchestrator_config.max_new_answers_per_agent = orchestrator_cfg["max_new_answers_per_agent"]
+
+        # Apply answer novelty requirement if specified
+        if "answer_novelty_requirement" in orchestrator_cfg:
+            orchestrator_config.answer_novelty_requirement = orchestrator_cfg["answer_novelty_requirement"]
 
         # Get context sharing parameters
         snapshot_storage = orchestrator_cfg.get("snapshot_storage")
@@ -1225,6 +1237,448 @@
     except Exception as e:
         print(f"Error printing example config: {e}", file=sys.stderr)
         sys.exit(1)
+
+
+def discover_available_configs() -> Dict[str, List[Tuple[str, Path]]]:
+    """Discover all available configuration files.
+
+    Returns:
+        Dict with categories as keys and list of (display_name, path) tuples as values
+    """
+    configs = {
+        "User Configs": [],
+        "Project Configs": [],
+        "Current Directory": [],
+        "Package Examples": [],
+    }
+
+    # 1. User configs (~/.config/massgen/agents/)
+    user_agents_dir = Path.home() / ".config/massgen/agents"
+    if user_agents_dir.exists():
+        for config_file in sorted(user_agents_dir.glob("*.yaml")):
+            display_name = config_file.stem
+            configs["User Configs"].append((display_name, config_file))
+
+    # 2. Project configs (.massgen/)
+    project_config_dir = Path.cwd() / ".massgen"
+    if project_config_dir.exists():
+        for config_file in sorted(project_config_dir.glob("*.yaml")):
+            display_name = f".massgen/{config_file.name}"
+            configs["Project Configs"].append((display_name, config_file))
+
+    # 3. Current directory (*.yaml files, excluding .massgen/ and non-massgen configs)
+    # Filter out common non-massgen YAML files
+    exclude_patterns = {
+        ".pre-commit-config.yaml",
+        ".readthedocs.yaml",
+        ".github",
+        "docker-compose",
+        "ansible",
+        "kubernetes",
+    }
+
+    for config_file in sorted(Path.cwd().glob("*.yaml")):
+        # Skip if inside .massgen/ (already covered)
+        if ".massgen" in str(config_file):
+            continue
+
+        # Skip common non-massgen config files
+        file_name = config_file.name.lower()
+        if any(pattern in file_name for pattern in exclude_patterns):
+            continue
+
+        display_name = config_file.name
+        configs["Current Directory"].append((display_name, config_file))
+
+    # 4. Package examples (massgen/configs/)
+    try:
+        from importlib.resources import files
+
+        configs_root = files("massgen") / "configs"
+
+        # Organize by subdirectory
+        for config_file in sorted(configs_root.rglob("*.yaml")):
+            # Get relative path from configs root
+            rel_path = str(config_file).replace(str(configs_root) + "/", "")
+            # Skip README and docs
+            if "README" in rel_path or "BACKEND_CONFIGURATION" in rel_path:
+                continue
+            # Use relative path as display name
+            display_name = rel_path.replace(".yaml", "")
+            configs["Package Examples"].append((display_name, Path(str(config_file))))
+
+    except Exception as e:
+        logger.warning(f"Could not load package examples: {e}")
+
+    # Remove empty categories
+    configs = {k: v for k, v in configs.items() if v}
+
+    return configs
+
+
+def interactive_config_selector() -> Optional[str]:
+    """Interactively select a configuration file.
+
+    Shows user/project/current directory configs directly in a flat list.
+    Package examples are shown hierarchically (category → config).
+
+    Returns:
+        Path to selected config file, or None if cancelled
+    """
+    # Create console instance for rich output
+    selector_console = Console()
+
+    selector_console.print()
+    selector_console.print(
+        Panel(
+            "[bold bright_cyan]🚀 Configuration Selector[/bold bright_cyan]\n\n"
+            "[dim]Choose from your saved configurations or browse examples[/dim]",
+            border_style="bright_cyan",
+            padding=(1, 2),
+            width=90,
+        ),
+    )
+
+    # Discover all available configs
+    configs = discover_available_configs()
+
+    if not configs:
+        selector_console.print(
+            "\n[yellow]⚠️  No configurations found![/yellow]",
+        )
+        selector_console.print("[dim]Create one with: massgen --init[/dim]\n")
+        return None
+
+    # Create a summary table showing what's available
+    summary_table = Table(
+        show_header=True,
+        header_style="bold bright_white",
+        border_style="bright_black",
+        box=None,
+        padding=(0, 1),
+        width=88,
+    )
+    summary_table.add_column("Category", style="bright_cyan", no_wrap=True, width=25)
+    summary_table.add_column("Count", justify="center", style="bright_yellow", width=10)
+    summary_table.add_column("Available Configs", style="dim")
+
+    # Build summary and choices
+    choices = []
+
+    # User configs
+    if "User Configs" in configs and configs["User Configs"]:
+        config_names = ", ".join([name for name, _ in configs["User Configs"][:3]])
+        if len(configs["User Configs"]) > 3:
+            config_names += f", +{len(configs['User Configs']) - 3} more"
+        summary_table.add_row(
+            "👤 Your Configs",
+            str(len(configs["User Configs"])),
+            config_names,
+        )
+        choices.append(questionary.Separator("\n─────────────────────────────────"))
+        for display_name, path in configs["User Configs"]:
+            choices.append(
+                questionary.Choice(
+                    title=f"  👤  {display_name}",
+                    value=str(path),
+                )
+            )
+
+    # Project configs
+    if "Project Configs" in configs and configs["Project Configs"]:
+        config_names = ", ".join([name for name, _ in configs["Project Configs"][:3]])
+        if len(configs["Project Configs"]) > 3:
+            config_names += f", +{len(configs['Project Configs']) - 3} more"
+        summary_table.add_row(
+            "📁 Project Configs",
+            str(len(configs["Project Configs"])),
+            config_names,
+        )
+        if choices:
+            choices.append(questionary.Separator("\n─────────────────────────────────"))
+        else:
+            choices.append(questionary.Separator("\n─────────────────────────────────"))
+        for display_name, path in configs["Project Configs"]:
+            choices.append(
+                questionary.Choice(
+                    title=f"  📁  {display_name}",
+                    value=str(path),
+                )
+            )
+
+    # Current directory configs
+    if "Current Directory" in configs and configs["Current Directory"]:
+        config_names = ", ".join([name for name, _ in configs["Current Directory"][:3]])
+        if len(configs["Current Directory"]) > 3:
+            config_names += f", +{len(configs['Current Directory']) - 3} more"
+        summary_table.add_row(
+            "📂 Current Directory",
+            str(len(configs["Current Directory"])),
+            config_names,
+        )
+        if choices:
+            choices.append(questionary.Separator("\n─────────────────────────────────"))
+        else:
+            choices.append(questionary.Separator("\n─────────────────────────────────"))
+        for display_name, path in configs["Current Directory"]:
+            choices.append(
+                questionary.Choice(
+                    title=f"  📂  {display_name}",
+                    value=str(path),
+                )
+            )
+
+    # Package examples
+    if "Package Examples" in configs and configs["Package Examples"]:
+        summary_table.add_row(
+            "📦 Package Examples",
+            str(len(configs["Package Examples"])),
+            "Built-in example configurations",
+        )
+        if choices:
+            choices.append(questionary.Separator("\n─────────────────────────────────"))
+        choices.append(
+            questionary.Choice(
+                title=f"  📦  Browse {len(configs['Package Examples'])} example configs  →",
+                value="__browse_examples__",
+            )
+        )
+
+    # Display summary table in a panel
+    selector_console.print()
+    selector_console.print(
+        Panel(
+            summary_table,
+            title="[bold bright_white]📊 Available Configurations[/bold bright_white]",
+            border_style="bright_black",
+            padding=(0, 1),
+            width=90,
+        ),
+    )
+
+    # Add cancel option
+    choices.append(questionary.Separator("\n─────────────────────────────────"))
+    choices.append(questionary.Choice(title="  ❌  Cancel", value="__cancel__"))
+
+    # Show the selector
+    selector_console.print()
+    selected = questionary.select(
+        "Select a configuration:",
+        choices=choices,
+        use_shortcuts=True,
+        use_arrow_keys=True,
+        style=MASSGEN_QUESTIONARY_STYLE,
+        pointer="▸",
+    ).ask()
+
+    if selected is None or selected == "__cancel__":
+        selector_console.print("\n[yellow]⚠️  Selection cancelled[/yellow]\n")
+        return None
+
+    # If user wants to browse package examples, show hierarchical navigation
+    if selected == "__browse_examples__":
+        return _select_package_example(configs["Package Examples"], selector_console)
+
+    # Otherwise, return the selected config path
+    selector_console.print(f"\n[bold green]✓ Selected:[/bold green] [cyan]{selected}[/cyan]\n")
+    return selected
+
+
+def _select_package_example(examples: List[Tuple[str, Path]], console: Console) -> Optional[str]:
+    """Show hierarchical navigation for package examples.
+
+    Args:
+        examples: List of (display_name, path) tuples
+        console: Rich console for output
+
+    Returns:
+        Path to selected config, or None if cancelled/back
+    """
+    # Organize examples by category (first directory in path)
+    categories = {}
+    for display_name, path in examples:
+        # Extract category from display name (e.g., "basic/multi/config" -> "basic")
+        parts = display_name.split("/")
+        category = parts[0] if len(parts) > 1 else "other"
+
+        if category not in categories:
+            categories[category] = []
+        categories[category].append((display_name, path))
+
+    # Emoji mapping for categories
+    category_emojis = {
+        "basic": "🎯",
+        "tools": "🛠️",
+        "providers": "🌐",
+        "configs": "⚙️",
+        "other": "📋",
+    }
+
+    # Show category selection header
+    console.print()
+    console.print(
+        Panel(
+            "[bold bright_yellow]📦 Package Examples Browser[/bold bright_yellow]\n\n"
+            "[dim]Built-in example configurations organized by category[/dim]",
+            border_style="bright_yellow",
+            padding=(1, 2),
+            width=90,
+        ),
+    )
+
+    # Create category summary table
+    category_table = Table(
+        show_header=True,
+        header_style="bold bright_white",
+        border_style="bright_black",
+        box=None,
+        padding=(0, 1),
+        width=88,
+    )
+    category_table.add_column("Category", style="bright_cyan", no_wrap=True, width=20)
+    category_table.add_column("Count", justify="center", style="bright_yellow", width=10)
+    category_table.add_column("Description", style="dim")
+
+    # Category descriptions
+    category_descriptions = {
+        "basic": "Simple configurations for getting started",
+        "tools": "Configs demonstrating tool integrations",
+        "providers": "Provider-specific example configs",
+        "configs": "Advanced configuration examples",
+        "other": "Miscellaneous configurations",
+    }
+
+    # Build category table and choices
+    category_choices = []
+    for category in sorted(categories.keys()):
+        count = len(categories[category])
+        emoji = category_emojis.get(category, "📁")
+        description = category_descriptions.get(category, "Example configurations")
+
+        category_table.add_row(
+            f"{emoji} {category.title()}",
+            str(count),
+            description,
+        )
+
+        category_choices.append(
+            questionary.Choice(
+                title=f"  {emoji}  {category.title()}  ({count} config{'s' if count != 1 else ''})",
+                value=category,
+            )
+        )
+
+    # Display category summary in a panel
+    console.print()
+    console.print(
+        Panel(
+            category_table,
+            title="[bold bright_white]📑 Categories[/bold bright_white]",
+            border_style="bright_black",
+            padding=(0, 1),
+            width=90,
+        ),
+    )
+
+    # Add back option
+    category_choices.append(questionary.Separator("\n─────────────────────────────────"))
+    category_choices.append(questionary.Choice(title="  ← Back to main menu", value="__back__"))
+
+    # Step 1: Select category
+    console.print()
+    selected_category = questionary.select(
+        "Select a category:",
+        choices=category_choices,
+        use_shortcuts=True,
+        use_arrow_keys=True,
+        style=MASSGEN_QUESTIONARY_STYLE,
+        pointer="▸",
+    ).ask()
+
+    if selected_category is None or selected_category == "__cancel__":
+        console.print("\n[yellow]⚠️  Selection cancelled[/yellow]\n")
+        return None
+
+    if selected_category == "__back__":
+        # Go back to main selector
+        return interactive_config_selector()
+
+    # Show config selection header
+    emoji = category_emojis.get(selected_category, "📁")
+    console.print()
+    console.print(
+        Panel(
+            f"[bold bright_green]{emoji} {selected_category.title()} Configurations[/bold bright_green]\n\n"
+            f"[dim]{len(categories[selected_category])} configurations available in this category[/dim]",
+            border_style="bright_green",
+            padding=(1, 2),
+            width=90,
+        ),
+    )
+
+    # Create configs table
+    configs_table = Table(
+        show_header=True,
+        header_style="bold bright_white",
+        border_style="bright_black",
+        box=None,
+        padding=(0, 1),
+        width=88,
+    )
+    configs_table.add_column("#", style="dim", width=5, justify="right")
+    configs_table.add_column("Configuration", style="bright_cyan")
+
+    # Build config choices and table
+    config_choices = []
+    for idx, (display_name, path) in enumerate(sorted(categories[selected_category]), 1):
+        # Show relative path within category
+        short_name = display_name.replace(f"{selected_category}/", "")
+        configs_table.add_row(str(idx), short_name)
+        config_choices.append(
+            questionary.Choice(
+                title=f"  {idx:2d}. {short_name}",
+                value=str(path),
+            )
+        )
+
+    # Display configs in a panel
+    console.print()
+    console.print(
+        Panel(
+            configs_table,
+            title=f"[bold bright_white]📄 {selected_category.title()} Configs[/bold bright_white]",
+            border_style="bright_black",
+            padding=(0, 1),
+            width=90,
+        ),
+    )
+
+    # Add back option
+    config_choices.append(questionary.Separator("\n─────────────────────────────────"))
+    config_choices.append(questionary.Choice(title="  ← Back to categories", value="__back__"))
+
+    # Step 2: Select config
+    console.print()
+    selected_config = questionary.select(
+        "Select a configuration:",
+        choices=config_choices,
+        use_shortcuts=True,
+        use_arrow_keys=True,
+        style=MASSGEN_QUESTIONARY_STYLE,
+        pointer="▸",
+    ).ask()
+
+    if selected_config is None or selected_config == "__cancel__":
+        console.print("\n[yellow]⚠️  Selection cancelled[/yellow]\n")
+        return None
+
+    if selected_config == "__back__":
+        # Recursively call to go back to category selection
+        return _select_package_example(examples, console)
+
+    # Return the selected config path
+    console.print(f"\n[bold green]✓ Selected:[/bold green] [cyan]{selected_config}[/cyan]\n")
+    return selected_config
 
 
 def should_run_builder() -> bool:
@@ -1519,6 +1973,14 @@
                 setup_logging(debug=_DEBUG_MODE, turn=next_turn)
                 logger.info(f"Starting turn {next_turn}")
 
+                # Save execution metadata for this turn (original_config already has pre-relocation paths)
+                save_execution_metadata(
+                    query=question,
+                    config_path=config_path,
+                    config_content=original_config,  # This is the pre-relocation config passed from main()
+                    cli_args={"mode": "interactive", "turn": next_turn, "session_id": session_id},
+                )
+
                 # Pass session state for multi-turn filesystem support
                 session_info = {
                     "session_id": session_id,
@@ -1563,118 +2025,6 @@
         print("\n👋 Goodbye!")
 
 
-<<<<<<< HEAD
-async def main():
-    """Main CLI entry point."""
-    parser = argparse.ArgumentParser(
-        description="MassGen - Multi-Agent Coordination CLI",
-        formatter_class=argparse.RawDescriptionHelpFormatter,
-        epilog="""
-Examples:
-  # Use configuration file
-  massgen --config config.yaml "What is machine learning?"
-
-  # Quick single agent setup
-  massgen --backend openai --model gpt-4o-mini "Explain quantum computing"
-  massgen --backend claude --model claude-sonnet-4-20250514 "Analyze this data"
-
-  # Use ChatCompletion backend with custom base URL
-  massgen --backend chatcompletion --model gpt-oss-120b --base-url https://api.cerebras.ai/v1/chat/completions "What is 2+2?"
-
-  # Interactive mode
-  massgen --config config.yaml
-
-  # Timeout control examples
-  massgen --config config.yaml --orchestrator-timeout 600 "Complex task"
-
-Environment Variables:
-    OPENAI_API_KEY      - Required for OpenAI backend
-    XAI_API_KEY         - Required for Grok backend
-    ANTHROPIC_API_KEY   - Required for Claude backend
-    GOOGLE_API_KEY      - Required for Gemini backend (or GEMINI_API_KEY)
-    ZAI_API_KEY         - Required for ZAI backend
-
-    CEREBRAS_API_KEY    - For Cerebras AI (cerebras.ai)
-    TOGETHER_API_KEY    - For Together AI (together.ai, together.xyz)
-    FIREWORKS_API_KEY   - For Fireworks AI (fireworks.ai)
-    GROQ_API_KEY        - For Groq (groq.com)
-    NEBIUS_API_KEY      - For Nebius AI Studio (studio.nebius.ai)
-    OPENROUTER_API_KEY  - For OpenRouter (openrouter.ai)
-    POE_API_KEY         - For POE (poe.com)
-    QWEN_API_KEY        - For Qwen (dashscope.aliyuncs.com)
-
-  Note: The chatcompletion backend auto-detects the provider from the base_url
-        and uses the appropriate environment variable for API key.
-        """,
-    )
-
-    # Question (optional for interactive mode)
-    parser.add_argument(
-        "question",
-        nargs="?",
-        help="Question to ask (optional - if not provided, enters interactive mode)",
-    )
-
-    # Configuration options
-    config_group = parser.add_mutually_exclusive_group()
-    config_group.add_argument("--config", type=str, help="Path to YAML/JSON configuration file")
-    config_group.add_argument(
-        "--backend",
-        type=str,
-        choices=[
-            "chatcompletion",
-            "claude",
-            "gemini",
-            "grok",
-            "openai",
-            "azure_openai",
-            "claude_code",
-            "zai",
-            "lmstudio",
-            "vllm",
-            "sglang",
-        ],
-        help="Backend type for quick setup",
-    )
-
-    # Quick setup options
-    parser.add_argument(
-        "--model",
-        type=str,
-        default="gpt-4o-mini",
-        help="Model name for quick setup (default: gpt-4o-mini)",
-    )
-    parser.add_argument("--system-message", type=str, help="System message for quick setup")
-    parser.add_argument(
-        "--base-url",
-        type=str,
-        help="Base URL for API endpoint (e.g., https://api.cerebras.ai/v1/chat/completions)",
-    )
-
-    # UI options
-    parser.add_argument("--no-display", action="store_true", help="Disable visual coordination display")
-    parser.add_argument("--no-logs", action="store_true", help="Disable logging")
-    parser.add_argument("--debug", action="store_true", help="Enable debug mode with verbose logging")
-
-    # Timeout options
-    timeout_group = parser.add_argument_group("timeout settings", "Override timeout settings from config")
-    timeout_group.add_argument(
-        "--orchestrator-timeout",
-        type=int,
-        help="Maximum time for orchestrator coordination in seconds (default: 1800)",
-    )
-
-    args = parser.parse_args()
-
-    # Always setup logging (will save INFO to file, console output depends on debug flag)
-    setup_logging(debug=args.debug)
-
-    if args.debug:
-        logger.info("Debug mode enabled")
-        logger.debug(f"Command line arguments: {vars(args)}")
-
-    # Validate arguments
-=======
 async def main(args):
     """Main CLI entry point (async operations only)."""
     # Check if bare `massgen` with no args - use default config if it exists
@@ -1695,7 +2045,6 @@
             return
 
     # Validate arguments (only if we didn't auto-set config above)
->>>>>>> 55074e39
     if not args.backend:
         if not args.model and not args.config:
             print("❌ Configuration error: Either --config, --model, or --backend must be specified", flush=True)
@@ -1733,6 +2082,11 @@
                 logger.debug(f"Created simple config with backend: {backend}, model: {model}")
                 logger.debug(f"Config content: {json.dumps(config, indent=2)}")
 
+        # Save original config before relocation (for execution_metadata.yaml)
+        import copy
+
+        original_config_for_metadata = copy.deepcopy(config)
+
         # Validate that all context paths exist before proceeding
         validate_context_paths(config)
 
@@ -1815,6 +2169,16 @@
         # Add orchestrator configuration if present
         if "orchestrator" in config:
             kwargs["orchestrator"] = config["orchestrator"]
+
+        # Save execution metadata for debugging and reconstruction
+        if args.question:
+            # For single question mode, save metadata now (use original config before .massgen/ relocation)
+            save_execution_metadata(
+                query=args.question,
+                config_path=str(resolved_path) if args.config and 'resolved_path' in locals() else None,
+                config_content=original_config_for_metadata,
+                cli_args=vars(args),
+            )
 
         # Run mode based on whether question was provided
         try:
@@ -1855,23 +2219,27 @@
         epilog="""
 Examples:
   # Use configuration file
-  python -m massgen.cli --config config.yaml "What is machine learning?"
+  massgen --config config.yaml "What is machine learning?"
 
   # Quick single agent setup
-  python -m massgen.cli --backend openai --model gpt-4o-mini "Explain quantum computing"
-  python -m massgen.cli --backend claude --model claude-sonnet-4-20250514 "Analyze this data"
+  massgen --backend openai --model gpt-4o-mini "Explain quantum computing"
+  massgen --backend claude --model claude-sonnet-4-20250514 "Analyze this data"
 
   # Use ChatCompletion backend with custom base URL
-  python -m massgen.cli --backend chatcompletion --model gpt-oss-120b --base-url https://api.cerebras.ai/v1/chat/completions "What is 2+2?"
+  massgen --backend chatcompletion --model gpt-oss-120b --base-url https://api.cerebras.ai/v1/chat/completions "What is 2+2?"
 
   # Interactive mode
-  python -m massgen.cli --config config.yaml
+  massgen --config config.yaml
+  massgen  # Uses default config if available
 
   # Timeout control examples
-  python -m massgen.cli --config config.yaml --orchestrator-timeout 600 "Complex task"
-
-  # Create sample configurations
-  python -m massgen.cli --create-samples
+  massgen --config config.yaml --orchestrator-timeout 600 "Complex task"
+
+  # Configuration management
+  massgen --init          # Create new configuration interactively
+  massgen --select        # Choose from available configurations
+  massgen --setup-keys    # Set up API keys
+  massgen --list-examples # View example configurations
 
 Environment Variables:
     OPENAI_API_KEY      - Required for OpenAI backend
@@ -1903,6 +2271,11 @@
     # Configuration options
     config_group = parser.add_mutually_exclusive_group()
     config_group.add_argument("--config", type=str, help="Path to YAML/JSON configuration file or @examples/NAME")
+    config_group.add_argument(
+        "--select",
+        action="store_true",
+        help="Interactively select from available configurations",
+    )
     config_group.add_argument(
         "--backend",
         type=str,
@@ -2023,6 +2396,17 @@
             print(f"{BRIGHT_CYAN}💡 You can run 'massgen --setup-keys' anytime to set them up{RESET}\n")
         return
 
+    # Launch interactive config selector if requested
+    if args.select:
+        selected_config = interactive_config_selector()
+        if selected_config:
+            # Update args to use the selected config
+            args.config = selected_config
+            # Continue to main() with the selected config
+        else:
+            # User cancelled selection
+            return
+
     # Launch interactive config builder if requested
     if args.init:
         from .config_builder import ConfigBuilder
@@ -2039,7 +2423,7 @@
             elif filepath:
                 # Config created but user chose not to run
                 print(f"\n✅ Configuration saved to: {filepath}")
-                print(f'Run with: python -m massgen.cli --config {filepath} "Your question"')
+                print(f'Run with: massgen --config {filepath} "Your question"')
                 return
             else:
                 # User cancelled
