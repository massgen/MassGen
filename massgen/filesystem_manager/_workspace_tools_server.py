#!/usr/bin/env python3
# -*- coding: utf-8 -*-
"""
Workspace Tools MCP Server for MassGen

This MCP server provides workspace management tools for agents including file operations,
deletion, and comparison capabilities. It implements copy-on-write behavior for multi-agent
collaboration and provides safe file manipulation within allowed paths.

Tools provided:
- copy_file: Copy a single file or directory from any accessible path to workspace
- copy_files_batch: Copy multiple files with pattern matching and exclusions
- delete_file: Delete a single file or directory from workspace
- delete_files_batch: Delete multiple files with pattern matching
- compare_directories: Compare two directories and show differences
- compare_files: Compare two text files and show unified diff
<<<<<<< HEAD
- generate_and_store_image_with_input_images: Create variations of existing images using gpt-4.1
- generate_and_store_image_no_input_images: Generate new images from text prompts using gpt-4.1
- generate_and_store_audio_no_input_audios: Generate audio from text using OpenAI's gpt-4o-audio-preview model
- generate_text_with_input_audio: Transcribe audio files to text using OpenAI's Transcription API
=======
- generate_and_store_image_with_input_images: Create variations of existing images using GPT-4o
- generate_and_store_image_no_input_images: Generate new images from text prompts using GPT-4o
- generate_and_store_video_no_input_images: Generate videos from text prompts using Sora-2
>>>>>>> 30388a70
"""

import argparse
import base64
import difflib
import filecmp
import fnmatch
import os
import shutil
from pathlib import Path
from typing import Any, Dict, List, Optional, Tuple

import fastmcp
from dotenv import load_dotenv
from openai import OpenAI


def get_copy_file_pairs(
    allowed_paths: List[Path],
    source_base_path: str,
    destination_base_path: str = "",
    include_patterns: Optional[List[str]] = None,
    exclude_patterns: Optional[List[str]] = None,
) -> List[Tuple[Path, Path]]:
    """
    Get all source->destination file pairs that would be copied by copy_files_batch.

    This function can be imported by the filesystem manager for permission validation.

    Args:
        allowed_paths: List of allowed base paths for validation
        source_base_path: Base path to copy from
        destination_base_path: Base path in workspace to copy to
        include_patterns: List of glob patterns for files to include
        exclude_patterns: List of glob patterns for files to exclude

    Returns:
        List of (source_path, destination_path) tuples

    Raises:
        ValueError: If paths are invalid
    """
    if include_patterns is None:
        include_patterns = ["*"]
    if exclude_patterns is None:
        exclude_patterns = []

    # Validate source base path
    source_base = Path(source_base_path).resolve()
    if not source_base.exists():
        raise ValueError(f"Source base path does not exist: {source_base}")

    _validate_path_access(source_base, allowed_paths)

    # Handle destination base path - resolve relative paths relative to workspace
    if destination_base_path:
        if Path(destination_base_path).is_absolute():
            dest_base = Path(destination_base_path).resolve()
        else:
            # Relative path should be resolved relative to workspace (current working directory)
            dest_base = (Path.cwd() / destination_base_path).resolve()
    else:
        # No destination specified - this shouldn't happen for batch operations
        raise ValueError("destination_base_path is required for copy_files_batch")

    _validate_path_access(dest_base, allowed_paths)

    # Collect all file pairs
    file_pairs = []

    for item in source_base.rglob("*"):
        if not item.is_file():
            continue

        # Get relative path from source base
        rel_path = item.relative_to(source_base)
        rel_path_str = str(rel_path)

        # Check include patterns
        included = any(fnmatch.fnmatch(rel_path_str, pattern) for pattern in include_patterns)
        if not included:
            continue

        # Check exclude patterns
        excluded = any(fnmatch.fnmatch(rel_path_str, pattern) for pattern in exclude_patterns)
        if excluded:
            continue

        # Calculate destination
        dest_file = (dest_base / rel_path).resolve()

        # Validate destination is within allowed paths
        _validate_path_access(dest_file, allowed_paths)

        file_pairs.append((item, dest_file))

    return file_pairs


def _validate_path_access(path: Path, allowed_paths: List[Path]) -> None:
    """
    Validate that a path is within allowed directories.

    Args:
        path: Path to validate
        allowed_paths: List of allowed base paths

    Raises:
        ValueError: If path is not within allowed directories
    """
    if not allowed_paths:
        return  # No restrictions

    for allowed_path in allowed_paths:
        try:
            path.relative_to(allowed_path)
            return  # Path is within this allowed directory
        except ValueError:
            continue

    raise ValueError(f"Path not in allowed directories: {path}")


def _is_critical_path(path: Path, allowed_paths: List[Path] = None) -> bool:
    """
    Check if a path is a critical system file that should not be deleted.

    Critical paths include:
    - .git directories (version control)
    - .env files (environment variables)
    - .massgen directories (MassGen metadata) - UNLESS within an allowed workspace
    - node_modules (package dependencies)
    - venv/.venv (Python virtual environments)
    - __pycache__ (Python cache)
    - massgen_logs (logging)

    Args:
        path: Path to check
        allowed_paths: List of allowed base paths (workspaces). If provided and path
                      is within an allowed path, only check for critical patterns
                      within that workspace (not in parent paths).

    Returns:
        True if path is critical and should not be deleted

    Examples:
        # Outside workspace - blocks any .massgen in path
        _is_critical_path(Path("/home/.massgen/config"))  → True (blocked)

        # Inside workspace - allows user files even if parent has .massgen
        workspace = Path("/home/.massgen/workspaces/workspace1")
        _is_critical_path(Path("/home/.massgen/workspaces/workspace1/user_dir"), [workspace])  → False (allowed)
        _is_critical_path(Path("/home/.massgen/workspaces/workspace1/.git"), [workspace])  → True (blocked)
    """
    CRITICAL_PATTERNS = [
        ".git",
        ".env",
        ".massgen",
        "node_modules",
        "__pycache__",
        ".venv",
        "venv",
        ".pytest_cache",
        ".mypy_cache",
        ".ruff_cache",
        "massgen_logs",
    ]

    resolved_path = path.resolve()

    # If path is within an allowed workspace, only check for critical patterns
    # within the workspace itself (not in parent directories)
    if allowed_paths:
        for allowed_path in allowed_paths:
            try:
                # Get the relative path from workspace
                rel_path = resolved_path.relative_to(allowed_path.resolve())
                # Only check parts within the workspace
                for part in rel_path.parts:
                    if part in CRITICAL_PATTERNS:
                        return True
                # Check if the file name itself is critical
                if resolved_path.name in CRITICAL_PATTERNS:
                    return True
                # Path is within workspace and not critical
                return False
            except ValueError:
                # Not within this allowed path, continue checking
                continue

    # Path is not within any allowed workspace, check entire path
    parts = resolved_path.parts
    for part in parts:
        if part in CRITICAL_PATTERNS:
            return True

    # Check if the file name itself is critical
    if resolved_path.name in CRITICAL_PATTERNS:
        return True

    return False


def _is_text_file(path: Path) -> bool:
    """
    Check if a file is likely a text file (not binary).

    Uses simple heuristic: try to read as text and check for null bytes.

    TODO: Handle multi-modal files once implemented.

    Args:
        path: Path to check

    Returns:
        True if file appears to be text
    """
    try:
        with open(path, "r", encoding="utf-8") as f:
            # Read first 8KB to check
            chunk = f.read(8192)
            # If it contains null bytes, it's probably binary
            if "\0" in chunk:
                return False
        return True
    except (UnicodeDecodeError, OSError):
        return False


def _is_permission_path_root(path: Path, allowed_paths: List[Path]) -> bool:
    """
    Check if a path is exactly one of the permission path roots.

    This prevents deletion of workspace directories, context path roots, etc.,
    while still allowing deletion of files and subdirectories within them.

    Args:
        path: Path to check
        allowed_paths: List of allowed base paths (permission path roots)

    Returns:
        True if path is exactly a permission path root

    Examples (Unix/macOS):
        allowed_paths = [Path("/workspace1"), Path("/context")]
        _is_permission_path_root(Path("/workspace1"))              → True  (blocked)
        _is_permission_path_root(Path("/workspace1/file.txt"))    → False (allowed)
        _is_permission_path_root(Path("/workspace1/subdir"))      → False (allowed)
        _is_permission_path_root(Path("/context"))                → True  (blocked)
        _is_permission_path_root(Path("/context/config.yaml"))    → False (allowed)

    Examples (Windows):
        allowed_paths = [Path("C:\\workspace1"), Path("D:\\context")]
        _is_permission_path_root(Path("C:\\workspace1"))           → True  (blocked)
        _is_permission_path_root(Path("C:\\workspace1\\file.txt")) → False (allowed)
        _is_permission_path_root(Path("D:\\context"))             → True  (blocked)
        _is_permission_path_root(Path("D:\\context\\data.json"))  → False (allowed)
    """
    resolved_path = path.resolve()
    for allowed_path in allowed_paths:
        if resolved_path == allowed_path.resolve():
            return True
    return False


def _validate_and_resolve_paths(allowed_paths: List[Path], source_path: str, destination_path: str) -> tuple[Path, Path]:
    """
    Validate source and destination paths for copy operations.

    Args:
        allowed_paths: List of allowed base paths for validation
        source_path: Source file/directory path
        destination_path: Destination path in workspace

    Returns:
        Tuple of (resolved_source, resolved_destination)

    Raises:
        ValueError: If paths are invalid
    """
    try:
        # Validate and resolve source
        source = Path(source_path).resolve()
        if not source.exists():
            raise ValueError(f"Source path does not exist: {source}")

        _validate_path_access(source, allowed_paths)

        # Handle destination path - resolve relative paths relative to workspace
        if Path(destination_path).is_absolute():
            destination = Path(destination_path).resolve()
        else:
            # Relative path should be resolved relative to workspace (current working directory)
            destination = (Path.cwd() / destination_path).resolve()

        _validate_path_access(destination, allowed_paths)

        return source, destination

    except Exception as e:
        raise ValueError(f"Path validation failed: {e}")


def _perform_copy(source: Path, destination: Path, overwrite: bool = False) -> Dict[str, Any]:
    """
    Perform the actual copy operation.

    Args:
        source: Source path
        destination: Destination path
        overwrite: Whether to overwrite existing files

    Returns:
        Dict with operation results
    """
    try:
        # Check if destination exists
        if destination.exists() and not overwrite:
            raise ValueError(f"Destination already exists (use overwrite=true): {destination}")

        # Create parent directories
        destination.parent.mkdir(parents=True, exist_ok=True)

        if source.is_file():
            shutil.copy2(source, destination)
            return {"type": "file", "source": str(source), "destination": str(destination), "size": destination.stat().st_size}
        elif source.is_dir():
            if destination.exists():
                shutil.rmtree(destination)
            shutil.copytree(source, destination)

            file_count = len([f for f in destination.rglob("*") if f.is_file()])
            return {"type": "directory", "source": str(source), "destination": str(destination), "file_count": file_count}
        else:
            raise ValueError(f"Source is neither file nor directory: {source}")

    except Exception as e:
        raise ValueError(f"Copy operation failed: {e}")


async def create_server() -> fastmcp.FastMCP:
    """Factory function to create and configure the workspace copy server."""

    parser = argparse.ArgumentParser(description="Workspace Copy MCP Server")
    parser.add_argument(
        "--allowed-paths",
        type=str,
        nargs="*",
        default=[],
        help="List of allowed base paths for file operations (default: no restrictions)",
    )
    args = parser.parse_args()

    # Create the FastMCP server
    mcp = fastmcp.FastMCP("Workspace Copy")

    # Add allowed paths from arguments
    mcp.allowed_paths = [Path(p).resolve() for p in args.allowed_paths]

    # Below is for debugging - can be uncommented if needed
    # @mcp.tool()
    # def get_cwd() -> Dict[str, Any]:
    #     """
    #     Get the current working directory of the workspace copy server.

    #     Useful for testing and verifying that relative paths resolve correctly.

    #     Returns:
    #         Dictionary with current working directory information
    #     """
    #     cwd = Path.cwd()
    #     return {
    #         "success": True,
    #         "operation": "get_cwd",
    #         "cwd": str(cwd),
    #         "absolute_path": str(cwd.resolve()),
    #         "allowed_paths": [str(p) for p in mcp.allowed_paths],
    #         "allowed_paths_count": len(mcp.allowed_paths),
    #     }

    @mcp.tool()
    def copy_file(source_path: str, destination_path: str, overwrite: bool = False) -> Dict[str, Any]:
        """
        Copy a file or directory from any accessible path to the agent's workspace.

        This is the primary tool for copying files from temp workspaces, context paths,
        or any other accessible location to the current agent's workspace.

        Args:
            source_path: Path to source file/directory (must be absolute path)
            destination_path: Destination path - can be:
                - Relative path: Resolved relative to your workspace (e.g., "output/file.txt")
                - Absolute path: Must be within allowed directories for security
            overwrite: Whether to overwrite existing files/directories (default: False)

        Returns:
            Dictionary with copy operation results
        """
        source, destination = _validate_and_resolve_paths(mcp.allowed_paths, source_path, destination_path)
        result = _perform_copy(source, destination, overwrite)

        return {"success": True, "operation": "copy_file", "details": result}

    @mcp.tool()
    def copy_files_batch(
        source_base_path: str,
        destination_base_path: str = "",
        include_patterns: Optional[List[str]] = None,
        exclude_patterns: Optional[List[str]] = None,
        overwrite: bool = False,
    ) -> Dict[str, Any]:
        """
        Copy multiple files with pattern matching and exclusions.

        This advanced tool allows copying multiple files at once with glob-style patterns
        for inclusion and exclusion, useful for copying entire directory structures
        while filtering out unwanted files.

        Args:
            source_base_path: Base path to copy from (must be absolute path)
            destination_base_path: Base destination path - can be:
                - Relative path: Resolved relative to your workspace (e.g., "project/output")
                - Absolute path: Must be within allowed directories for security
                - Empty string: Copy to workspace root
            include_patterns: List of glob patterns for files to include (default: ["*"])
            exclude_patterns: List of glob patterns for files to exclude (default: [])
            overwrite: Whether to overwrite existing files (default: False)

        Returns:
            Dictionary with batch copy operation results
        """
        if include_patterns is None:
            include_patterns = ["*"]
        if exclude_patterns is None:
            exclude_patterns = []

        try:
            copied_files = []
            skipped_files = []
            errors = []

            # Get all file pairs to copy
            file_pairs = get_copy_file_pairs(mcp.allowed_paths, source_base_path, destination_base_path, include_patterns, exclude_patterns)

            # Process each file pair
            for source_file, dest_file in file_pairs:
                rel_path_str = str(source_file.relative_to(Path(source_base_path).resolve()))

                try:
                    # Check if destination exists
                    if dest_file.exists() and not overwrite:
                        skipped_files.append({"path": rel_path_str, "reason": "destination exists (overwrite=false)"})
                        continue

                    # Create parent directories
                    dest_file.parent.mkdir(parents=True, exist_ok=True)

                    # Copy file
                    shutil.copy2(source_file, dest_file)

                    copied_files.append({"source": str(source_file), "destination": str(dest_file), "relative_path": rel_path_str, "size": dest_file.stat().st_size})

                except Exception as e:
                    errors.append({"path": rel_path_str, "error": str(e)})

            return {
                "success": True,
                "operation": "copy_files_batch",
                "summary": {"copied": len(copied_files), "skipped": len(skipped_files), "errors": len(errors)},
                "details": {"copied_files": copied_files, "skipped_files": skipped_files, "errors": errors},
            }

        except Exception as e:
            return {"success": False, "operation": "copy_files_batch", "error": str(e)}

    @mcp.tool()
    def delete_file(path: str, recursive: bool = False) -> Dict[str, Any]:
        """
        Delete a file or directory from the workspace.

        This tool allows agents to clean up outdated files or directories, helping maintain
        a clean workspace without cluttering it with old versions.

        Args:
            path: Path to file/directory to delete - can be:
                - Relative path: Resolved relative to your workspace (e.g., "old_file.txt")
                - Absolute path: Must be within allowed directories for security
            recursive: Whether to delete directories and their contents (default: False)
                      Required for non-empty directories

        Returns:
            Dictionary with deletion operation results

        Security:
            - Requires WRITE permission on path (validated by PathPermissionManager hook)
            - Must be within allowed directories
            - System files (.git, .env, etc.) cannot be deleted
            - Permission path roots themselves cannot be deleted
            - Protected paths specified in config are immune from deletion
        """
        try:
            # Resolve path
            if Path(path).is_absolute():
                target_path = Path(path).resolve()
            else:
                # Relative path - resolve relative to workspace
                target_path = (Path.cwd() / path).resolve()

            # Validate path access
            _validate_path_access(target_path, mcp.allowed_paths)

            # Check if path exists
            if not target_path.exists():
                return {"success": False, "operation": "delete_file", "error": f"Path does not exist: {target_path}"}

            # Prevent deletion of critical system paths
            if _is_critical_path(target_path, mcp.allowed_paths):
                return {"success": False, "operation": "delete_file", "error": f"Cannot delete critical system path: {target_path}"}

            # Prevent deletion of permission path roots themselves
            if _is_permission_path_root(target_path, mcp.allowed_paths):
                return {
                    "success": False,
                    "operation": "delete_file",
                    "error": f"Cannot delete permission path root: {target_path}. You can delete files/directories within it, but not the root itself.",
                }

            # Handle file deletion
            if target_path.is_file():
                size = target_path.stat().st_size
                target_path.unlink()
                return {"success": True, "operation": "delete_file", "details": {"type": "file", "path": str(target_path), "size": size}}

            # Handle directory deletion
            elif target_path.is_dir():
                if not recursive:
                    # Check if directory is empty
                    if any(target_path.iterdir()):
                        return {"success": False, "operation": "delete_file", "error": f"Directory not empty (use recursive=true): {target_path}"}
                    target_path.rmdir()
                else:
                    # Count files before deletion
                    file_count = len([f for f in target_path.rglob("*") if f.is_file()])
                    shutil.rmtree(target_path)
                    return {"success": True, "operation": "delete_file", "details": {"type": "directory", "path": str(target_path), "file_count": file_count}}

                return {"success": True, "operation": "delete_file", "details": {"type": "directory", "path": str(target_path)}}

            else:
                return {"success": False, "operation": "delete_file", "error": f"Path is neither file nor directory: {target_path}"}

        except Exception as e:
            return {"success": False, "operation": "delete_file", "error": str(e)}

    @mcp.tool()
    def delete_files_batch(
        base_path: str,
        include_patterns: Optional[List[str]] = None,
        exclude_patterns: Optional[List[str]] = None,
    ) -> Dict[str, Any]:
        """
        Delete multiple files matching patterns.

        This advanced tool allows deleting multiple files at once with glob-style patterns
        for inclusion and exclusion, useful for cleaning up entire directory structures
        while preserving specific files.

        Args:
            base_path: Base directory to search in - can be:
                - Relative path: Resolved relative to your workspace (e.g., "build")
                - Absolute path: Must be within allowed directories for security
            include_patterns: List of glob patterns for files to include (default: ["*"])
            exclude_patterns: List of glob patterns for files to exclude (default: [])

        Returns:
            Dictionary with batch deletion results including:
            - deleted: List of deleted files
            - skipped: List of skipped files (read-only or system files)
            - errors: List of errors encountered

        Security:
            - Requires WRITE permission on each file
            - Must be within allowed directories
            - System files (.git, .env, etc.) cannot be deleted
        """
        if include_patterns is None:
            include_patterns = ["*"]
        if exclude_patterns is None:
            exclude_patterns = []

        try:
            deleted_files = []
            skipped_files = []
            errors = []

            # Resolve base path
            if Path(base_path).is_absolute():
                base = Path(base_path).resolve()
            else:
                base = (Path.cwd() / base_path).resolve()

            # Validate base path
            if not base.exists():
                return {"success": False, "operation": "delete_files_batch", "error": f"Base path does not exist: {base}"}

            _validate_path_access(base, mcp.allowed_paths)

            # Collect files to delete
            for item in base.rglob("*"):
                if not item.is_file():
                    continue

                # Get relative path from base
                rel_path = item.relative_to(base)
                rel_path_str = str(rel_path)

                # Check include patterns
                included = any(fnmatch.fnmatch(rel_path_str, pattern) for pattern in include_patterns)
                if not included:
                    continue

                # Check exclude patterns
                excluded = any(fnmatch.fnmatch(rel_path_str, pattern) for pattern in exclude_patterns)
                if excluded:
                    continue

                try:
                    # Check if this is a critical system file
                    if _is_critical_path(item, mcp.allowed_paths):
                        skipped_files.append({"path": rel_path_str, "reason": "system file (protected)"})
                        continue

                    # Check if this is a permission path root
                    if _is_permission_path_root(item, mcp.allowed_paths):
                        skipped_files.append({"path": rel_path_str, "reason": "permission path root (protected)"})
                        continue

                    # Validate path access
                    _validate_path_access(item, mcp.allowed_paths)

                    # Delete file
                    size = item.stat().st_size
                    item.unlink()

                    deleted_files.append({"path": str(item), "relative_path": rel_path_str, "size": size})

                except Exception as e:
                    errors.append({"path": rel_path_str, "error": str(e)})

            return {
                "success": True,
                "operation": "delete_files_batch",
                "summary": {"deleted": len(deleted_files), "skipped": len(skipped_files), "errors": len(errors)},
                "details": {"deleted_files": deleted_files, "skipped_files": skipped_files, "errors": errors},
            }

        except Exception as e:
            return {"success": False, "operation": "delete_files_batch", "error": str(e)}

    @mcp.tool()
    def compare_directories(dir1: str, dir2: str, show_content_diff: bool = False) -> Dict[str, Any]:
        """
        Compare two directories and show differences.

        This tool helps understand what changed between two workspaces or directory states,
        making it easier to review changes before deployment or understand agent modifications.

        Args:
            dir1: First directory path (absolute or relative to workspace)
            dir2: Second directory path (absolute or relative to workspace)
            show_content_diff: Whether to include unified diffs of different files (default: False)

        Returns:
            Dictionary with comparison results:
            - only_in_dir1: Files only in first directory
            - only_in_dir2: Files only in second directory
            - different: Files that exist in both but have different content
            - identical: Files that are identical
            - content_diffs: Optional unified diffs (if show_content_diff=True)

        Security:
            - Read-only operation, never modifies files
            - Both paths must be within allowed directories
        """
        try:
            # Resolve paths
            path1 = Path(dir1).resolve() if Path(dir1).is_absolute() else (Path.cwd() / dir1).resolve()
            path2 = Path(dir2).resolve() if Path(dir2).is_absolute() else (Path.cwd() / dir2).resolve()

            # Validate paths
            _validate_path_access(path1, mcp.allowed_paths)
            _validate_path_access(path2, mcp.allowed_paths)

            if not path1.exists() or not path1.is_dir():
                return {"success": False, "operation": "compare_directories", "error": f"First path is not a directory: {path1}"}

            if not path2.exists() or not path2.is_dir():
                return {"success": False, "operation": "compare_directories", "error": f"Second path is not a directory: {path2}"}

            # Use filecmp for comparison
            dcmp = filecmp.dircmp(str(path1), str(path2))

            result = {
                "success": True,
                "operation": "compare_directories",
                "details": {
                    "only_in_dir1": list(dcmp.left_only),
                    "only_in_dir2": list(dcmp.right_only),
                    "different": list(dcmp.diff_files),
                    "identical": list(dcmp.same_files),
                },
            }

            # Add content diffs if requested
            if show_content_diff and dcmp.diff_files:
                content_diffs = {}
                for filename in dcmp.diff_files:
                    file1 = path1 / filename
                    file2 = path2 / filename
                    try:
                        # Only diff text files
                        if _is_text_file(file1) and _is_text_file(file2):
                            with open(file1) as f1, open(file2) as f2:
                                lines1 = f1.readlines()
                                lines2 = f2.readlines()
                            diff = list(difflib.unified_diff(lines1, lines2, fromfile=f"dir1/{filename}", tofile=f"dir2/{filename}", lineterm=""))
                            content_diffs[filename] = "\n".join(diff[:100])  # Limit to 100 lines
                    except Exception as e:
                        content_diffs[filename] = f"Error generating diff: {e}"

                result["details"]["content_diffs"] = content_diffs

            return result

        except Exception as e:
            return {"success": False, "operation": "compare_directories", "error": str(e)}

    @mcp.tool()
    def compare_files(file1: str, file2: str, context_lines: int = 3) -> Dict[str, Any]:
        """
        Compare two text files and show unified diff.

        This tool provides detailed line-by-line comparison of two files,
        making it easy to see exactly what changed between versions.

        Args:
            file1: First file path (absolute or relative to workspace)
            file2: Second file path (absolute or relative to workspace)
            context_lines: Number of context lines around changes (default: 3)

        Returns:
            Dictionary with comparison results:
            - identical: Boolean indicating if files are identical
            - diff: Unified diff output
            - stats: Statistics (lines added/removed/changed)

        Security:
            - Read-only operation, never modifies files
            - Both paths must be within allowed directories
            - Works best with text files
        """
        try:
            # Resolve paths
            path1 = Path(file1).resolve() if Path(file1).is_absolute() else (Path.cwd() / file1).resolve()
            path2 = Path(file2).resolve() if Path(file2).is_absolute() else (Path.cwd() / file2).resolve()

            # Validate paths
            _validate_path_access(path1, mcp.allowed_paths)
            _validate_path_access(path2, mcp.allowed_paths)

            if not path1.exists() or not path1.is_file():
                return {"success": False, "operation": "compare_files", "error": f"First path is not a file: {path1}"}

            if not path2.exists() or not path2.is_file():
                return {"success": False, "operation": "compare_files", "error": f"Second path is not a file: {path2}"}

            # Read files
            try:
                with open(path1) as f1:
                    lines1 = f1.readlines()
                with open(path2) as f2:
                    lines2 = f2.readlines()
            except UnicodeDecodeError:
                return {"success": False, "operation": "compare_files", "error": "Files appear to be binary, not text"}

            # Generate diff
            diff = list(difflib.unified_diff(lines1, lines2, fromfile=str(path1), tofile=str(path2), lineterm="", n=context_lines))

            # Calculate stats
            added = sum(1 for line in diff if line.startswith("+") and not line.startswith("+++"))
            removed = sum(1 for line in diff if line.startswith("-") and not line.startswith("---"))

            return {
                "success": True,
                "operation": "compare_files",
                "details": {"identical": len(diff) == 0, "diff": "\n".join(diff[:500]), "stats": {"added": added, "removed": removed, "changed": min(added, removed)}},
            }

        except Exception as e:
            return {"success": False, "operation": "compare_files", "error": str(e)}

    @mcp.tool()
    def generate_and_store_image_with_input_images(
        base_image_paths: List[str],
        prompt: str = "Create a variation of the provided images",
        model: str = "gpt-4.1",
        n: int = 1,
        storage_path: Optional[str] = None,
    ) -> Dict[str, Any]:
        """
        Create variations based on multiple input images using OpenAI's gpt-4.1 API.

        This tool generates image variations based on multiple base images using OpenAI's gpt-4.1 API
        and saves them to the workspace with automatic organization.

        Args:
            base_image_paths: List of paths to base images (PNG/JPEG files, less than 4MB)
                        - Relative path: Resolved relative to workspace
                        - Absolute path: Must be within allowed directories
            prompt: Text description for the variation (default: "Create a variation of the provided images")
            model: Model to use (default: "gpt-4.1")
            n: Number of variations to generate (default: 1)
            storage_path: Directory path where to save variations (optional)
                         - Relative path: Resolved relative to workspace
                         - Absolute path: Must be within allowed directories
                         - None/empty: Saves to workspace root

        Returns:
            Dictionary containing:
            - success: Whether operation succeeded
            - operation: "generate_and_store_image_with_input_images"
            - note: Note about usage
            - images: List of generated images with file paths and metadata
            - model: Model used for generation
            - prompt: The prompt used
            - total_images: Total number of images generated

        Examples:
            generate_and_store_image_with_input_images(["cat.png", "dog.png"], "Combine these animals")
            → Generates a variation combining both images

            generate_and_store_image_with_input_images(["art/logo.png", "art/icon.png"], "Create a unified design")
            → Generates variations based on both images

        Security:
            - Requires valid OpenAI API key
            - Input images must be valid image files less than 4MB
            - Files are saved to specified path within workspace
        """
        from datetime import datetime

        try:
            # Load environment variables
            script_dir = Path(__file__).parent.parent.parent
            env_path = script_dir / ".env"
            if env_path.exists():
                load_dotenv(env_path)
            else:
                load_dotenv()

            openai_api_key = os.getenv("OPENAI_API_KEY")

            if not openai_api_key:
                return {
                    "success": False,
                    "operation": "generate_and_store_image_with_input_images",
                    "error": "OpenAI API key not found. Please set OPENAI_API_KEY in .env file or environment variable.",
                }

            # Initialize OpenAI client
            client = OpenAI(api_key=openai_api_key)

            # Prepare content list with prompt and images
            content = [{"type": "input_text", "text": prompt}]

            # Process and validate all input images
            validated_paths = []
            for image_path_str in base_image_paths:
                # Resolve image path
                if Path(image_path_str).is_absolute():
                    image_path = Path(image_path_str).resolve()
                else:
                    image_path = (Path.cwd() / image_path_str).resolve()

                # Validate image path
                _validate_path_access(image_path, mcp.allowed_paths)

                if not image_path.exists():
                    return {
                        "success": False,
                        "operation": "generate_and_store_image_with_input_images",
                        "error": f"Image file does not exist: {image_path}",
                    }

                # Allow both PNG and JPEG formats
                if image_path.suffix.lower() not in [".png", ".jpg", ".jpeg"]:
                    return {
                        "success": False,
                        "operation": "generate_and_store_image_with_input_images",
                        "error": f"Image must be PNG or JPEG format: {image_path}",
                    }

                # Check file size (must be less than 4MB)
                file_size = image_path.stat().st_size
                if file_size > 4 * 1024 * 1024:
                    return {
                        "success": False,
                        "operation": "generate_and_store_image_with_input_images",
                        "error": f"Image file too large (must be < 4MB): {image_path} is {file_size / (1024*1024):.2f}MB",
                    }

                validated_paths.append(image_path)

                # Read and encode image to base64
                with open(image_path, "rb") as f:
                    image_data = f.read()
                image_base64 = base64.b64encode(image_data).decode("utf-8")

                # Determine MIME type
                mime_type = "image/jpeg" if image_path.suffix.lower() in [".jpg", ".jpeg"] else "image/png"

                # Add image to content
                content.append(
                    {
                        "type": "input_image",
                        "image_url": f"data:{mime_type};base64,{image_base64}",
                    },
                )

            # Determine storage directory
            if storage_path:
                if Path(storage_path).is_absolute():
                    storage_dir = Path(storage_path).resolve()
                else:
                    storage_dir = (Path.cwd() / storage_path).resolve()
            else:
                storage_dir = Path.cwd()

            # Validate storage directory
            _validate_path_access(storage_dir, mcp.allowed_paths)
            storage_dir.mkdir(parents=True, exist_ok=True)

            try:
                # print("Content for OpenAI API:", str(content))
                # Generate variations using gpt-4.1 API with all images at once
                # append content to a file
                response = client.responses.create(
                    model=model,
                    input=[
                        {
                            "role": "user",
                            "content": content,
                        },
                    ],
                    tools=[{"type": "image_generation"}],
                )

                # Extract image generation calls from response
                image_generation_calls = [output for output in response.output if output.type == "image_generation_call"]

                all_variations = []
                timestamp = datetime.now().strftime("%Y%m%d_%H%M%S")

                # Process generated images
                for idx, output in enumerate(image_generation_calls):
                    if hasattr(output, "result"):
                        image_base64 = output.result
                        image_bytes = base64.b64decode(image_base64)

                        # Generate filename
                        if len(image_generation_calls) > 1:
                            filename = f"variation_{idx+1}_{timestamp}.png"
                        else:
                            filename = f"variation_{timestamp}.png"

                        # Full file path
                        file_path = storage_dir / filename

                        # Save image
                        file_path.write_bytes(image_bytes)

                        all_variations.append(
                            {
                                "source_images": [str(p) for p in validated_paths],
                                "file_path": str(file_path),
                                "filename": filename,
                                "size": len(image_bytes),
                                "index": idx,
                            },
                        )

                # If no images were generated, check for text response
                if not all_variations:
                    text_outputs = [output.content for output in response.output if hasattr(output, "content")]
                    if text_outputs:
                        return {
                            "success": False,
                            "operation": "generate_and_store_image_with_input_images",
                            "error": f"No images generated. Response: {' '.join(text_outputs)}",
                        }

            except Exception as api_error:
                return {
                    "success": False,
                    "operation": "generate_and_store_image_with_input_images",
                    "error": f"OpenAI API error: {str(api_error)}",
                }

            return {
                "success": True,
                "operation": "generate_and_store_image_with_input_images",
                "note": "If no input images were provided, you must use generate_and_store_image_no_input_images tool.",
                "images": all_variations,
                "model": model,
                "prompt": prompt,
                "total_images": len(all_variations),
            }

        except Exception as e:
            return {
                "success": False,
                "operation": "generate_and_store_image_with_input_images",
                "error": f"Failed to generate variations: {str(e)}",
            }

    @mcp.tool()
    def generate_and_store_audio_no_input_audios(
        prompt: str,
        model: str = "gpt-4o-audio-preview",
        voice: str = "alloy",
        audio_format: str = "wav",
        storage_path: Optional[str] = None,
    ) -> Dict[str, Any]:
        """
        Generate audio from text using OpenAI's gpt-4o-audio-preview model and store it in the workspace.

        This tool generates audio speech from text prompts using OpenAI's audio generation API
        and saves the audio files to the workspace with automatic organization.

        Args:
            prompt: Text content to convert to audio speech
            model: Model to use for generation (default: "gpt-4o-audio-preview")
            voice: Voice to use for audio generation (default: "alloy")
                   Options: "alloy", "echo", "fable", "onyx", "nova", "shimmer"
            audio_format: Audio format for output (default: "wav")
                         Options: "wav", "mp3", "opus", "aac", "flac"
            storage_path: Directory path where to save the audio (optional)
                         - Relative path: Resolved relative to workspace (e.g., "audio/generated")
                         - Absolute path: Must be within allowed directories
                         - None/empty: Saves to workspace root

        Returns:
            Dictionary containing:
            - success: Whether operation succeeded
            - operation: "generate_and_store_audio_no_input_audios"
            - audio_file: Generated audio file with path and metadata
            - model: Model used for generation
            - prompt: The prompt used for generation
            - voice: Voice used for generation
            - format: Audio format used

        Examples:
            generate_and_store_audio_no_input_audios("Is a golden retriever a good family dog?")
            → Generates and saves to: 20240115_143022_audio.wav

            generate_and_store_audio_no_input_audios("Hello world", voice="nova", audio_format="mp3")
            → Generates with nova voice and saves as: 20240115_143022_audio.mp3

        Security:
            - Requires valid OpenAI API key (automatically detected from .env or environment)
            - Files are saved to specified path within workspace
            - Path must be within allowed directories
        """
        from datetime import datetime

        try:
            # Load environment variables
            script_dir = Path(__file__).parent.parent.parent
            env_path = script_dir / ".env"
            if env_path.exists():
                load_dotenv(env_path)
            else:
                load_dotenv()

            openai_api_key = os.getenv("OPENAI_API_KEY")

            if not openai_api_key:
                return {
                    "success": False,
                    "operation": "generate_and_store_audio_no_input_audios",
                    "error": "OpenAI API key not found. Please set OPENAI_API_KEY in .env file or environment variable.",
                }

            # Initialize OpenAI client
            client = OpenAI(api_key=openai_api_key)

            # Determine storage directory
            if storage_path:
                if Path(storage_path).is_absolute():
                    storage_dir = Path(storage_path).resolve()
                else:
                    storage_dir = (Path.cwd() / storage_path).resolve()
            else:
                storage_dir = Path.cwd()

            # Validate storage directory is within allowed paths
            _validate_path_access(storage_dir, mcp.allowed_paths)

            # Create directory if it doesn't exist
            storage_dir.mkdir(parents=True, exist_ok=True)

            try:
                # Generate audio using OpenAI API
                completion = client.chat.completions.create(
                    model=model,
                    modalities=["text", "audio"],
                    audio={"voice": voice, "format": audio_format},
                    messages=[
                        {
                            "role": "user",
                            "content": prompt,
                        },
                    ],
                )

                # Check if audio data is available
                if not completion.choices[0].message.audio or not completion.choices[0].message.audio.data:
                    return {
                        "success": False,
                        "operation": "generate_and_store_audio_no_input_audios",
                        "error": "No audio data received from API",
                    }

                # Decode audio data from base64
                audio_bytes = base64.b64decode(completion.choices[0].message.audio.data)

                # Generate filename with timestamp
                timestamp = datetime.now().strftime("%Y%m%d_%H%M%S")

                # Clean prompt for filename (first 30 chars)
                clean_prompt = "".join(c for c in prompt[:30] if c.isalnum() or c in (" ", "-", "_")).strip()
                clean_prompt = clean_prompt.replace(" ", "_")

                filename = f"{timestamp}_{clean_prompt}.{audio_format}"

                # Full file path
                file_path = storage_dir / filename

                # Write audio to file
                file_path.write_bytes(audio_bytes)
                file_size = len(audio_bytes)

                # Get text response if available
                text_response = completion.choices[0].message.content if completion.choices[0].message.content else None

                return {
                    "success": True,
                    "operation": "generate_and_store_audio_no_input_audios",
                    "audio_file": {
                        "file_path": str(file_path),
                        "filename": filename,
                        "size": file_size,
                        "format": audio_format,
                    },
                    "model": model,
                    "prompt": prompt,
                    "voice": voice,
                    "format": audio_format,
                    "text_response": text_response,
                }

            except Exception as api_error:
                return {
                    "success": False,
                    "operation": "generate_and_store_audio_no_input_audios",
                    "error": f"OpenAI API error: {str(api_error)}",
                }

        except Exception as e:
            return {
                "success": False,
                "operation": "generate_and_store_audio_no_input_audios",
                "error": f"Failed to generate or save audio: {str(e)}",
            }

    @mcp.tool()
    def generate_and_store_image_no_input_images(
        prompt: str,
        model: str = "gpt-4.1",
        storage_path: Optional[str] = None,
    ) -> Dict[str, Any]:
        """
        Generate image using OpenAI's response with gpt-4.1 **WITHOUT ANY INPUT IMAGES** and store it in the workspace.

        This tool Generate image using OpenAI's response with gpt-4.1 **WITHOUT ANY INPUT IMAGES** and store it in the workspace.

        Args:
            prompt: Text description of the image to generate
            model: Model to use for generation (default: "gpt-4.1")
                   Options: "gpt-4.1"
            n: Number of images to generate (default: 1)
               - gpt-4.1: only 1
            storage_path: Directory path where to save the image (optional)
                         - Relative path: Resolved relative to workspace (e.g., "images/generated")
                         - Absolute path: Must be within allowed directories
                         - None/empty: Saves to workspace root

        Returns:
            Dictionary containing:
            - success: Whether operation succeeded
            - operation: "generate_and_store_image_no_input_images"
            - note: Note about operation
            - images: List of generated images with file paths and metadata
            - model: Model used for generation
            - prompt: The prompt used for generation
            - total_images: Total number of images generated and saved
            - images: List of generated images with file paths and metadata

        Examples:
            generate_and_store_image_no_input_images("a cat in space")
            → Generates and saves to: 20240115_143022_a_cat_in_space.png

            generate_and_store_image_no_input_images("sunset over mountains", storage_path="art/landscapes")
            → Generates and saves to: art/landscapes/20240115_143022_sunset_over_mountains.png

        Security:
            - Requires valid OpenAI API key (automatically detected from .env or environment)
            - Files are saved to specified path within workspace
            - Path must be within allowed directories

        Note:
            API key is automatically detected in this order:
            1. First checks .env file in current directory or parent directories
            2. Then checks environment variables
        """
        from datetime import datetime

        try:
            # Try to find and load .env file from multiple locations
            # 1. Try loading from script directory
            script_dir = Path(__file__).parent.parent.parent  # Go up to project root
            env_path = script_dir / ".env"
            if env_path.exists():
                load_dotenv(env_path)
            else:
                # 2. Try loading from current directory and parent directories
                load_dotenv()

            # Get API key from environment (load_dotenv will have loaded .env file)
            openai_api_key = os.getenv("OPENAI_API_KEY")

            if not openai_api_key:
                return {
                    "success": False,
                    "operation": "generate_and_store_image",
                    "error": "OpenAI API key not found. Please set OPENAI_API_KEY in .env file or environment variable.",
                }

            # Initialize OpenAI client
            client = OpenAI(api_key=openai_api_key)

            # Determine storage directory
            if storage_path:
                if Path(storage_path).is_absolute():
                    storage_dir = Path(storage_path).resolve()
                else:
                    storage_dir = (Path.cwd() / storage_path).resolve()
            else:
                storage_dir = Path.cwd()

            # Validate storage directory is within allowed paths
            _validate_path_access(storage_dir, mcp.allowed_paths)

            # Create directory if it doesn't exist
            storage_dir.mkdir(parents=True, exist_ok=True)

            try:
                # Generate image using OpenAI API with gpt-4.1 non-streaming format
                response = client.responses.create(
                    model=model,
                    input=prompt,
                    tools=[{"type": "image_generation"}],
                )

                # Extract image data from response
                image_data = [output.result for output in response.output if output.type == "image_generation_call"]

                saved_images = []

                if image_data:
                    # Generate filename with timestamp
                    timestamp = datetime.now().strftime("%Y%m%d_%H%M%S")

                    # Clean prompt for filename
                    clean_prompt = "".join(c for c in prompt[:30] if c.isalnum() or c in (" ", "-", "_")).strip()
                    clean_prompt = clean_prompt.replace(" ", "_")

                    for idx, image_base64 in enumerate(image_data):
                        # Decode base64 image data
                        image_bytes = base64.b64decode(image_base64)

                        # Add index if generating multiple images
                        if len(image_data) > 1:
                            filename = f"{timestamp}_{clean_prompt}_{idx+1}.png"
                        else:
                            filename = f"{timestamp}_{clean_prompt}.png"

                        # Full file path
                        file_path = storage_dir / filename

                        # Write image to file
                        file_path.write_bytes(image_bytes)
                        file_size = len(image_bytes)

                        saved_images.append(
                            {
                                "file_path": str(file_path),
                                "filename": filename,
                                "size": file_size,
                                "index": idx,
                            },
                        )

                result = {
                    "success": True,
                    "operation": "generate_and_store_image_no_input_images",
                    "note": "New images are generated and saved to the specified path.",
                    "images": saved_images,
                    "model": model,
                    "prompt": prompt,
                    "total_images": len(saved_images),
                }

                return result

            except Exception as api_error:
                print(f"OpenAI API error: {str(api_error)}")
                return {
                    "success": False,
                    "operation": "generate_and_store_image_no_input_images",
                    "error": f"OpenAI API error: {str(api_error)}",
                }

        except Exception as e:
            return {
                "success": False,
                "operation": "generate_and_store_image_no_input_images",
                "error": f"Failed to generate or save image: {str(e)}",
            }

    @mcp.tool()
<<<<<<< HEAD
    def generate_text_with_input_audio(
        audio_paths: List[str],
        model: str = "gpt-4o-transcribe",
    ) -> Dict[str, Any]:
        """
        Transcribe audio file(s) to text using OpenAI's Transcription API.

        This tool processes one or more audio files through OpenAI's Transcription API
        to extract the text content from the audio. Each file is processed separately.

        Args:
            audio_paths: List of paths to input audio files (WAV, MP3, M4A, etc.)
                        - Relative path: Resolved relative to workspace
                        - Absolute path: Must be within allowed directories
            model: Model to use (default: "gpt-4o-transcribe")

        Returns:
            Dictionary containing:
            - success: Whether operation succeeded
            - operation: "generate_text_with_input_audio"
            - transcriptions: List of transcription results for each file
            - audio_files: List of paths to the input audio files
            - model: Model used

        Examples:
            generate_text_with_input_audio(["recording.wav"])
            → Returns transcription for recording.wav

            generate_text_with_input_audio(["interview1.mp3", "interview2.mp3"])
            → Returns separate transcriptions for each file

        Security:
            - Requires valid OpenAI API key
            - All input audio files must exist and be readable
        """
        try:
            # Load environment variables
            script_dir = Path(__file__).parent.parent.parent
            env_path = script_dir / ".env"
            if env_path.exists():
                load_dotenv(env_path)
            else:
                load_dotenv()

            openai_api_key = os.getenv("OPENAI_API_KEY")

            if not openai_api_key:
                return {
                    "success": False,
                    "operation": "generate_text_with_input_audio",
                    "error": "OpenAI API key not found. Please set OPENAI_API_KEY in .env file or environment variable.",
                }

            # Initialize OpenAI client
            client = OpenAI(api_key=openai_api_key)

            # Validate and process input audio files
            validated_audio_paths = []
            audio_extensions = [".wav", ".mp3", ".m4a", ".mp4", ".ogg", ".flac", ".aac", ".wma", ".opus"]

            for audio_path_str in audio_paths:
                # Resolve audio path
                if Path(audio_path_str).is_absolute():
                    audio_path = Path(audio_path_str).resolve()
                else:
                    audio_path = (Path.cwd() / audio_path_str).resolve()

                # Validate audio path
                _validate_path_access(audio_path, mcp.allowed_paths)

                if not audio_path.exists():
                    return {
                        "success": False,
                        "operation": "generate_text_with_input_audio",
                        "error": f"Audio file does not exist: {audio_path}",
                    }

                # Check if file is an audio file
                if audio_path.suffix.lower() not in audio_extensions:
                    return {
                        "success": False,
                        "operation": "generate_text_with_input_audio",
                        "error": f"File does not appear to be an audio file: {audio_path}",
                    }

                validated_audio_paths.append(audio_path)

            # Process each audio file separately using OpenAI Transcription API
            transcriptions = []

            for audio_path in validated_audio_paths:
                try:
                    # Open audio file
                    with open(audio_path, "rb") as audio_file:
                        # Basic transcription without prompt
                        transcription = client.audio.transcriptions.create(
                            model=model,
                            file=audio_file,
                            response_format="text",
                        )

                    # Add transcription to list
                    transcriptions.append(
                        {
                            "file": str(audio_path),
                            "transcription": transcription,
                        },
                    )

                except Exception as api_error:
                    return {
                        "success": False,
                        "operation": "generate_text_with_input_audio",
                        "error": f"Transcription API error for file {audio_path}: {str(api_error)}",
                    }

            return {
                "success": True,
                "operation": "generate_text_with_input_audio",
                "transcriptions": transcriptions,
                "audio_files": [str(p) for p in validated_audio_paths],
                "model": model,
            }

        except Exception as e:
            return {
                "success": False,
                "operation": "generate_text_with_input_audio",
                "error": f"Failed to transcribe audio: {str(e)}",
            }

    @mcp.tool()
    def convert_text_to_speech(
        input_text: str,
        model: str = "gpt-4o-mini-tts",
        voice: str = "alloy",
        instructions: Optional[str] = None,
        storage_path: Optional[str] = None,
        audio_format: str = "mp3",
    ) -> Dict[str, Any]:
        """
        Convert text (transcription) directly to speech using OpenAI's TTS API with streaming response.

        This tool converts text directly to speech audio using OpenAI's Text-to-Speech API,
        designed specifically for converting transcriptions or any text content to spoken audio.
        Uses streaming response for efficient file handling.

        Args:
            input_text: The text content to convert to speech (e.g., transcription text)
            model: TTS model to use (default: "gpt-4o-mini-tts")
                   Options: "gpt-4o-mini-tts", "tts-1", "tts-1-hd"
            voice: Voice to use for speech synthesis (default: "alloy")
                   Options: "alloy", "echo", "fable", "onyx", "nova", "shimmer", "coral", "sage"
            instructions: Optional speaking instructions for tone and style (e.g., "Speak in a cheerful tone")
            storage_path: Directory path where to save the audio file (optional)
                         - Relative path: Resolved relative to workspace
                         - Absolute path: Must be within allowed directories
                         - None/empty: Saves to workspace root
            audio_format: Output audio format (default: "mp3")
                         Options: "mp3", "opus", "aac", "flac", "wav", "pcm"
=======
    def generate_and_store_video_no_input_images(
        prompt: str,
        model: str = "sora-2",
        seconds: int = 4,
        storage_path: Optional[str] = None,
    ) -> Dict[str, Any]:
        """
        Generate a video from a text prompt using OpenAI's Sora-2 API.

        This tool generates a video based on a text prompt using OpenAI's Sora-2 API
        and saves it to the workspace with automatic organization.

        Args:
            prompt: Text description for the video to generate
            model: Model to use (default: "sora-2")
            storage_path: Directory path where to save the video (optional)
                         - Relative path: Resolved relative to workspace
                         - Absolute path: Must be within allowed directories
                         - None/empty: Saves to workspace root
>>>>>>> 30388a70

        Returns:
            Dictionary containing:
            - success: Whether operation succeeded
<<<<<<< HEAD
            - operation: "convert_text_to_speech"
            - audio_file: Generated audio file with path and metadata
            - model: TTS model used
            - voice: Voice used
            - format: Audio format used
            - text_length: Length of input text
            - instructions: Speaking instructions if provided

        Examples:
            convert_text_to_speech("Hello world, this is a test.")
            → Converts text to speech and saves as MP3

            convert_text_to_speech(
                "Today is a wonderful day to build something people love!",
                voice="coral",
                instructions="Speak in a cheerful and positive tone."
            )
            → Converts with specific voice and speaking instructions

        Security:
            - Requires valid OpenAI API key
            - Files are saved to specified path within workspace
            - Path must be within allowed directories
        """
=======
            - operation: "generate_and_store_video_no_input_images"
            - video_path: Path to the saved video file
            - model: Model used for generation
            - prompt: The prompt used
            - duration: Time taken for generation in seconds

        Examples:
            generate_and_store_video_no_input_images("A cool cat on a motorcycle in the night")
            → Generates a video and saves to workspace root

            generate_and_store_video_no_input_images("Dancing robot", storage_path="videos/")
            → Generates a video and saves to videos/ directory

        Security:
            - Requires valid OpenAI API key with Sora-2 access
            - Files are saved to specified path within workspace
        """
        import time
>>>>>>> 30388a70
        from datetime import datetime

        try:
            # Load environment variables
            script_dir = Path(__file__).parent.parent.parent
            env_path = script_dir / ".env"
            if env_path.exists():
                load_dotenv(env_path)
            else:
                load_dotenv()

            openai_api_key = os.getenv("OPENAI_API_KEY")

            if not openai_api_key:
                return {
                    "success": False,
<<<<<<< HEAD
                    "operation": "convert_text_to_speech",
=======
                    "operation": "generate_and_store_video_no_input_images",
>>>>>>> 30388a70
                    "error": "OpenAI API key not found. Please set OPENAI_API_KEY in .env file or environment variable.",
                }

            # Initialize OpenAI client
            client = OpenAI(api_key=openai_api_key)

            # Determine storage directory
            if storage_path:
                if Path(storage_path).is_absolute():
                    storage_dir = Path(storage_path).resolve()
                else:
                    storage_dir = (Path.cwd() / storage_path).resolve()
            else:
                storage_dir = Path.cwd()

            # Validate storage directory is within allowed paths
            _validate_path_access(storage_dir, mcp.allowed_paths)

            # Create directory if it doesn't exist
            storage_dir.mkdir(parents=True, exist_ok=True)

<<<<<<< HEAD
            # Generate filename with timestamp
            timestamp = datetime.now().strftime("%Y%m%d_%H%M%S")

            # Clean text for filename (first 30 chars)
            clean_text = "".join(c for c in input_text[:30] if c.isalnum() or c in (" ", "-", "_")).strip()
            clean_text = clean_text.replace(" ", "_")

            filename = f"speech_{timestamp}_{clean_text}.{audio_format}"
            file_path = storage_dir / filename

            try:
                # Prepare request parameters
                request_params = {
                    "model": model,
                    "voice": voice,
                    "input": input_text,
                }

                # Add instructions if provided (only for models that support it)
                if instructions and model in ["gpt-4o-mini-tts"]:
                    request_params["instructions"] = instructions

                # Use streaming response for efficient file handling
                with client.audio.speech.with_streaming_response.create(**request_params) as response:
                    # Stream directly to file
                    response.stream_to_file(file_path)
=======
            try:
                start_time = time.time()

                # Start video generation (no print statements to avoid MCP JSON parsing issues)
                video = client.videos.create(
                    model=model,
                    prompt=prompt,
                    seconds=str(seconds),
                )

                getattr(video, "progress", 0)

                # Monitor progress (silently, no stdout writes)
                while video.status in ("in_progress", "queued"):
                    # Refresh status
                    video = client.videos.retrieve(video.id)
                    getattr(video, "progress", 0)
                    time.sleep(2)

                if video.status == "failed":
                    message = getattr(
                        getattr(video, "error", None),
                        "message",
                        "Video generation failed",
                    )
                    return {
                        "success": False,
                        "operation": "generate_and_store_video_no_input_images",
                        "error": message,
                    }

                # Download video content
                content = client.videos.download_content(video.id, variant="video")

                # Generate filename with timestamp
                timestamp = datetime.now().strftime("%Y%m%d_%H%M%S")
                clean_prompt = "".join(c for c in prompt[:30] if c.isalnum() or c in (" ", "-", "_")).strip()
                clean_prompt = clean_prompt.replace(" ", "_")
                filename = f"{timestamp}_{clean_prompt}.mp4"

                # Full file path
                file_path = storage_dir / filename

                # Write video to file
                content.write_to_file(str(file_path))

                # Calculate duration
                duration = time.time() - start_time
>>>>>>> 30388a70

                # Get file size
                file_size = file_path.stat().st_size

                return {
                    "success": True,
<<<<<<< HEAD
                    "operation": "convert_text_to_speech",
                    "audio_file": {
                        "file_path": str(file_path),
                        "filename": filename,
                        "size": file_size,
                        "format": audio_format,
                    },
                    "model": model,
                    "voice": voice,
                    "format": audio_format,
                    "text_length": len(input_text),
                    "instructions": instructions if instructions else None,
=======
                    "operation": "generate_and_store_video_no_input_images",
                    "video_path": str(file_path),
                    "filename": filename,
                    "size": file_size,
                    "model": model,
                    "prompt": prompt,
                    "duration": duration,
>>>>>>> 30388a70
                }

            except Exception as api_error:
                return {
                    "success": False,
<<<<<<< HEAD
                    "operation": "convert_text_to_speech",
                    "error": f"OpenAI TTS API error: {str(api_error)}",
=======
                    "operation": "generate_and_store_video_no_input_images",
                    "error": f"OpenAI API error: {str(api_error)}",
>>>>>>> 30388a70
                }

        except Exception as e:
            return {
                "success": False,
<<<<<<< HEAD
                "operation": "convert_text_to_speech",
                "error": f"Failed to convert text to speech: {str(e)}",
=======
                "operation": "generate_and_store_video_no_input_images",
                "error": f"Failed to generate or save video: {str(e)}",
>>>>>>> 30388a70
            }

    return mcp<|MERGE_RESOLUTION|>--- conflicted
+++ resolved
@@ -14,16 +14,10 @@
 - delete_files_batch: Delete multiple files with pattern matching
 - compare_directories: Compare two directories and show differences
 - compare_files: Compare two text files and show unified diff
-<<<<<<< HEAD
 - generate_and_store_image_with_input_images: Create variations of existing images using gpt-4.1
 - generate_and_store_image_no_input_images: Generate new images from text prompts using gpt-4.1
 - generate_and_store_audio_no_input_audios: Generate audio from text using OpenAI's gpt-4o-audio-preview model
 - generate_text_with_input_audio: Transcribe audio files to text using OpenAI's Transcription API
-=======
-- generate_and_store_image_with_input_images: Create variations of existing images using GPT-4o
-- generate_and_store_image_no_input_images: Generate new images from text prompts using GPT-4o
-- generate_and_store_video_no_input_images: Generate videos from text prompts using Sora-2
->>>>>>> 30388a70
 """
 
 import argparse
@@ -1375,7 +1369,6 @@
             }
 
     @mcp.tool()
-<<<<<<< HEAD
     def generate_text_with_input_audio(
         audio_paths: List[str],
         model: str = "gpt-4o-transcribe",
@@ -1536,32 +1529,10 @@
                          - None/empty: Saves to workspace root
             audio_format: Output audio format (default: "mp3")
                          Options: "mp3", "opus", "aac", "flac", "wav", "pcm"
-=======
-    def generate_and_store_video_no_input_images(
-        prompt: str,
-        model: str = "sora-2",
-        seconds: int = 4,
-        storage_path: Optional[str] = None,
-    ) -> Dict[str, Any]:
-        """
-        Generate a video from a text prompt using OpenAI's Sora-2 API.
-
-        This tool generates a video based on a text prompt using OpenAI's Sora-2 API
-        and saves it to the workspace with automatic organization.
-
-        Args:
-            prompt: Text description for the video to generate
-            model: Model to use (default: "sora-2")
-            storage_path: Directory path where to save the video (optional)
-                         - Relative path: Resolved relative to workspace
-                         - Absolute path: Must be within allowed directories
-                         - None/empty: Saves to workspace root
->>>>>>> 30388a70
 
         Returns:
             Dictionary containing:
             - success: Whether operation succeeded
-<<<<<<< HEAD
             - operation: "convert_text_to_speech"
             - audio_file: Generated audio file with path and metadata
             - model: TTS model used
@@ -1586,26 +1557,6 @@
             - Files are saved to specified path within workspace
             - Path must be within allowed directories
         """
-=======
-            - operation: "generate_and_store_video_no_input_images"
-            - video_path: Path to the saved video file
-            - model: Model used for generation
-            - prompt: The prompt used
-            - duration: Time taken for generation in seconds
-
-        Examples:
-            generate_and_store_video_no_input_images("A cool cat on a motorcycle in the night")
-            → Generates a video and saves to workspace root
-
-            generate_and_store_video_no_input_images("Dancing robot", storage_path="videos/")
-            → Generates a video and saves to videos/ directory
-
-        Security:
-            - Requires valid OpenAI API key with Sora-2 access
-            - Files are saved to specified path within workspace
-        """
-        import time
->>>>>>> 30388a70
         from datetime import datetime
 
         try:
@@ -1622,11 +1573,7 @@
             if not openai_api_key:
                 return {
                     "success": False,
-<<<<<<< HEAD
                     "operation": "convert_text_to_speech",
-=======
-                    "operation": "generate_and_store_video_no_input_images",
->>>>>>> 30388a70
                     "error": "OpenAI API key not found. Please set OPENAI_API_KEY in .env file or environment variable.",
                 }
 
@@ -1648,7 +1595,6 @@
             # Create directory if it doesn't exist
             storage_dir.mkdir(parents=True, exist_ok=True)
 
-<<<<<<< HEAD
             # Generate filename with timestamp
             timestamp = datetime.now().strftime("%Y%m%d_%H%M%S")
 
@@ -1675,63 +1621,12 @@
                 with client.audio.speech.with_streaming_response.create(**request_params) as response:
                     # Stream directly to file
                     response.stream_to_file(file_path)
-=======
-            try:
-                start_time = time.time()
-
-                # Start video generation (no print statements to avoid MCP JSON parsing issues)
-                video = client.videos.create(
-                    model=model,
-                    prompt=prompt,
-                    seconds=str(seconds),
-                )
-
-                getattr(video, "progress", 0)
-
-                # Monitor progress (silently, no stdout writes)
-                while video.status in ("in_progress", "queued"):
-                    # Refresh status
-                    video = client.videos.retrieve(video.id)
-                    getattr(video, "progress", 0)
-                    time.sleep(2)
-
-                if video.status == "failed":
-                    message = getattr(
-                        getattr(video, "error", None),
-                        "message",
-                        "Video generation failed",
-                    )
-                    return {
-                        "success": False,
-                        "operation": "generate_and_store_video_no_input_images",
-                        "error": message,
-                    }
-
-                # Download video content
-                content = client.videos.download_content(video.id, variant="video")
-
-                # Generate filename with timestamp
-                timestamp = datetime.now().strftime("%Y%m%d_%H%M%S")
-                clean_prompt = "".join(c for c in prompt[:30] if c.isalnum() or c in (" ", "-", "_")).strip()
-                clean_prompt = clean_prompt.replace(" ", "_")
-                filename = f"{timestamp}_{clean_prompt}.mp4"
-
-                # Full file path
-                file_path = storage_dir / filename
-
-                # Write video to file
-                content.write_to_file(str(file_path))
-
-                # Calculate duration
-                duration = time.time() - start_time
->>>>>>> 30388a70
 
                 # Get file size
                 file_size = file_path.stat().st_size
 
                 return {
                     "success": True,
-<<<<<<< HEAD
                     "operation": "convert_text_to_speech",
                     "audio_file": {
                         "file_path": str(file_path),
@@ -1744,7 +1639,156 @@
                     "format": audio_format,
                     "text_length": len(input_text),
                     "instructions": instructions if instructions else None,
-=======
+                }
+
+            except Exception as api_error:
+                return {
+                    "success": False,
+                    "operation": "convert_text_to_speech",
+                    "error": f"OpenAI TTS API error: {str(api_error)}",
+                }
+
+        except Exception as e:
+            return {
+                "success": False,
+                "operation": "convert_text_to_speech",
+                "error": f"Failed to convert text to speech: {str(e)}",
+            }
+
+    @mcp.tool()
+    def generate_and_store_video_no_input_images(
+        prompt: str,
+        model: str = "sora-2",
+        seconds: int = 4,
+        storage_path: Optional[str] = None,
+    ) -> Dict[str, Any]:
+        """
+        Generate a video from a text prompt using OpenAI's Sora-2 API.
+
+        This tool generates a video based on a text prompt using OpenAI's Sora-2 API
+        and saves it to the workspace with automatic organization.
+
+        Args:
+            prompt: Text description for the video to generate
+            model: Model to use (default: "sora-2")
+            storage_path: Directory path where to save the video (optional)
+                         - Relative path: Resolved relative to workspace
+                         - Absolute path: Must be within allowed directories
+                         - None/empty: Saves to workspace root
+
+        Returns:
+            Dictionary containing:
+            - success: Whether operation succeeded
+            - operation: "generate_and_store_video_no_input_images"
+            - video_path: Path to the saved video file
+            - model: Model used for generation
+            - prompt: The prompt used
+            - duration: Time taken for generation in seconds
+
+        Examples:
+            generate_and_store_video_no_input_images("A cool cat on a motorcycle in the night")
+            → Generates a video and saves to workspace root
+
+            generate_and_store_video_no_input_images("Dancing robot", storage_path="videos/")
+            → Generates a video and saves to videos/ directory
+
+        Security:
+            - Requires valid OpenAI API key with Sora-2 access
+            - Files are saved to specified path within workspace
+        """
+        import time
+        from datetime import datetime
+
+        try:
+            # Load environment variables
+            script_dir = Path(__file__).parent.parent.parent
+            env_path = script_dir / ".env"
+            if env_path.exists():
+                load_dotenv(env_path)
+            else:
+                load_dotenv()
+
+            openai_api_key = os.getenv("OPENAI_API_KEY")
+
+            if not openai_api_key:
+                return {
+                    "success": False,
+                    "operation": "generate_and_store_video_no_input_images",
+                    "error": "OpenAI API key not found. Please set OPENAI_API_KEY in .env file or environment variable.",
+                }
+
+            # Initialize OpenAI client
+            client = OpenAI(api_key=openai_api_key)
+
+            # Determine storage directory
+            if storage_path:
+                if Path(storage_path).is_absolute():
+                    storage_dir = Path(storage_path).resolve()
+                else:
+                    storage_dir = (Path.cwd() / storage_path).resolve()
+            else:
+                storage_dir = Path.cwd()
+
+            # Validate storage directory is within allowed paths
+            _validate_path_access(storage_dir, mcp.allowed_paths)
+
+            # Create directory if it doesn't exist
+            storage_dir.mkdir(parents=True, exist_ok=True)
+
+            try:
+                start_time = time.time()
+
+                # Start video generation (no print statements to avoid MCP JSON parsing issues)
+                video = client.videos.create(
+                    model=model,
+                    prompt=prompt,
+                    seconds=str(seconds),
+                )
+
+                getattr(video, "progress", 0)
+
+                # Monitor progress (silently, no stdout writes)
+                while video.status in ("in_progress", "queued"):
+                    # Refresh status
+                    video = client.videos.retrieve(video.id)
+                    getattr(video, "progress", 0)
+                    time.sleep(2)
+
+                if video.status == "failed":
+                    message = getattr(
+                        getattr(video, "error", None),
+                        "message",
+                        "Video generation failed",
+                    )
+                    return {
+                        "success": False,
+                        "operation": "generate_and_store_video_no_input_images",
+                        "error": message,
+                    }
+
+                # Download video content
+                content = client.videos.download_content(video.id, variant="video")
+
+                # Generate filename with timestamp
+                timestamp = datetime.now().strftime("%Y%m%d_%H%M%S")
+                clean_prompt = "".join(c for c in prompt[:30] if c.isalnum() or c in (" ", "-", "_")).strip()
+                clean_prompt = clean_prompt.replace(" ", "_")
+                filename = f"{timestamp}_{clean_prompt}.mp4"
+
+                # Full file path
+                file_path = storage_dir / filename
+
+                # Write video to file
+                content.write_to_file(str(file_path))
+
+                # Calculate duration
+                duration = time.time() - start_time
+
+                # Get file size
+                file_size = file_path.stat().st_size
+
+                return {
+                    "success": True,
                     "operation": "generate_and_store_video_no_input_images",
                     "video_path": str(file_path),
                     "filename": filename,
@@ -1752,31 +1796,20 @@
                     "model": model,
                     "prompt": prompt,
                     "duration": duration,
->>>>>>> 30388a70
                 }
 
             except Exception as api_error:
                 return {
                     "success": False,
-<<<<<<< HEAD
-                    "operation": "convert_text_to_speech",
-                    "error": f"OpenAI TTS API error: {str(api_error)}",
-=======
                     "operation": "generate_and_store_video_no_input_images",
                     "error": f"OpenAI API error: {str(api_error)}",
->>>>>>> 30388a70
                 }
 
         except Exception as e:
             return {
                 "success": False,
-<<<<<<< HEAD
-                "operation": "convert_text_to_speech",
-                "error": f"Failed to convert text to speech: {str(e)}",
-=======
                 "operation": "generate_and_store_video_no_input_images",
                 "error": f"Failed to generate or save video: {str(e)}",
->>>>>>> 30388a70
             }
 
     return mcp