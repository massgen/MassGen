#!/usr/bin/env python3
# -*- coding: utf-8 -*-
"""
Workspace Tools MCP Server for MassGen

This MCP server provides workspace management tools for agents including file operations,
deletion, and comparison capabilities. It implements copy-on-write behavior for multi-agent
collaboration and provides safe file manipulation within allowed paths.

Tools provided:
- copy_file: Copy a single file or directory from any accessible path to workspace
- copy_files_batch: Copy multiple files with pattern matching and exclusions
- delete_file: Delete a single file or directory from workspace
- delete_files_batch: Delete multiple files with pattern matching
- compare_directories: Compare two directories and show differences
- compare_files: Compare two text files and show unified diff
- generate_and_store_image_variation: Create variations of existing images using DALL-E 2
- generate_and_store_image: Generate new images from text prompts using DALL-E
"""

import argparse
import base64
import difflib
import filecmp
import fnmatch
import os
import shutil
from pathlib import Path
from typing import Any, Dict, List, Optional, Tuple

import fastmcp
from dotenv import load_dotenv
from openai import OpenAI


def get_copy_file_pairs(
    allowed_paths: List[Path],
    source_base_path: str,
    destination_base_path: str = "",
    include_patterns: Optional[List[str]] = None,
    exclude_patterns: Optional[List[str]] = None,
) -> List[Tuple[Path, Path]]:
    """
    Get all source->destination file pairs that would be copied by copy_files_batch.

    This function can be imported by the filesystem manager for permission validation.

    Args:
        allowed_paths: List of allowed base paths for validation
        source_base_path: Base path to copy from
        destination_base_path: Base path in workspace to copy to
        include_patterns: List of glob patterns for files to include
        exclude_patterns: List of glob patterns for files to exclude

    Returns:
        List of (source_path, destination_path) tuples

    Raises:
        ValueError: If paths are invalid
    """
    if include_patterns is None:
        include_patterns = ["*"]
    if exclude_patterns is None:
        exclude_patterns = []

    # Validate source base path
    source_base = Path(source_base_path).resolve()
    if not source_base.exists():
        raise ValueError(f"Source base path does not exist: {source_base}")

    _validate_path_access(source_base, allowed_paths)

    # Handle destination base path - resolve relative paths relative to workspace
    if destination_base_path:
        if Path(destination_base_path).is_absolute():
            dest_base = Path(destination_base_path).resolve()
        else:
            # Relative path should be resolved relative to workspace (current working directory)
            dest_base = (Path.cwd() / destination_base_path).resolve()
    else:
        # No destination specified - this shouldn't happen for batch operations
        raise ValueError("destination_base_path is required for copy_files_batch")

    _validate_path_access(dest_base, allowed_paths)

    # Collect all file pairs
    file_pairs = []

    for item in source_base.rglob("*"):
        if not item.is_file():
            continue

        # Get relative path from source base
        rel_path = item.relative_to(source_base)
        rel_path_str = str(rel_path)

        # Check include patterns
        included = any(fnmatch.fnmatch(rel_path_str, pattern) for pattern in include_patterns)
        if not included:
            continue

        # Check exclude patterns
        excluded = any(fnmatch.fnmatch(rel_path_str, pattern) for pattern in exclude_patterns)
        if excluded:
            continue

        # Calculate destination
        dest_file = (dest_base / rel_path).resolve()

        # Validate destination is within allowed paths
        _validate_path_access(dest_file, allowed_paths)

        file_pairs.append((item, dest_file))

    return file_pairs


def _validate_path_access(path: Path, allowed_paths: List[Path]) -> None:
    """
    Validate that a path is within allowed directories.

    Args:
        path: Path to validate
        allowed_paths: List of allowed base paths

    Raises:
        ValueError: If path is not within allowed directories
    """
    if not allowed_paths:
        return  # No restrictions

    for allowed_path in allowed_paths:
        try:
            path.relative_to(allowed_path)
            return  # Path is within this allowed directory
        except ValueError:
            continue

    raise ValueError(f"Path not in allowed directories: {path}")


def _is_critical_path(path: Path, allowed_paths: List[Path] = None) -> bool:
    """
    Check if a path is a critical system file that should not be deleted.

    Critical paths include:
    - .git directories (version control)
    - .env files (environment variables)
    - .massgen directories (MassGen metadata) - UNLESS within an allowed workspace
    - node_modules (package dependencies)
    - venv/.venv (Python virtual environments)
    - __pycache__ (Python cache)
    - massgen_logs (logging)

    Args:
        path: Path to check
        allowed_paths: List of allowed base paths (workspaces). If provided and path
                      is within an allowed path, only check for critical patterns
                      within that workspace (not in parent paths).

    Returns:
        True if path is critical and should not be deleted

    Examples:
        # Outside workspace - blocks any .massgen in path
        _is_critical_path(Path("/home/.massgen/config"))  → True (blocked)

        # Inside workspace - allows user files even if parent has .massgen
        workspace = Path("/home/.massgen/workspaces/workspace1")
        _is_critical_path(Path("/home/.massgen/workspaces/workspace1/user_dir"), [workspace])  → False (allowed)
        _is_critical_path(Path("/home/.massgen/workspaces/workspace1/.git"), [workspace])  → True (blocked)
    """
    CRITICAL_PATTERNS = [
        ".git",
        ".env",
        ".massgen",
        "node_modules",
        "__pycache__",
        ".venv",
        "venv",
        ".pytest_cache",
        ".mypy_cache",
        ".ruff_cache",
        "massgen_logs",
    ]

    resolved_path = path.resolve()

    # If path is within an allowed workspace, only check for critical patterns
    # within the workspace itself (not in parent directories)
    if allowed_paths:
        for allowed_path in allowed_paths:
            try:
                # Get the relative path from workspace
                rel_path = resolved_path.relative_to(allowed_path.resolve())
                # Only check parts within the workspace
                for part in rel_path.parts:
                    if part in CRITICAL_PATTERNS:
                        return True
                # Check if the file name itself is critical
                if resolved_path.name in CRITICAL_PATTERNS:
                    return True
                # Path is within workspace and not critical
                return False
            except ValueError:
                # Not within this allowed path, continue checking
                continue

    # Path is not within any allowed workspace, check entire path
    parts = resolved_path.parts
    for part in parts:
        if part in CRITICAL_PATTERNS:
            return True

    # Check if the file name itself is critical
    if resolved_path.name in CRITICAL_PATTERNS:
        return True

    return False


def _is_text_file(path: Path) -> bool:
    """
    Check if a file is likely a text file (not binary).

    Uses simple heuristic: try to read as text and check for null bytes.

    TODO: Handle multi-modal files once implemented.

    Args:
        path: Path to check

    Returns:
        True if file appears to be text
    """
    try:
        with open(path, "r", encoding="utf-8") as f:
            # Read first 8KB to check
            chunk = f.read(8192)
            # If it contains null bytes, it's probably binary
            if "\0" in chunk:
                return False
        return True
    except (UnicodeDecodeError, OSError):
        return False


def _is_permission_path_root(path: Path, allowed_paths: List[Path]) -> bool:
    """
    Check if a path is exactly one of the permission path roots.

    This prevents deletion of workspace directories, context path roots, etc.,
    while still allowing deletion of files and subdirectories within them.

    Args:
        path: Path to check
        allowed_paths: List of allowed base paths (permission path roots)

    Returns:
        True if path is exactly a permission path root

    Examples (Unix/macOS):
        allowed_paths = [Path("/workspace1"), Path("/context")]
        _is_permission_path_root(Path("/workspace1"))              → True  (blocked)
        _is_permission_path_root(Path("/workspace1/file.txt"))    → False (allowed)
        _is_permission_path_root(Path("/workspace1/subdir"))      → False (allowed)
        _is_permission_path_root(Path("/context"))                → True  (blocked)
        _is_permission_path_root(Path("/context/config.yaml"))    → False (allowed)

    Examples (Windows):
        allowed_paths = [Path("C:\\workspace1"), Path("D:\\context")]
        _is_permission_path_root(Path("C:\\workspace1"))           → True  (blocked)
        _is_permission_path_root(Path("C:\\workspace1\\file.txt")) → False (allowed)
        _is_permission_path_root(Path("D:\\context"))             → True  (blocked)
        _is_permission_path_root(Path("D:\\context\\data.json"))  → False (allowed)
    """
    resolved_path = path.resolve()
    for allowed_path in allowed_paths:
        if resolved_path == allowed_path.resolve():
            return True
    return False


def _validate_and_resolve_paths(allowed_paths: List[Path], source_path: str, destination_path: str) -> tuple[Path, Path]:
    """
    Validate source and destination paths for copy operations.

    Args:
        allowed_paths: List of allowed base paths for validation
        source_path: Source file/directory path
        destination_path: Destination path in workspace

    Returns:
        Tuple of (resolved_source, resolved_destination)

    Raises:
        ValueError: If paths are invalid
    """
    try:
        # Validate and resolve source
        source = Path(source_path).resolve()
        if not source.exists():
            raise ValueError(f"Source path does not exist: {source}")

        _validate_path_access(source, allowed_paths)

        # Handle destination path - resolve relative paths relative to workspace
        if Path(destination_path).is_absolute():
            destination = Path(destination_path).resolve()
        else:
            # Relative path should be resolved relative to workspace (current working directory)
            destination = (Path.cwd() / destination_path).resolve()

        _validate_path_access(destination, allowed_paths)

        return source, destination

    except Exception as e:
        raise ValueError(f"Path validation failed: {e}")


def _perform_copy(source: Path, destination: Path, overwrite: bool = False) -> Dict[str, Any]:
    """
    Perform the actual copy operation.

    Args:
        source: Source path
        destination: Destination path
        overwrite: Whether to overwrite existing files

    Returns:
        Dict with operation results
    """
    try:
        # Check if destination exists
        if destination.exists() and not overwrite:
            raise ValueError(f"Destination already exists (use overwrite=true): {destination}")

        # Create parent directories
        destination.parent.mkdir(parents=True, exist_ok=True)

        if source.is_file():
            shutil.copy2(source, destination)
            return {"type": "file", "source": str(source), "destination": str(destination), "size": destination.stat().st_size}
        elif source.is_dir():
            if destination.exists():
                shutil.rmtree(destination)
            shutil.copytree(source, destination)

            file_count = len([f for f in destination.rglob("*") if f.is_file()])
            return {"type": "directory", "source": str(source), "destination": str(destination), "file_count": file_count}
        else:
            raise ValueError(f"Source is neither file nor directory: {source}")

    except Exception as e:
        raise ValueError(f"Copy operation failed: {e}")


async def create_server() -> fastmcp.FastMCP:
    """Factory function to create and configure the workspace copy server."""

    parser = argparse.ArgumentParser(description="Workspace Copy MCP Server")
    parser.add_argument(
        "--allowed-paths",
        type=str,
        nargs="*",
        default=[],
        help="List of allowed base paths for file operations (default: no restrictions)",
    )
    args = parser.parse_args()

    # Create the FastMCP server
    mcp = fastmcp.FastMCP("Workspace Copy")

    # Add allowed paths from arguments
    mcp.allowed_paths = [Path(p).resolve() for p in args.allowed_paths]

    # Below is for debugging - can be uncommented if needed
    # @mcp.tool()
    # def get_cwd() -> Dict[str, Any]:
    #     """
    #     Get the current working directory of the workspace copy server.

    #     Useful for testing and verifying that relative paths resolve correctly.

    #     Returns:
    #         Dictionary with current working directory information
    #     """
    #     cwd = Path.cwd()
    #     return {
    #         "success": True,
    #         "operation": "get_cwd",
    #         "cwd": str(cwd),
    #         "absolute_path": str(cwd.resolve()),
    #         "allowed_paths": [str(p) for p in mcp.allowed_paths],
    #         "allowed_paths_count": len(mcp.allowed_paths),
    #     }

    @mcp.tool()
    def copy_file(source_path: str, destination_path: str, overwrite: bool = False) -> Dict[str, Any]:
        """
        Copy a file or directory from any accessible path to the agent's workspace.

        This is the primary tool for copying files from temp workspaces, context paths,
        or any other accessible location to the current agent's workspace.

        Args:
            source_path: Path to source file/directory (must be absolute path)
            destination_path: Destination path - can be:
                - Relative path: Resolved relative to your workspace (e.g., "output/file.txt")
                - Absolute path: Must be within allowed directories for security
            overwrite: Whether to overwrite existing files/directories (default: False)

        Returns:
            Dictionary with copy operation results
        """
        source, destination = _validate_and_resolve_paths(mcp.allowed_paths, source_path, destination_path)
        result = _perform_copy(source, destination, overwrite)

        return {"success": True, "operation": "copy_file", "details": result}

    @mcp.tool()
    def copy_files_batch(
        source_base_path: str,
        destination_base_path: str = "",
        include_patterns: Optional[List[str]] = None,
        exclude_patterns: Optional[List[str]] = None,
        overwrite: bool = False,
    ) -> Dict[str, Any]:
        """
        Copy multiple files with pattern matching and exclusions.

        This advanced tool allows copying multiple files at once with glob-style patterns
        for inclusion and exclusion, useful for copying entire directory structures
        while filtering out unwanted files.

        Args:
            source_base_path: Base path to copy from (must be absolute path)
            destination_base_path: Base destination path - can be:
                - Relative path: Resolved relative to your workspace (e.g., "project/output")
                - Absolute path: Must be within allowed directories for security
                - Empty string: Copy to workspace root
            include_patterns: List of glob patterns for files to include (default: ["*"])
            exclude_patterns: List of glob patterns for files to exclude (default: [])
            overwrite: Whether to overwrite existing files (default: False)

        Returns:
            Dictionary with batch copy operation results
        """
        if include_patterns is None:
            include_patterns = ["*"]
        if exclude_patterns is None:
            exclude_patterns = []

        try:
            copied_files = []
            skipped_files = []
            errors = []

            # Get all file pairs to copy
            file_pairs = get_copy_file_pairs(mcp.allowed_paths, source_base_path, destination_base_path, include_patterns, exclude_patterns)

            # Process each file pair
            for source_file, dest_file in file_pairs:
                rel_path_str = str(source_file.relative_to(Path(source_base_path).resolve()))

                try:
                    # Check if destination exists
                    if dest_file.exists() and not overwrite:
                        skipped_files.append({"path": rel_path_str, "reason": "destination exists (overwrite=false)"})
                        continue

                    # Create parent directories
                    dest_file.parent.mkdir(parents=True, exist_ok=True)

                    # Copy file
                    shutil.copy2(source_file, dest_file)

                    copied_files.append({"source": str(source_file), "destination": str(dest_file), "relative_path": rel_path_str, "size": dest_file.stat().st_size})

                except Exception as e:
                    errors.append({"path": rel_path_str, "error": str(e)})

            return {
                "success": True,
                "operation": "copy_files_batch",
                "summary": {"copied": len(copied_files), "skipped": len(skipped_files), "errors": len(errors)},
                "details": {"copied_files": copied_files, "skipped_files": skipped_files, "errors": errors},
            }

        except Exception as e:
            return {"success": False, "operation": "copy_files_batch", "error": str(e)}

    @mcp.tool()
    def delete_file(path: str, recursive: bool = False) -> Dict[str, Any]:
        """
        Delete a file or directory from the workspace.

        This tool allows agents to clean up outdated files or directories, helping maintain
        a clean workspace without cluttering it with old versions.

        Args:
            path: Path to file/directory to delete - can be:
                - Relative path: Resolved relative to your workspace (e.g., "old_file.txt")
                - Absolute path: Must be within allowed directories for security
            recursive: Whether to delete directories and their contents (default: False)
                      Required for non-empty directories

        Returns:
            Dictionary with deletion operation results

        Security:
            - Requires WRITE permission on path (validated by PathPermissionManager hook)
            - Must be within allowed directories
            - System files (.git, .env, etc.) cannot be deleted
            - Permission path roots themselves cannot be deleted
            - Protected paths specified in config are immune from deletion
        """
        try:
            # Resolve path
            if Path(path).is_absolute():
                target_path = Path(path).resolve()
            else:
                # Relative path - resolve relative to workspace
                target_path = (Path.cwd() / path).resolve()

            # Validate path access
            _validate_path_access(target_path, mcp.allowed_paths)

            # Check if path exists
            if not target_path.exists():
                return {"success": False, "operation": "delete_file", "error": f"Path does not exist: {target_path}"}

            # Prevent deletion of critical system paths
            if _is_critical_path(target_path, mcp.allowed_paths):
                return {"success": False, "operation": "delete_file", "error": f"Cannot delete critical system path: {target_path}"}

            # Prevent deletion of permission path roots themselves
            if _is_permission_path_root(target_path, mcp.allowed_paths):
                return {
                    "success": False,
                    "operation": "delete_file",
                    "error": f"Cannot delete permission path root: {target_path}. You can delete files/directories within it, but not the root itself.",
                }

            # Handle file deletion
            if target_path.is_file():
                size = target_path.stat().st_size
                target_path.unlink()
                return {"success": True, "operation": "delete_file", "details": {"type": "file", "path": str(target_path), "size": size}}

            # Handle directory deletion
            elif target_path.is_dir():
                if not recursive:
                    # Check if directory is empty
                    if any(target_path.iterdir()):
                        return {"success": False, "operation": "delete_file", "error": f"Directory not empty (use recursive=true): {target_path}"}
                    target_path.rmdir()
                else:
                    # Count files before deletion
                    file_count = len([f for f in target_path.rglob("*") if f.is_file()])
                    shutil.rmtree(target_path)
                    return {"success": True, "operation": "delete_file", "details": {"type": "directory", "path": str(target_path), "file_count": file_count}}

                return {"success": True, "operation": "delete_file", "details": {"type": "directory", "path": str(target_path)}}

            else:
                return {"success": False, "operation": "delete_file", "error": f"Path is neither file nor directory: {target_path}"}

        except Exception as e:
            return {"success": False, "operation": "delete_file", "error": str(e)}

    @mcp.tool()
    def delete_files_batch(
        base_path: str,
        include_patterns: Optional[List[str]] = None,
        exclude_patterns: Optional[List[str]] = None,
    ) -> Dict[str, Any]:
        """
        Delete multiple files matching patterns.

        This advanced tool allows deleting multiple files at once with glob-style patterns
        for inclusion and exclusion, useful for cleaning up entire directory structures
        while preserving specific files.

        Args:
            base_path: Base directory to search in - can be:
                - Relative path: Resolved relative to your workspace (e.g., "build")
                - Absolute path: Must be within allowed directories for security
            include_patterns: List of glob patterns for files to include (default: ["*"])
            exclude_patterns: List of glob patterns for files to exclude (default: [])

        Returns:
            Dictionary with batch deletion results including:
            - deleted: List of deleted files
            - skipped: List of skipped files (read-only or system files)
            - errors: List of errors encountered

        Security:
            - Requires WRITE permission on each file
            - Must be within allowed directories
            - System files (.git, .env, etc.) cannot be deleted
        """
        if include_patterns is None:
            include_patterns = ["*"]
        if exclude_patterns is None:
            exclude_patterns = []

        try:
            deleted_files = []
            skipped_files = []
            errors = []

            # Resolve base path
            if Path(base_path).is_absolute():
                base = Path(base_path).resolve()
            else:
                base = (Path.cwd() / base_path).resolve()

            # Validate base path
            if not base.exists():
                return {"success": False, "operation": "delete_files_batch", "error": f"Base path does not exist: {base}"}

            _validate_path_access(base, mcp.allowed_paths)

            # Collect files to delete
            for item in base.rglob("*"):
                if not item.is_file():
                    continue

                # Get relative path from base
                rel_path = item.relative_to(base)
                rel_path_str = str(rel_path)

                # Check include patterns
                included = any(fnmatch.fnmatch(rel_path_str, pattern) for pattern in include_patterns)
                if not included:
                    continue

                # Check exclude patterns
                excluded = any(fnmatch.fnmatch(rel_path_str, pattern) for pattern in exclude_patterns)
                if excluded:
                    continue

                try:
                    # Check if this is a critical system file
                    if _is_critical_path(item, mcp.allowed_paths):
                        skipped_files.append({"path": rel_path_str, "reason": "system file (protected)"})
                        continue

                    # Check if this is a permission path root
                    if _is_permission_path_root(item, mcp.allowed_paths):
                        skipped_files.append({"path": rel_path_str, "reason": "permission path root (protected)"})
                        continue

                    # Validate path access
                    _validate_path_access(item, mcp.allowed_paths)

                    # Delete file
                    size = item.stat().st_size
                    item.unlink()

                    deleted_files.append({"path": str(item), "relative_path": rel_path_str, "size": size})

                except Exception as e:
                    errors.append({"path": rel_path_str, "error": str(e)})

            return {
                "success": True,
                "operation": "delete_files_batch",
                "summary": {"deleted": len(deleted_files), "skipped": len(skipped_files), "errors": len(errors)},
                "details": {"deleted_files": deleted_files, "skipped_files": skipped_files, "errors": errors},
            }

        except Exception as e:
            return {"success": False, "operation": "delete_files_batch", "error": str(e)}

    @mcp.tool()
    def compare_directories(dir1: str, dir2: str, show_content_diff: bool = False) -> Dict[str, Any]:
        """
        Compare two directories and show differences.

        This tool helps understand what changed between two workspaces or directory states,
        making it easier to review changes before deployment or understand agent modifications.

        Args:
            dir1: First directory path (absolute or relative to workspace)
            dir2: Second directory path (absolute or relative to workspace)
            show_content_diff: Whether to include unified diffs of different files (default: False)

        Returns:
            Dictionary with comparison results:
            - only_in_dir1: Files only in first directory
            - only_in_dir2: Files only in second directory
            - different: Files that exist in both but have different content
            - identical: Files that are identical
            - content_diffs: Optional unified diffs (if show_content_diff=True)

        Security:
            - Read-only operation, never modifies files
            - Both paths must be within allowed directories
        """
        try:
            # Resolve paths
            path1 = Path(dir1).resolve() if Path(dir1).is_absolute() else (Path.cwd() / dir1).resolve()
            path2 = Path(dir2).resolve() if Path(dir2).is_absolute() else (Path.cwd() / dir2).resolve()

            # Validate paths
            _validate_path_access(path1, mcp.allowed_paths)
            _validate_path_access(path2, mcp.allowed_paths)

            if not path1.exists() or not path1.is_dir():
                return {"success": False, "operation": "compare_directories", "error": f"First path is not a directory: {path1}"}

            if not path2.exists() or not path2.is_dir():
                return {"success": False, "operation": "compare_directories", "error": f"Second path is not a directory: {path2}"}

            # Use filecmp for comparison
            dcmp = filecmp.dircmp(str(path1), str(path2))

            result = {
                "success": True,
                "operation": "compare_directories",
                "details": {
                    "only_in_dir1": list(dcmp.left_only),
                    "only_in_dir2": list(dcmp.right_only),
                    "different": list(dcmp.diff_files),
                    "identical": list(dcmp.same_files),
                },
            }

            # Add content diffs if requested
            if show_content_diff and dcmp.diff_files:
                content_diffs = {}
                for filename in dcmp.diff_files:
                    file1 = path1 / filename
                    file2 = path2 / filename
                    try:
                        # Only diff text files
                        if _is_text_file(file1) and _is_text_file(file2):
                            with open(file1) as f1, open(file2) as f2:
                                lines1 = f1.readlines()
                                lines2 = f2.readlines()
                            diff = list(difflib.unified_diff(lines1, lines2, fromfile=f"dir1/{filename}", tofile=f"dir2/{filename}", lineterm=""))
                            content_diffs[filename] = "\n".join(diff[:100])  # Limit to 100 lines
                    except Exception as e:
                        content_diffs[filename] = f"Error generating diff: {e}"

                result["details"]["content_diffs"] = content_diffs

            return result

        except Exception as e:
            return {"success": False, "operation": "compare_directories", "error": str(e)}

    @mcp.tool()
    def compare_files(file1: str, file2: str, context_lines: int = 3) -> Dict[str, Any]:
        """
        Compare two text files and show unified diff.

        This tool provides detailed line-by-line comparison of two files,
        making it easy to see exactly what changed between versions.

        Args:
            file1: First file path (absolute or relative to workspace)
            file2: Second file path (absolute or relative to workspace)
            context_lines: Number of context lines around changes (default: 3)

        Returns:
            Dictionary with comparison results:
            - identical: Boolean indicating if files are identical
            - diff: Unified diff output
            - stats: Statistics (lines added/removed/changed)

        Security:
            - Read-only operation, never modifies files
            - Both paths must be within allowed directories
            - Works best with text files
        """
        try:
            # Resolve paths
            path1 = Path(file1).resolve() if Path(file1).is_absolute() else (Path.cwd() / file1).resolve()
            path2 = Path(file2).resolve() if Path(file2).is_absolute() else (Path.cwd() / file2).resolve()

            # Validate paths
            _validate_path_access(path1, mcp.allowed_paths)
            _validate_path_access(path2, mcp.allowed_paths)

            if not path1.exists() or not path1.is_file():
                return {"success": False, "operation": "compare_files", "error": f"First path is not a file: {path1}"}

            if not path2.exists() or not path2.is_file():
                return {"success": False, "operation": "compare_files", "error": f"Second path is not a file: {path2}"}

            # Read files
            try:
                with open(path1) as f1:
                    lines1 = f1.readlines()
                with open(path2) as f2:
                    lines2 = f2.readlines()
            except UnicodeDecodeError:
                return {"success": False, "operation": "compare_files", "error": "Files appear to be binary, not text"}

            # Generate diff
            diff = list(difflib.unified_diff(lines1, lines2, fromfile=str(path1), tofile=str(path2), lineterm="", n=context_lines))

            # Calculate stats
            added = sum(1 for line in diff if line.startswith("+") and not line.startswith("+++"))
            removed = sum(1 for line in diff if line.startswith("-") and not line.startswith("---"))

            return {
                "success": True,
                "operation": "compare_files",
                "details": {"identical": len(diff) == 0, "diff": "\n".join(diff[:500]), "stats": {"added": added, "removed": removed, "changed": min(added, removed)}},
            }

        except Exception as e:
            return {"success": False, "operation": "compare_files", "error": str(e)}

    @mcp.tool()
<<<<<<< HEAD
    def read_multimodal_files(path: str, max_size_mb: float = 0.25, compress_quality: int = 65, understanding_mode: bool = True) -> Dict[str, Any]:
=======
    def generate_and_store_image_with_input_images(
        base_image_paths: List[str],
        prompt: str = "Create a variation of the provided images",
        model: str = "gpt-4o",
        n: int = 1,
        storage_path: Optional[str] = None,
    ) -> Dict[str, Any]:
>>>>>>> c5c8a043
        """
        Create variations based on multiple input images using OpenAI's gpt-4o API.

        This tool generates image variations based on multiple base images using OpenAI's gpt-4o API
        and saves them to the workspace with automatic organization.

        Args:
            base_image_paths: List of paths to base images (PNG/JPEG files, less than 4MB)
                        - Relative path: Resolved relative to workspace
                        - Absolute path: Must be within allowed directories
            prompt: Text description for the variation (default: "Create a variation of the provided images")
            model: Model to use (default: "gpt-4o")
            n: Number of variations to generate (default: 1)
            storage_path: Directory path where to save variations (optional)
                         - Relative path: Resolved relative to workspace
                         - Absolute path: Must be within allowed directories
                         - None/empty: Saves to workspace root

        Returns:
            Dictionary containing:
            - success: Whether operation succeeded
            - operation: "generate_and_store_image_with_input_images"
            - note: Note about usage
            - images: List of generated images with file paths and metadata
            - model: Model used for generation
            - prompt: The prompt used
            - total_images: Total number of images generated

        Examples:
            generate_and_store_image_with_input_images(["cat.png", "dog.png"], "Combine these animals")
            → Generates a variation combining both images

            generate_and_store_image_with_input_images(["art/logo.png", "art/icon.png"], "Create a unified design")
            → Generates variations based on both images

        Security:
            - Requires valid OpenAI API key
            - Input images must be valid image files less than 4MB
            - Files are saved to specified path within workspace
        """
        from datetime import datetime

        try:
            # Load environment variables
            script_dir = Path(__file__).parent.parent.parent
            env_path = script_dir / ".env"
            if env_path.exists():
                load_dotenv(env_path)
            else:
                load_dotenv()

            openai_api_key = os.getenv("OPENAI_API_KEY")

            if not openai_api_key:
                return {
                    "success": False,
                    "operation": "generate_and_store_image_with_input_images",
                    "error": "OpenAI API key not found. Please set OPENAI_API_KEY in .env file or environment variable.",
                }

            # Initialize OpenAI client
            client = OpenAI(api_key=openai_api_key)

            # Prepare content list with prompt and images
            content = [{"type": "input_text", "text": prompt}]

            # Process and validate all input images
            validated_paths = []
            for image_path_str in base_image_paths:
                # Resolve image path
                if Path(image_path_str).is_absolute():
                    image_path = Path(image_path_str).resolve()
                else:
                    image_path = (Path.cwd() / image_path_str).resolve()

                # Validate image path
                _validate_path_access(image_path, mcp.allowed_paths)

                if not image_path.exists():
                    return {
                        "success": False,
                        "operation": "generate_and_store_image_with_input_images",
                        "error": f"Image file does not exist: {image_path}",
                    }

                # Allow both PNG and JPEG formats
                if image_path.suffix.lower() not in [".png", ".jpg", ".jpeg"]:
                    return {
                        "success": False,
                        "operation": "generate_and_store_image_with_input_images",
                        "error": f"Image must be PNG or JPEG format: {image_path}",
                    }

                # Check file size (must be less than 4MB)
                file_size = image_path.stat().st_size
                if file_size > 4 * 1024 * 1024:
                    return {
                        "success": False,
                        "operation": "generate_and_store_image_with_input_images",
                        "error": f"Image file too large (must be < 4MB): {image_path} is {file_size / (1024*1024):.2f}MB",
                    }

                validated_paths.append(image_path)

                # Read and encode image to base64
                with open(image_path, "rb") as f:
                    image_data = f.read()
                image_base64 = base64.b64encode(image_data).decode("utf-8")

                # Determine MIME type
                mime_type = "image/jpeg" if image_path.suffix.lower() in [".jpg", ".jpeg"] else "image/png"

                # Add image to content
                content.append(
                    {
                        "type": "input_image",
                        "image_url": f"data:{mime_type};base64,{image_base64}",
                    },
                )

            # Determine storage directory
            if storage_path:
                if Path(storage_path).is_absolute():
                    storage_dir = Path(storage_path).resolve()
                else:
                    storage_dir = (Path.cwd() / storage_path).resolve()
            else:
                storage_dir = Path.cwd()

            # Validate storage directory
            _validate_path_access(storage_dir, mcp.allowed_paths)
            storage_dir.mkdir(parents=True, exist_ok=True)

            try:
                # print("Content for OpenAI API:", str(content))
                # Generate variations using gpt-4o API with all images at once
                response = client.responses.create(
                    model=model,
                    input=[
                        {
                            "role": "user",
                            "content": content,
                        },
                    ],
                    tools=[{"type": "image_generation"}],
                )

                # Extract image generation calls from response
                image_generation_calls = [output for output in response.output if output.type == "image_generation_call"]

                all_variations = []
                timestamp = datetime.now().strftime("%Y%m%d_%H%M%S")

                # Process generated images
                for idx, output in enumerate(image_generation_calls):
                    if hasattr(output, "result"):
                        image_base64 = output.result
                        image_bytes = base64.b64decode(image_base64)

                        # Generate filename
                        if len(image_generation_calls) > 1:
                            filename = f"variation_{idx+1}_{timestamp}.png"
                        else:
                            filename = f"variation_{timestamp}.png"

                        # Full file path
                        file_path = storage_dir / filename

                        # Save image
                        file_path.write_bytes(image_bytes)

                        # Print save information
                        print(f"[Image Variation] Saved variation {idx+1}/{n}:")
                        print(f"  - File: {file_path}")
                        print(f"  - Size: {len(image_bytes):,} bytes")
                        print(f"  - Model: {model}")
                        print(f"  - Source images: {len(validated_paths)} file(s)")

                        all_variations.append(
                            {
                                "source_images": [str(p) for p in validated_paths],
                                "file_path": str(file_path),
                                "filename": filename,
                                "size": len(image_bytes),
                                "index": idx,
                            },
                        )

                # If no images were generated, check for text response
                if not all_variations:
                    text_outputs = [output.content for output in response.output if hasattr(output, "content")]
                    if text_outputs:
                        return {
                            "success": False,
                            "operation": "generate_and_store_image_with_input_images",
                            "error": f"No images generated. Response: {' '.join(text_outputs)}",
                        }

            except Exception as api_error:
                print(f"OpenAI API error: {api_error}")
                return {
                    "success": False,
                    "operation": "generate_and_store_image_with_input_images",
                    "error": f"OpenAI API error: {str(api_error)}",
                }

            return {
                "success": True,
                "operation": "generate_and_store_image_with_input_images",
                "note": "If no input images were provided, you must use generate_and_store_image_no_input_images tool.",
                "images": all_variations,
                "model": model,
                "prompt": prompt,
                "total_images": len(all_variations),
            }

        except Exception as e:
            print(f"Error generating or saving image: {str(e)}")
            return {
                "success": False,
                "operation": "generate_and_store_image_with_input_images",
                "error": f"Failed to generate variations: {str(e)}",
            }

    @mcp.tool()
    def generate_and_store_image_no_input_images(
        prompt: str,
        model: str = "gpt-4o",
        storage_path: Optional[str] = None,
    ) -> Dict[str, Any]:
        """
        Generate image using OpenAI's response with gpt-4o **WITHOUT ANY INPUT IMAGES** and store it in the workspace.

        This tool Generate image using OpenAI's response with gpt-4o **WITHOUT ANY INPUT IMAGES** and store it in the workspace.

        Args:
            prompt: Text description of the image to generate
            model: Model to use for generation (default: "gpt-4o")
                   Options: "gpt-4o"
            n: Number of images to generate (default: 1)
               - gpt-4o: only 1
            storage_path: Directory path where to save the image (optional)
                         - Relative path: Resolved relative to workspace (e.g., "images/generated")
                         - Absolute path: Must be within allowed directories
                         - None/empty: Saves to workspace root

        Returns:
            Dictionary containing:
            - success: Whether operation succeeded
            - operation: "generate_and_store_image_no_input_images"
            - note: Note about operation
            - images: List of generated images with file paths and metadata
            - model: Model used for generation
            - prompt: The prompt used for generation
            - total_images: Total number of images generated and saved
            - images: List of generated images with file paths and metadata

        Examples:
            generate_and_store_image_no_input_images("a cat in space")
            → Generates and saves to: 20240115_143022_a_cat_in_space.png

            generate_and_store_image_no_input_images("sunset over mountains", storage_path="art/landscapes")
            → Generates and saves to: art/landscapes/20240115_143022_sunset_over_mountains.png

        Security:
            - Requires valid OpenAI API key (automatically detected from .env or environment)
            - Files are saved to specified path within workspace
            - Path must be within allowed directories

        Note:
            API key is automatically detected in this order:
            1. First checks .env file in current directory or parent directories
            2. Then checks environment variables
        """
        from datetime import datetime

        try:
            # Try to find and load .env file from multiple locations
            # 1. Try loading from script directory
            script_dir = Path(__file__).parent.parent.parent  # Go up to project root
            env_path = script_dir / ".env"
            if env_path.exists():
                load_dotenv(env_path)
            else:
                # 2. Try loading from current directory and parent directories
                load_dotenv()

            # Get API key from environment (load_dotenv will have loaded .env file)
            openai_api_key = os.getenv("OPENAI_API_KEY")

            if not openai_api_key:
                return {
                    "success": False,
                    "operation": "generate_and_store_image",
                    "error": "OpenAI API key not found. Please set OPENAI_API_KEY in .env file or environment variable.",
                }

            # Initialize OpenAI client
            client = OpenAI(api_key=openai_api_key)

            # Determine storage directory
            if storage_path:
                if Path(storage_path).is_absolute():
                    storage_dir = Path(storage_path).resolve()
                else:
                    storage_dir = (Path.cwd() / storage_path).resolve()
            else:
                storage_dir = Path.cwd()

            # Validate storage directory is within allowed paths
            _validate_path_access(storage_dir, mcp.allowed_paths)

            # Create directory if it doesn't exist
            storage_dir.mkdir(parents=True, exist_ok=True)

            try:
                # Generate image using OpenAI API with gpt-4o non-streaming format
                response = client.responses.create(
                    model=model,
                    input=prompt,
                    tools=[{"type": "image_generation"}],
                )

                # Extract image data from response
                image_data = [output.result for output in response.output if output.type == "image_generation_call"]

                saved_images = []

                if image_data:
                    # Generate filename with timestamp
                    timestamp = datetime.now().strftime("%Y%m%d_%H%M%S")

                    # Clean prompt for filename
                    clean_prompt = "".join(c for c in prompt[:30] if c.isalnum() or c in (" ", "-", "_")).strip()
                    clean_prompt = clean_prompt.replace(" ", "_")

                    for idx, image_base64 in enumerate(image_data):
                        # Decode base64 image data
                        image_bytes = base64.b64decode(image_base64)

                        # Add index if generating multiple images
                        if len(image_data) > 1:
                            filename = f"{timestamp}_{clean_prompt}_{idx+1}.png"
                        else:
                            filename = f"{timestamp}_{clean_prompt}.png"

                        # Full file path
                        file_path = storage_dir / filename

                        # Write image to file
                        file_path.write_bytes(image_bytes)
                        file_size = len(image_bytes)

                        # Print save information
                        print(f"[Image Generation] Saved image {idx+1}/{len(image_data)}:")
                        print(f"  - File: {file_path}")
                        print(f"  - Size: {file_size:,} bytes")
                        print(f"  - Prompt: {prompt[:50]}..." if len(prompt) > 50 else f"  - Prompt: {prompt}")
                        print(f"  - Model: {model}")

                        saved_images.append(
                            {
                                "file_path": str(file_path),
                                "filename": filename,
                                "size": file_size,
                                "index": idx,
                            },
                        )

                result = {
                    "success": True,
                    "operation": "generate_and_store_image_no_input_images",
                    "note": "New images are generated and saved to the specified path.",
                    "images": saved_images,
                    "model": model,
                    "prompt": prompt,
                    "total_images": len(saved_images),
                }

                return result

            except Exception as api_error:
                print(f"OpenAI API error: {str(api_error)}")
                return {
                    "success": False,
                    "operation": "generate_and_store_image_no_input_images",
                    "error": f"OpenAI API error: {str(api_error)}",
                }

        except Exception as e:
            print(f"Error generating or saving image: {str(e)}")
            return {
                "success": False,
                "operation": "generate_and_store_image_no_input_images",
                "error": f"Failed to generate or save image: {str(e)}",
            }

    print("🚀 Workspace Copy MCP Server started and ready")
    print(f"Allowed paths: {[str(p) for p in mcp.allowed_paths]}")

    return mcp<|MERGE_RESOLUTION|>--- conflicted
+++ resolved
@@ -818,9 +818,6 @@
             return {"success": False, "operation": "compare_files", "error": str(e)}
 
     @mcp.tool()
-<<<<<<< HEAD
-    def read_multimodal_files(path: str, max_size_mb: float = 0.25, compress_quality: int = 65, understanding_mode: bool = True) -> Dict[str, Any]:
-=======
     def generate_and_store_image_with_input_images(
         base_image_paths: List[str],
         prompt: str = "Create a variation of the provided images",
@@ -828,7 +825,6 @@
         n: int = 1,
         storage_path: Optional[str] = None,
     ) -> Dict[str, Any]:
->>>>>>> c5c8a043
         """
         Create variations based on multiple input images using OpenAI's gpt-4o API.
 
