--- conflicted
+++ resolved
@@ -49,15 +49,12 @@
         enable_mcp_command_line: bool = False,
         command_line_allowed_commands: List[str] = None,
         command_line_blocked_commands: List[str] = None,
-<<<<<<< HEAD
         command_line_execution_mode: str = "local",
         command_line_docker_image: str = "massgen/mcp-runtime:latest",
         command_line_docker_memory_limit: Optional[str] = None,
         command_line_docker_cpu_limit: Optional[float] = None,
         command_line_docker_network_mode: str = "none",
-=======
         enable_audio_generation: bool = False,
->>>>>>> c7c96189
     ):
         """
         Initialize FilesystemManager.
@@ -83,7 +80,6 @@
         self.enable_mcp_command_line = enable_mcp_command_line
         self.command_line_allowed_commands = command_line_allowed_commands
         self.command_line_blocked_commands = command_line_blocked_commands
-<<<<<<< HEAD
         self.command_line_execution_mode = command_line_execution_mode
         self.command_line_docker_image = command_line_docker_image
         self.command_line_docker_memory_limit = command_line_docker_memory_limit
@@ -101,9 +97,7 @@
                 memory_limit=command_line_docker_memory_limit,
                 cpu_limit=command_line_docker_cpu_limit,
             )
-=======
         self.enable_audio_generation = enable_audio_generation
->>>>>>> c7c96189
 
         # Initialize path permission manager
         self.path_permission_manager = PathPermissionManager(
