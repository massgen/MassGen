--- conflicted
+++ resolved
@@ -68,11 +68,7 @@
 from .message_templates import MessageTemplates, get_templates
 from .orchestrator import Orchestrator, create_orchestrator
 
-<<<<<<< HEAD
-__version__ = "0.1.5"
-=======
 __version__ = "0.1.8"
->>>>>>> 891e5e43
 __author__ = "MassGen Contributors"
 
 
