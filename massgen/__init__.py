--- conflicted
+++ resolved
@@ -68,11 +68,7 @@
 from .message_templates import MessageTemplates, get_templates
 from .orchestrator import Orchestrator, create_orchestrator
 
-<<<<<<< HEAD
-__version__ = "0.1.0"  # PyPI release (subject to change)
-=======
-__version__ = "0.0.31"
->>>>>>> c7c96189
+__version__ = "0.1.0"
 __author__ = "MassGen Contributors"
 
 
