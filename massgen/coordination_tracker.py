"""
Coordination Tracker for MassGen Orchestrator

This module provides comprehensive tracking of agent coordination events,
state transitions, and context sharing. It's integrated into the orchestrator
to capture the complete coordination flow for visualization and analysis.

The new approach is principled: we simply record what happens as it happens,
without trying to infer or manage state transitions. The orchestrator tells
us exactly what occurred and when.
"""

import time
import json
from datetime import datetime
from typing import Dict, List, Optional, Any, Set, Tuple
from dataclasses import dataclass, field
from pathlib import Path
from .utils import AgentStatus, ActionType
from .logger_config import logger
from enum import Enum


class EventType(str, Enum):
    SESSION_START = "session_start"
    SESSION_END = "session_end"
    ITERATION_START = "iteration_start"
    ITERATION_END = "iteration_end"
    STATUS_CHANGE = "status_change"
    CONTEXT_RECEIVED = "context_received"
    RESTART_TRIGGERED = "restart_triggered"
    RESTART_COMPLETED = "restart_completed"
    NEW_ANSWER = "new_answer"
    VOTE_CAST = "vote_cast"
    FINAL_AGENT_SELECTED = "final_agent_selected"
    FINAL_ANSWER = "final_answer"
    FINAL_ROUND_START = "final_round_start"

    AGENT_ERROR = "agent_error"
    AGENT_TIMEOUT = "agent_timeout"
    AGENT_CANCELLED = "agent_cancelled"


ACTION_TO_EVENT = {
    ActionType.ERROR: EventType.AGENT_ERROR,
    ActionType.TIMEOUT: EventType.AGENT_TIMEOUT,
    ActionType.CANCELLED: EventType.AGENT_CANCELLED,
}


@dataclass
class CoordinationEvent:
    """A single coordination event with timestamp."""

    timestamp: float
    event_type: EventType
    agent_id: Optional[str] = None
    details: str = ""
    context: Optional[Dict[str, Any]] = None

    def to_dict(self) -> Dict[str, Any]:
        """Convert to dictionary for serialization."""
        return {
            "timestamp": self.timestamp,
            "event_type": self.event_type,
            "agent_id": self.agent_id,
            "details": self.details,
            "context": self.context,
        }


@dataclass
class AgentAnswer:
    """Represents an answer from an agent."""

    agent_id: str
    content: str
    timestamp: float
<<<<<<< HEAD
    
=======
    is_final: bool = False

>>>>>>> 1c691f1d
    @property
    def label(self) -> str:
        """Auto-generate label based on answer properties."""
        # This will be set by the tracker when it knows agent order
        return getattr(self, "_label", "unknown")

    @label.setter
    def label(self, value: str):
        self._label = value


@dataclass
class AgentVote:
    """Represents a vote from an agent."""

    voter_id: str
    voted_for: str  # Real agent ID like "gpt5nano_1"
    voted_for_label: str  # Answer label like "agent1.1"
    voter_anon_id: str  # Anonymous voter ID like "agent1"
    reason: str
    timestamp: float
    available_answers: List[
        str
    ]  # Available answer labels like ["agent1.1", "agent2.1"]


class CoordinationTracker:
    """
    Principled coordination tracking that simply records what happens.

    The orchestrator tells us exactly what occurred and when, without
    us having to infer or manage complex state transitions.
    """

    def __init__(self):
        # Event log - chronological record of everything that happens
        self.events: List[CoordinationEvent] = []
<<<<<<< HEAD
        
        # Answer tracking
        self.answers_by_agent: Dict[str, List[AgentAnswer]] = {}  # agent_id -> list of regular answers
        self.final_answers: Dict[str, AgentAnswer] = {}  # agent_id -> final answer
        
=======

        # Answer tracking with labeling
        self.answers_by_agent: Dict[
            str, List[AgentAnswer]
        ] = {}  # agent_id -> list of answers
        self.all_answers: Dict[
            str, str
        ] = {}  # label -> content mapping for easy lookup

>>>>>>> 1c691f1d
        # Vote tracking
        self.votes: List[AgentVote] = []

        # Coordination iteration tracking
<<<<<<< HEAD
        self.current_iteration: int = 0  # Represents iteration in the loop within orchestrator for async first completed
        self.agent_rounds: Dict[str, int] = {}  # Per-agent round tracking - increments when restart completed
        self.agent_round_context: Dict[str, Dict[int, List[str]]] = {}  # What context each agent had in each round
        self.iteration_available_labels: List[str] = []  # Frozen snapshot of available answer labels for current iteration
        
=======
        self.current_iteration: int = 0
        self.agent_rounds: Dict[
            str, int
        ] = {}  # Per-agent round tracking - increments when restart completed
        self.agent_round_context: Dict[
            str, Dict[int, List[str]]
        ] = {}  # What context each agent had in each round
        self.iteration_available_labels: List[
            str
        ] = []  # Frozen snapshot of available answer labels for current iteration

>>>>>>> 1c691f1d
        # Restart tracking - track pending restarts per agent
        self.pending_agent_restarts: Dict[
            str, bool
        ] = {}  # agent_id -> is restart pending

        # Session info
        self.start_time: Optional[float] = None
        self.end_time: Optional[float] = None
        self.agent_ids: List[str] = []
<<<<<<< HEAD
=======
        self.pending_restarts: Set[
            str
        ] = set()  # Agents that need to restart for current round
>>>>>>> 1c691f1d
        self.final_winner: Optional[str] = None
        self.final_context: Optional[
            Dict[str, Any]
        ] = None  # Context provided to final agent
        self.is_final_round: bool = (
            False  # Track if we're in the final presentation round
        )
        self.user_prompt: Optional[str] = None  # Store the initial user prompt
<<<<<<< HEAD
        
        # Agent mappings - coordination tracker is the single source of truth
        self.agent_context_labels: Dict[str, List[str]] = {}  # Track what labels each agent can see
        
        # Snapshot mapping - tracks filesystem snapshots for answers/votes
        self.snapshot_mappings: Dict[str, Dict[str, Any]] = {}  # label/vote_id -> snapshot info
    
    def _make_snapshot_path(self, kind: str, agent_id: str, timestamp: str) -> str:
        """Generate standardized snapshot paths.
        
        Args:
            kind: Type of snapshot ('answer', 'vote', 'final_answer', etc.)
            agent_id: The agent ID
            timestamp: The timestamp or 'final' for final answers
            
        Returns:
            The formatted path string
        """
        if kind == "final_answer" and timestamp == "final":
            return f"final/{agent_id}/answer.txt"
        if kind == "answer":
            return f"{agent_id}/{timestamp}/answer.txt"
        if kind == "vote":
            return f"{agent_id}/{timestamp}/vote.json"
        return f"{agent_id}/{timestamp}/{kind}.txt"
=======

        # Canonical ID/Label mappings - coordination tracker is the single source of truth
        self.agent_id_to_anon: Dict[str, str] = {}  # gpt5nano_1 -> agent1
        self.anon_to_agent_id: Dict[str, str] = {}  # agent1 -> gpt5nano_1
        self.agent_context_labels: Dict[
            str, List[str]
        ] = {}  # Track what labels each agent can see

        # Answer formatting settings
        self.preview_length = 150  # Default preview length for answers

        # Snapshot mapping - tracks filesystem snapshots for answers/votes
        self.snapshot_mappings: Dict[
            str, Dict[str, Any]
        ] = {}  # label/vote_id -> snapshot info
>>>>>>> 1c691f1d

    def initialize_session(
        self, agent_ids: List[str], user_prompt: Optional[str] = None
    ):
        """Initialize a new coordination session."""
        self.start_time = time.time()
        self.agent_ids = agent_ids.copy()
        self.answers_by_agent = {aid: [] for aid in agent_ids}
        self.user_prompt = user_prompt

        # Initialize per-agent round tracking
        self.agent_rounds = {aid: 0 for aid in agent_ids}
        self.agent_round_context = {
            aid: {0: []} for aid in agent_ids
        }  # Each agent starts in round 0 with empty context
        self.pending_agent_restarts = {aid: False for aid in agent_ids}
<<<<<<< HEAD
        
        # Initialize agent context tracking
=======

        # Set up canonical mappings - coordination tracker is single source of truth
        self.agent_id_to_anon = {aid: f"agent{i+1}" for i, aid in enumerate(agent_ids)}
        self.anon_to_agent_id = {v: k for k, v in self.agent_id_to_anon.items()}
>>>>>>> 1c691f1d
        self.agent_context_labels = {aid: [] for aid in agent_ids}

        self._add_event(
            EventType.SESSION_START, None, f"Started with agents: {agent_ids}"
        )

    # Agent ID utility methods
    def get_anonymous_id(self, agent_id: str) -> str:
        """Get anonymous ID (agent1, agent2) for a full agent ID."""
<<<<<<< HEAD
        agent_num = self._get_agent_number(agent_id)
        return f"agent{agent_num}" if agent_num else agent_id
    
    def _get_agent_number(self, agent_id: str) -> Optional[int]:
        """Get the 1-based number for an agent (1, 2, 3, etc.)."""
        if agent_id in self.agent_ids:
            return self.agent_ids.index(agent_id) + 1
        return None
    
=======
        return self.agent_id_to_anon.get(agent_id, agent_id)

    def get_full_agent_id(self, anon_id: str) -> str:
        """Get full agent ID for an anonymous ID."""
        return self.anon_to_agent_id.get(anon_id, anon_id)

>>>>>>> 1c691f1d
    def get_agent_context_labels(self, agent_id: str) -> List[str]:
        """Get the answer labels this agent can currently see."""
        return self.agent_context_labels.get(agent_id, []).copy()

    def get_latest_answer_label(self, agent_id: str) -> Optional[str]:
        """Get the latest answer label for an agent."""
        if agent_id in self.answers_by_agent and self.answers_by_agent[agent_id]:
            return self.answers_by_agent[agent_id][-1].label
        return None

    def get_agent_round(self, agent_id: str) -> int:
        """Get the current round for a specific agent."""
        return self.agent_rounds.get(agent_id, 0)
<<<<<<< HEAD
    
    @property
    def max_round(self) -> int:
        """Get the highest round number across all agents."""
        return max(self.agent_rounds.values()) if self.agent_rounds else 0
    
=======

    def get_max_round(self) -> int:
        """Get the highest round number across all agents (for backward compatibility)."""
        return max(self.agent_rounds.values()) if self.agent_rounds else 0

    @property
    def current_round(self) -> int:
        """Backward compatibility property that returns the maximum round across all agents."""
        return self.get_max_round()

>>>>>>> 1c691f1d
    def start_new_iteration(self):
        """Start a new coordination iteration."""
        self.current_iteration += 1

        # Capture available answer labels at start of this iteration (freeze snapshot)
        self.iteration_available_labels = []
        for agent_id, answers_list in self.answers_by_agent.items():
            if answers_list:  # Agent has provided at least one answer
                latest_answer = answers_list[-1]  # Get most recent answer
                self.iteration_available_labels.append(
                    latest_answer.label
                )  # e.g., "agent1.1"

        self._add_event(
            EventType.ITERATION_START,
            None,
            f"Starting coordination iteration {self.current_iteration}",
            {
                "iteration": self.current_iteration,
                "available_answers": self.iteration_available_labels.copy(),
            },
        )

    def end_iteration(self, reason: str, details: Dict[str, Any] = None):
        """Record how an iteration ended."""
        context = {
            "iteration": self.current_iteration,
            "end_reason": reason,
            "available_answers": self.iteration_available_labels.copy(),
        }
        if details:
            context.update(details)

        self._add_event(
            EventType.ITERATION_END,
            None,
            f"Iteration {self.current_iteration} ended: {reason}",
            context,
        )

    def set_user_prompt(self, prompt: str):
        """Set or update the user prompt."""
        self.user_prompt = prompt

    def change_status(self, agent_id: str, new_status: AgentStatus):
        """Record when an agent changes status."""
        self._add_event(
            EventType.STATUS_CHANGE, agent_id, f"Changed to status: {new_status.value}"
        )

    def track_agent_context(
        self,
        agent_id: str,
        answers: Dict[str, str],
        conversation_history: Optional[Dict[str, Any]] = None,
        agent_full_context: Optional[str] = None,
        snapshot_dir: Optional[str] = None,
    ):
        """Record when an agent receives context.

        Args:
            agent_id: The agent receiving context
            answers: Dict of agent_id -> answer content
            conversation_history: Optional conversation history
            agent_full_context: Optional full context string/dict to save
            snapshot_dir: Optional directory path to save context.txt
        """
        # Convert full agent IDs to their corresponding answer labels using canonical mappings
        answer_labels = []
        for answering_agent_id in answers.keys():
            if (
                answering_agent_id in self.answers_by_agent
                and self.answers_by_agent[answering_agent_id]
            ):
                # Get the most recent answer's label
                latest_answer = self.answers_by_agent[answering_agent_id][-1]
                answer_labels.append(latest_answer.label)

        # Update this agent's context labels using canonical mapping
        self.agent_context_labels[agent_id] = answer_labels.copy()

        # Use anonymous agent IDs for the event context
<<<<<<< HEAD
        anon_answering_agents = [self.get_anonymous_id(aid) for aid in answers.keys()]
        
=======
        anon_answering_agents = [
            self.agent_id_to_anon.get(aid, aid) for aid in answers.keys()
        ]

>>>>>>> 1c691f1d
        context = {
            "available_answers": anon_answering_agents,  # Anonymous IDs for backward compat
            "available_answer_labels": answer_labels.copy(),  # Store actual labels in event
            "answer_count": len(answers),
            "has_conversation_history": bool(conversation_history),
        }
        self._add_event(
            EventType.CONTEXT_RECEIVED,
            agent_id,
            f"Received context with {len(answers)} answers",
            context,
        )

    def track_restart_signal(self, triggering_agent: str, agents_restarted: List[str]):
        """Record when a restart is triggered - but don't increment rounds yet."""
        # Mark affected agents as having pending restarts
        for agent_id in agents_restarted:
            if (
                True
            ):  # agent_id != triggering_agent:  # Triggering agent doesn't restart themselves
                self.pending_agent_restarts[agent_id] = True

        # Log restart event (no round increment yet)
        context = {
            "affected_agents": agents_restarted,
            "triggering_agent": triggering_agent,
        }
        self._add_event(
            EventType.RESTART_TRIGGERED,
            triggering_agent,
            f"Triggered restart affecting {len(agents_restarted)} agents",
            context,
        )

    def complete_agent_restart(self, agent_id: str):
        """Record when an agent has completed its restart and increment their round.

        Args:
            agent_id: The agent that completed restart
        """
        if not self.pending_agent_restarts.get(agent_id, False):
            # This agent wasn't pending a restart, nothing to do
            return

        # Mark restart as completed
        self.pending_agent_restarts[agent_id] = False

        # Increment this agent's round
        self.agent_rounds[agent_id] += 1
        new_round = self.agent_rounds[agent_id]

        # Store the context this agent will work with in their new round
        if agent_id not in self.agent_round_context:
            self.agent_round_context[agent_id] = {}

        # Log restart completion
        context = {
            "agent_round": new_round,
        }
        self._add_event(
            EventType.RESTART_COMPLETED,
            agent_id,
            f"Completed restart - now in round {new_round}",
            context,
        )

    def add_agent_answer(
        self, agent_id: str, answer: str, snapshot_timestamp: Optional[str] = None
    ):
        """Record when an agent provides a new answer.

        Args:
            agent_id: ID of the agent
            answer: The answer content
            snapshot_timestamp: Timestamp of the filesystem snapshot (if any)
        """
        # Create answer object
        agent_answer = AgentAnswer(
<<<<<<< HEAD
            agent_id=agent_id,
            content=answer,
            timestamp=time.time()
=======
            agent_id=agent_id, content=answer, timestamp=time.time(), is_final=False
>>>>>>> 1c691f1d
        )

        # Auto-generate label based on agent position and answer count
        agent_num = self._get_agent_number(agent_id)
        answer_num = len(self.answers_by_agent[agent_id]) + 1
        label = f"agent{agent_num}.{answer_num}"
        agent_answer.label = label

        # Store the answer
        self.answers_by_agent[agent_id].append(agent_answer)
<<<<<<< HEAD
        
=======
        self.all_answers[label] = answer  # Quick lookup by label

>>>>>>> 1c691f1d
        # Track snapshot mapping if provided
        if snapshot_timestamp:
            self.snapshot_mappings[label] = {
                "type": "answer",
                "label": label,
                "agent_id": agent_id,
                "timestamp": snapshot_timestamp,
                "iteration": self.current_iteration,
                "round": self.get_agent_round(agent_id),
<<<<<<< HEAD
                "path": self._make_snapshot_path("answer", agent_id, snapshot_timestamp)
=======
                "path": f"{agent_id}/{snapshot_timestamp}/answer.txt",
>>>>>>> 1c691f1d
            }

        # Record event with label (important info) but no preview (that's for display only)
        context = {"label": label}
        self._add_event(
            EventType.NEW_ANSWER, agent_id, f"Provided answer {label}", context
        )

    def add_agent_vote(
        self,
        agent_id: str,
        vote_data: Dict[str, Any],
        snapshot_timestamp: Optional[str] = None,
    ):
        """Record when an agent votes.

        Args:
            agent_id: ID of the voting agent
            vote_data: Dictionary with vote information
            snapshot_timestamp: Timestamp of the filesystem snapshot (if any)
        """
        # Handle both "voted_for" and "agent_id" keys (orchestrator uses "agent_id")
        voted_for = vote_data.get("voted_for") or vote_data.get("agent_id", "unknown")
        reason = vote_data.get("reason", "")

        # Convert real agent IDs to anonymous IDs and answer labels
<<<<<<< HEAD
        voter_anon_id = self.get_anonymous_id(agent_id)
        
=======
        voter_anon_id = self._get_anonymous_agent_id(agent_id)

>>>>>>> 1c691f1d
        # Find the voted-for answer label (agent1.1, agent2.1, etc.)
        voted_for_label = "unknown"
        if voted_for not in self.agent_ids:
            logger.warning(f"Vote from {agent_id} for unknown agent {voted_for}")

        if voted_for in self.agent_ids:
            # Find the latest answer from the voted-for agent at vote time
            voted_agent_answers = self.answers_by_agent.get(voted_for, [])
            if voted_agent_answers:
                voted_for_label = voted_agent_answers[-1].label

        # Store the vote
        vote = AgentVote(
            voter_id=agent_id,
            voted_for=voted_for,
            voted_for_label=voted_for_label,
            voter_anon_id=voter_anon_id,
            reason=reason,
            timestamp=time.time(),
            available_answers=self.iteration_available_labels.copy(),
        )
        self.votes.append(vote)

        # Track snapshot mapping if provided
        if snapshot_timestamp:
            # Create a meaningful vote label similar to answer labels
<<<<<<< HEAD
            agent_num = self._get_agent_number(agent_id) or 0
=======
            agent_num = (
                self.agent_ids.index(agent_id) + 1 if agent_id in self.agent_ids else 0
            )
>>>>>>> 1c691f1d
            vote_num = len([v for v in self.votes if v.voter_id == agent_id])
            vote_label = f"agent{agent_num}.vote{vote_num}"

            self.snapshot_mappings[vote_label] = {
                "type": "vote",
                "label": vote_label,
                "agent_id": agent_id,
                "timestamp": snapshot_timestamp,
                "voted_for": voted_for,
                "voted_for_label": voted_for_label,
                "iteration": self.current_iteration,
                "round": self.get_agent_round(agent_id),
<<<<<<< HEAD
                "path": self._make_snapshot_path("vote", agent_id, snapshot_timestamp)
=======
                "path": f"{agent_id}/{snapshot_timestamp}/vote.json",
>>>>>>> 1c691f1d
            }

        # Record event - only essential info in context
        context = {
            "voted_for": voted_for,  # Real agent ID for compatibility
            "voted_for_label": voted_for_label,  # Answer label for display
            "reason": reason,
            "available_answers": self.iteration_available_labels.copy(),
        }
        self._add_event(
            EventType.VOTE_CAST, agent_id, f"Voted for {voted_for_label}", context
        )

    def set_final_agent(
        self, agent_id: str, vote_summary: str, all_answers: Dict[str, str]
    ):
        """Record when final agent is selected."""
        self.final_winner = agent_id

        # Convert agent IDs to their answer labels
        answer_labels = []
        answers_with_labels = {}
        for aid, answer_content in all_answers.items():
            if aid in self.answers_by_agent and self.answers_by_agent[aid]:
                # Get the latest answer label for this agent from regular answers
                if self.answers_by_agent[aid]:
                    latest_answer = self.answers_by_agent[aid][-1]
                    answer_labels.append(latest_answer.label)
                    answers_with_labels[latest_answer.label] = answer_content

        self.final_context = {
            "vote_summary": vote_summary,
            "all_answers": answer_labels,  # Now contains labels like ["agent1.1", "agent2.1"]
            "answers_for_context": answers_with_labels,  # Now keyed by labels
        }
        self._add_event(
            EventType.FINAL_AGENT_SELECTED,
            agent_id,
            "Selected as final presenter",
            self.final_context,
        )

    def set_final_answer(
        self, agent_id: str, final_answer: str, snapshot_timestamp: Optional[str] = None
    ):
        """Record the final answer presentation.

        Args:
            agent_id: ID of the agent
            final_answer: The final answer content
            snapshot_timestamp: Timestamp of the filesystem snapshot (if any)
        """
        # Create final answer object
        final_answer_obj = AgentAnswer(
            agent_id=agent_id,
            content=final_answer,
<<<<<<< HEAD
            timestamp=time.time()
=======
            timestamp=time.time(),
            is_final=True,
>>>>>>> 1c691f1d
        )

        # Auto-generate final label
        agent_num = self._get_agent_number(agent_id)
        label = f"agent{agent_num}.final"
        final_answer_obj.label = label
<<<<<<< HEAD
        
        # Store the final answer separately
        self.final_answers[agent_id] = final_answer_obj
        
=======

        # Store the final answer
        self.answers_by_agent[agent_id].append(final_answer_obj)
        self.all_answers[label] = final_answer

>>>>>>> 1c691f1d
        # Track snapshot mapping if provided
        if snapshot_timestamp:
            self.snapshot_mappings[label] = {
                "type": "final_answer",
                "label": label,
                "agent_id": agent_id,
                "timestamp": snapshot_timestamp,
                "iteration": self.current_iteration,
                "round": self.get_agent_round(agent_id),
<<<<<<< HEAD
                "path": self._make_snapshot_path("final_answer", agent_id, snapshot_timestamp)
=======
                "path": f"final/{agent_id}/answer.txt"
                if snapshot_timestamp == "final"
                else f"{agent_id}/{snapshot_timestamp}/answer.txt",
>>>>>>> 1c691f1d
            }

        # Record event with label only (no preview)
        context = {"label": label, **(self.final_context or {})}
        self._add_event(
            EventType.FINAL_ANSWER, agent_id, f"Presented final answer {label}", context
        )

    def start_final_round(self, selected_agent_id: str):
        """Start the final presentation round."""
        self.is_final_round = True
        # Set the final round to be max round across all agents + 1
        final_round = self.max_round + 1
        self.agent_rounds[selected_agent_id] = final_round
        self.final_winner = selected_agent_id

        # Mark winner as starting final presentation
        self.change_status(selected_agent_id, AgentStatus.STREAMING)

        self._add_event(
            EventType.FINAL_ROUND_START,
            selected_agent_id,
            f"Starting final presentation round {final_round}",
            {"round_type": "final", "final_round": final_round},
        )

    def track_agent_action(self, agent_id: str, action_type, details: str = ""):
        """Track any agent action using ActionType enum."""
        if action_type == ActionType.NEW_ANSWER:
            # For answers, details should be the actual answer content
            self.add_agent_answer(agent_id, details)
        elif action_type == ActionType.VOTE:
            # For votes, details should be vote data dict - but this needs to be handled separately
            # since add_agent_vote expects a dict, not a string
            pass  # Use add_agent_vote directly
        else:
            event_type = ACTION_TO_EVENT.get(action_type)
            if event_type is None:
                raise ValueError(f"Unsupported ActionType: {action_type}")
            message = (
                f"{action_type.value.upper()}: {details}"
                if details
                else action_type.value.upper()
            )
            self._add_event(event_type, agent_id, message)

    def _add_event(
        self,
        event_type: EventType,
        agent_id: Optional[str],
        details: str,
        context: Optional[Dict[str, Any]] = None,
    ):
        """Internal method to add an event."""
        # Automatically include current iteration and round in context
        if context is None:
            context = {}
        context = context.copy()  # Don't modify the original
        context["iteration"] = self.current_iteration
<<<<<<< HEAD
        
        # Include agent-specific round if agent_id is provided, otherwise use max round
        if agent_id:
            context["round"] = self.get_agent_round(agent_id)
        else:
            context["round"] = self.max_round
        
=======

        # Include agent-specific round if agent_id is provided, otherwise use max round for backward compatibility
        if agent_id:
            context["round"] = self.get_agent_round(agent_id)
        else:
            context["round"] = self.get_max_round()

>>>>>>> 1c691f1d
        event = CoordinationEvent(
            timestamp=time.time(),
            event_type=event_type,
            agent_id=agent_id,
            details=details,
            context=context,
        )
        self.events.append(event)

    def _end_session(self):
        """Mark the end of the coordination session."""
        self.end_time = time.time()
        duration = self.end_time - (self.start_time or self.end_time)
<<<<<<< HEAD
        self._add_event(EventType.SESSION_END, None, f"Session completed in {duration:.1f}s")
    
    @property
    def all_answers(self) -> Dict[str, str]:
        """Get all answers as a label->content dictionary."""
        result = {}
        # Add regular answers
        for answers in self.answers_by_agent.values():
            for answer in answers:
                result[answer.label] = answer.content
        # Add final answers
        for answer in self.final_answers.values():
            result[answer.label] = answer.content
        return result
    
=======
        self._add_event(
            EventType.SESSION_END, None, f"Session completed in {duration:.1f}s"
        )

    def get_all_answers(self) -> Dict[str, str]:
        """Get all answers as a label->content dictionary."""
        return self.all_answers.copy()

    def get_answers_for_display(
        self, max_preview_length: int = 150
    ) -> Dict[str, Dict[str, Any]]:
        """Get answers with preview for display purposes."""
        display_answers = {}
        for label, content in self.all_answers.items():
            preview = (
                content[:max_preview_length] + "..."
                if len(content) > max_preview_length
                else content
            )
            display_answers[label] = {
                "content": content,
                "preview": preview,
                "is_final": label.endswith(".final"),
            }
        return display_answers

    def format_answer_preview(
        self, content: str, max_length: Optional[int] = None
    ) -> str:
        """Format answer content for display with consistent preview length and ellipsis handling.

        Args:
            content: The full answer content
            max_length: Override default preview length (uses self.preview_length if None)

        Returns:
            Formatted preview string with ellipsis only if actually truncated
        """
        if not content:
            return "No content"

        length = max_length if max_length is not None else self.preview_length

        # Only add ellipsis if we're actually truncating
        if len(content) > length:
            truncated = content[:length].rsplit(" ", 1)[0]
            return truncated + "..."
        return content

>>>>>>> 1c691f1d
    def get_summary(self) -> Dict[str, Any]:
        """Get session summary statistics."""
        duration = (self.end_time or time.time()) - (self.start_time or time.time())
        restart_count = len(
            [e for e in self.events if e.event_type == EventType.RESTART_TRIGGERED]
        )

        return {
            "duration": duration,
            "total_events": len(self.events),
            "total_restarts": restart_count,
<<<<<<< HEAD
            "total_answers": sum(len(answers) for answers in self.answers_by_agent.values()),
=======
            "total_answers": len(
                [label for label in self.all_answers if not label.endswith(".final")]
            ),
>>>>>>> 1c691f1d
            "final_winner": self.final_winner,
            "agent_count": len(self.agent_ids),
        }

    def save_coordination_logs(self, log_dir):
        """Save all coordination data and create timeline visualization.

        Args:
            log_dir: Directory to save logs
            format_style: "old", "new", or "both" (default)
        """
        try:
            log_dir = Path(log_dir)
            log_dir.mkdir(parents=True, exist_ok=True)

            # Save raw events with session metadata
            events_file = log_dir / "coordination_events.json"
            with open(events_file, "w", encoding="utf-8") as f:
                events_data = [event.to_dict() for event in self.events]

                # Include session metadata at the beginning of the JSON
                session_data = {
                    "session_metadata": {
                        "user_prompt": self.user_prompt,
                        "agent_ids": self.agent_ids,
                        "start_time": self.start_time,
                        "end_time": self.end_time,
                        "final_winner": self.final_winner,
                    },
                    "events": events_data,
                }
                json.dump(session_data, f, indent=2, default=str)

            # Save snapshot mappings to track filesystem snapshots
            if self.snapshot_mappings:
                snapshot_mappings_file = log_dir / "snapshot_mappings.json"
                with open(snapshot_mappings_file, "w", encoding="utf-8") as f:
                    json.dump(self.snapshot_mappings, f, indent=2, default=str)

            # Generate coordination table using the new table generator
            try:
                self._generate_coordination_table(log_dir, session_data)
            except Exception as e:
                logger.warning(
                    f"Warning: Could not generate coordination table: {e}",
                    exc_info=True,
                )

        except Exception as e:
            logger.warning(f"Failed to save coordination logs: {e}", exc_info=True)

    def _generate_coordination_table(self, log_dir, session_data):
        """Generate coordination table using the create_coordination_table.py module."""
        try:
            # Import the table builder
            from create_coordination_table import CoordinationTableBuilder

            # Create the event-driven table directly from session data (includes metadata)
            builder = CoordinationTableBuilder(session_data)
            table_content = builder.generate_event_table()

            # Save the table to a file
            table_file = log_dir / "coordination_table.txt"
            with open(table_file, "w", encoding="utf-8") as f:
                f.write(table_content)

            logger.info(f"Coordination table generated at {table_file}")

        except Exception as e:
            logger.warning(f"Error generating coordination table: {e}", exc_info=True)

    def _get_agent_id_from_label(self, label: str) -> str:
        """Extract agent_id from a label like 'agent1.1' or 'agent2.final'."""
        import re

        match = re.match(r"agent(\d+)", label)
        if match:
            agent_num = int(match.group(1))
            if 0 < agent_num <= len(self.agent_ids):
                return self.agent_ids[agent_num - 1]
        return "unknown"

    def _get_agent_display_name(self, agent_id: str) -> str:
        """Get display name for agent (Agent1, Agent2, etc.)."""
<<<<<<< HEAD
        agent_num = self._get_agent_number(agent_id)
        return f"Agent{agent_num}" if agent_num else agent_id
    
=======
        if agent_id in self.agent_ids:
            return f"Agent{self.agent_ids.index(agent_id) + 1}"
        return agent_id

    def _get_anonymous_agent_id(self, agent_id: str) -> str:
        """Get anonymous agent ID (agent1, agent2, etc.) for an agent."""
        if agent_id in self.agent_ids:
            return f"agent{self.agent_ids.index(agent_id) + 1}"
        return "unknown"
>>>>>>> 1c691f1d
<|MERGE_RESOLUTION|>--- conflicted
+++ resolved
@@ -76,12 +76,7 @@
     agent_id: str
     content: str
     timestamp: float
-<<<<<<< HEAD
-    
-=======
-    is_final: bool = False
-
->>>>>>> 1c691f1d
+
     @property
     def label(self) -> str:
         """Auto-generate label based on answer properties."""
@@ -119,34 +114,17 @@
     def __init__(self):
         # Event log - chronological record of everything that happens
         self.events: List[CoordinationEvent] = []
-<<<<<<< HEAD
-        
+
         # Answer tracking
-        self.answers_by_agent: Dict[str, List[AgentAnswer]] = {}  # agent_id -> list of regular answers
-        self.final_answers: Dict[str, AgentAnswer] = {}  # agent_id -> final answer
-        
-=======
-
-        # Answer tracking with labeling
         self.answers_by_agent: Dict[
             str, List[AgentAnswer]
-        ] = {}  # agent_id -> list of answers
-        self.all_answers: Dict[
-            str, str
-        ] = {}  # label -> content mapping for easy lookup
-
->>>>>>> 1c691f1d
+        ] = {}  # agent_id -> list of regular answers
+        self.final_answers: Dict[str, AgentAnswer] = {}  # agent_id -> final answer
+
         # Vote tracking
         self.votes: List[AgentVote] = []
 
         # Coordination iteration tracking
-<<<<<<< HEAD
-        self.current_iteration: int = 0  # Represents iteration in the loop within orchestrator for async first completed
-        self.agent_rounds: Dict[str, int] = {}  # Per-agent round tracking - increments when restart completed
-        self.agent_round_context: Dict[str, Dict[int, List[str]]] = {}  # What context each agent had in each round
-        self.iteration_available_labels: List[str] = []  # Frozen snapshot of available answer labels for current iteration
-        
-=======
         self.current_iteration: int = 0
         self.agent_rounds: Dict[
             str, int
@@ -158,7 +136,6 @@
             str
         ] = []  # Frozen snapshot of available answer labels for current iteration
 
->>>>>>> 1c691f1d
         # Restart tracking - track pending restarts per agent
         self.pending_agent_restarts: Dict[
             str, bool
@@ -168,12 +145,6 @@
         self.start_time: Optional[float] = None
         self.end_time: Optional[float] = None
         self.agent_ids: List[str] = []
-<<<<<<< HEAD
-=======
-        self.pending_restarts: Set[
-            str
-        ] = set()  # Agents that need to restart for current round
->>>>>>> 1c691f1d
         self.final_winner: Optional[str] = None
         self.final_context: Optional[
             Dict[str, Any]
@@ -182,22 +153,25 @@
             False  # Track if we're in the final presentation round
         )
         self.user_prompt: Optional[str] = None  # Store the initial user prompt
-<<<<<<< HEAD
-        
+
         # Agent mappings - coordination tracker is the single source of truth
-        self.agent_context_labels: Dict[str, List[str]] = {}  # Track what labels each agent can see
-        
+        self.agent_context_labels: Dict[
+            str, List[str]
+        ] = {}  # Track what labels each agent can see
+
         # Snapshot mapping - tracks filesystem snapshots for answers/votes
-        self.snapshot_mappings: Dict[str, Dict[str, Any]] = {}  # label/vote_id -> snapshot info
-    
+        self.snapshot_mappings: Dict[
+            str, Dict[str, Any]
+        ] = {}  # label/vote_id -> snapshot info
+
     def _make_snapshot_path(self, kind: str, agent_id: str, timestamp: str) -> str:
         """Generate standardized snapshot paths.
-        
+
         Args:
             kind: Type of snapshot ('answer', 'vote', 'final_answer', etc.)
             agent_id: The agent ID
             timestamp: The timestamp or 'final' for final answers
-            
+
         Returns:
             The formatted path string
         """
@@ -208,23 +182,6 @@
         if kind == "vote":
             return f"{agent_id}/{timestamp}/vote.json"
         return f"{agent_id}/{timestamp}/{kind}.txt"
-=======
-
-        # Canonical ID/Label mappings - coordination tracker is the single source of truth
-        self.agent_id_to_anon: Dict[str, str] = {}  # gpt5nano_1 -> agent1
-        self.anon_to_agent_id: Dict[str, str] = {}  # agent1 -> gpt5nano_1
-        self.agent_context_labels: Dict[
-            str, List[str]
-        ] = {}  # Track what labels each agent can see
-
-        # Answer formatting settings
-        self.preview_length = 150  # Default preview length for answers
-
-        # Snapshot mapping - tracks filesystem snapshots for answers/votes
-        self.snapshot_mappings: Dict[
-            str, Dict[str, Any]
-        ] = {}  # label/vote_id -> snapshot info
->>>>>>> 1c691f1d
 
     def initialize_session(
         self, agent_ids: List[str], user_prompt: Optional[str] = None
@@ -241,15 +198,8 @@
             aid: {0: []} for aid in agent_ids
         }  # Each agent starts in round 0 with empty context
         self.pending_agent_restarts = {aid: False for aid in agent_ids}
-<<<<<<< HEAD
-        
+
         # Initialize agent context tracking
-=======
-
-        # Set up canonical mappings - coordination tracker is single source of truth
-        self.agent_id_to_anon = {aid: f"agent{i+1}" for i, aid in enumerate(agent_ids)}
-        self.anon_to_agent_id = {v: k for k, v in self.agent_id_to_anon.items()}
->>>>>>> 1c691f1d
         self.agent_context_labels = {aid: [] for aid in agent_ids}
 
         self._add_event(
@@ -259,24 +209,15 @@
     # Agent ID utility methods
     def get_anonymous_id(self, agent_id: str) -> str:
         """Get anonymous ID (agent1, agent2) for a full agent ID."""
-<<<<<<< HEAD
         agent_num = self._get_agent_number(agent_id)
         return f"agent{agent_num}" if agent_num else agent_id
-    
+
     def _get_agent_number(self, agent_id: str) -> Optional[int]:
         """Get the 1-based number for an agent (1, 2, 3, etc.)."""
         if agent_id in self.agent_ids:
             return self.agent_ids.index(agent_id) + 1
         return None
-    
-=======
-        return self.agent_id_to_anon.get(agent_id, agent_id)
-
-    def get_full_agent_id(self, anon_id: str) -> str:
-        """Get full agent ID for an anonymous ID."""
-        return self.anon_to_agent_id.get(anon_id, anon_id)
-
->>>>>>> 1c691f1d
+
     def get_agent_context_labels(self, agent_id: str) -> List[str]:
         """Get the answer labels this agent can currently see."""
         return self.agent_context_labels.get(agent_id, []).copy()
@@ -290,25 +231,12 @@
     def get_agent_round(self, agent_id: str) -> int:
         """Get the current round for a specific agent."""
         return self.agent_rounds.get(agent_id, 0)
-<<<<<<< HEAD
-    
+
     @property
     def max_round(self) -> int:
         """Get the highest round number across all agents."""
         return max(self.agent_rounds.values()) if self.agent_rounds else 0
-    
-=======
-
-    def get_max_round(self) -> int:
-        """Get the highest round number across all agents (for backward compatibility)."""
-        return max(self.agent_rounds.values()) if self.agent_rounds else 0
-
-    @property
-    def current_round(self) -> int:
-        """Backward compatibility property that returns the maximum round across all agents."""
-        return self.get_max_round()
-
->>>>>>> 1c691f1d
+
     def start_new_iteration(self):
         """Start a new coordination iteration."""
         self.current_iteration += 1
@@ -391,15 +319,8 @@
         self.agent_context_labels[agent_id] = answer_labels.copy()
 
         # Use anonymous agent IDs for the event context
-<<<<<<< HEAD
         anon_answering_agents = [self.get_anonymous_id(aid) for aid in answers.keys()]
-        
-=======
-        anon_answering_agents = [
-            self.agent_id_to_anon.get(aid, aid) for aid in answers.keys()
-        ]
-
->>>>>>> 1c691f1d
+
         context = {
             "available_answers": anon_answering_agents,  # Anonymous IDs for backward compat
             "available_answer_labels": answer_labels.copy(),  # Store actual labels in event
@@ -478,13 +399,7 @@
         """
         # Create answer object
         agent_answer = AgentAnswer(
-<<<<<<< HEAD
-            agent_id=agent_id,
-            content=answer,
-            timestamp=time.time()
-=======
-            agent_id=agent_id, content=answer, timestamp=time.time(), is_final=False
->>>>>>> 1c691f1d
+            agent_id=agent_id, content=answer, timestamp=time.time()
         )
 
         # Auto-generate label based on agent position and answer count
@@ -495,12 +410,7 @@
 
         # Store the answer
         self.answers_by_agent[agent_id].append(agent_answer)
-<<<<<<< HEAD
-        
-=======
-        self.all_answers[label] = answer  # Quick lookup by label
-
->>>>>>> 1c691f1d
+
         # Track snapshot mapping if provided
         if snapshot_timestamp:
             self.snapshot_mappings[label] = {
@@ -510,11 +420,7 @@
                 "timestamp": snapshot_timestamp,
                 "iteration": self.current_iteration,
                 "round": self.get_agent_round(agent_id),
-<<<<<<< HEAD
-                "path": self._make_snapshot_path("answer", agent_id, snapshot_timestamp)
-=======
-                "path": f"{agent_id}/{snapshot_timestamp}/answer.txt",
->>>>>>> 1c691f1d
+                "path": self._make_snapshot_path("answer", agent_id, snapshot_timestamp),
             }
 
         # Record event with label (important info) but no preview (that's for display only)
@@ -541,13 +447,8 @@
         reason = vote_data.get("reason", "")
 
         # Convert real agent IDs to anonymous IDs and answer labels
-<<<<<<< HEAD
         voter_anon_id = self.get_anonymous_id(agent_id)
-        
-=======
-        voter_anon_id = self._get_anonymous_agent_id(agent_id)
-
->>>>>>> 1c691f1d
+
         # Find the voted-for answer label (agent1.1, agent2.1, etc.)
         voted_for_label = "unknown"
         if voted_for not in self.agent_ids:
@@ -574,13 +475,7 @@
         # Track snapshot mapping if provided
         if snapshot_timestamp:
             # Create a meaningful vote label similar to answer labels
-<<<<<<< HEAD
             agent_num = self._get_agent_number(agent_id) or 0
-=======
-            agent_num = (
-                self.agent_ids.index(agent_id) + 1 if agent_id in self.agent_ids else 0
-            )
->>>>>>> 1c691f1d
             vote_num = len([v for v in self.votes if v.voter_id == agent_id])
             vote_label = f"agent{agent_num}.vote{vote_num}"
 
@@ -593,11 +488,7 @@
                 "voted_for_label": voted_for_label,
                 "iteration": self.current_iteration,
                 "round": self.get_agent_round(agent_id),
-<<<<<<< HEAD
-                "path": self._make_snapshot_path("vote", agent_id, snapshot_timestamp)
-=======
-                "path": f"{agent_id}/{snapshot_timestamp}/vote.json",
->>>>>>> 1c691f1d
+                "path": self._make_snapshot_path("vote", agent_id, snapshot_timestamp),
             }
 
         # Record event - only essential info in context
@@ -654,30 +545,17 @@
         final_answer_obj = AgentAnswer(
             agent_id=agent_id,
             content=final_answer,
-<<<<<<< HEAD
-            timestamp=time.time()
-=======
             timestamp=time.time(),
-            is_final=True,
->>>>>>> 1c691f1d
         )
 
         # Auto-generate final label
         agent_num = self._get_agent_number(agent_id)
         label = f"agent{agent_num}.final"
         final_answer_obj.label = label
-<<<<<<< HEAD
-        
+
         # Store the final answer separately
         self.final_answers[agent_id] = final_answer_obj
-        
-=======
-
-        # Store the final answer
-        self.answers_by_agent[agent_id].append(final_answer_obj)
-        self.all_answers[label] = final_answer
-
->>>>>>> 1c691f1d
+
         # Track snapshot mapping if provided
         if snapshot_timestamp:
             self.snapshot_mappings[label] = {
@@ -687,13 +565,9 @@
                 "timestamp": snapshot_timestamp,
                 "iteration": self.current_iteration,
                 "round": self.get_agent_round(agent_id),
-<<<<<<< HEAD
-                "path": self._make_snapshot_path("final_answer", agent_id, snapshot_timestamp)
-=======
-                "path": f"final/{agent_id}/answer.txt"
-                if snapshot_timestamp == "final"
-                else f"{agent_id}/{snapshot_timestamp}/answer.txt",
->>>>>>> 1c691f1d
+                "path": self._make_snapshot_path(
+                    "final_answer", agent_id, snapshot_timestamp
+                ),
             }
 
         # Record event with label only (no preview)
@@ -753,23 +627,13 @@
             context = {}
         context = context.copy()  # Don't modify the original
         context["iteration"] = self.current_iteration
-<<<<<<< HEAD
-        
+
         # Include agent-specific round if agent_id is provided, otherwise use max round
         if agent_id:
             context["round"] = self.get_agent_round(agent_id)
         else:
             context["round"] = self.max_round
-        
-=======
-
-        # Include agent-specific round if agent_id is provided, otherwise use max round for backward compatibility
-        if agent_id:
-            context["round"] = self.get_agent_round(agent_id)
-        else:
-            context["round"] = self.get_max_round()
-
->>>>>>> 1c691f1d
+
         event = CoordinationEvent(
             timestamp=time.time(),
             event_type=event_type,
@@ -783,9 +647,10 @@
         """Mark the end of the coordination session."""
         self.end_time = time.time()
         duration = self.end_time - (self.start_time or self.end_time)
-<<<<<<< HEAD
-        self._add_event(EventType.SESSION_END, None, f"Session completed in {duration:.1f}s")
-    
+        self._add_event(
+            EventType.SESSION_END, None, f"Session completed in {duration:.1f}s"
+        )
+
     @property
     def all_answers(self) -> Dict[str, str]:
         """Get all answers as a label->content dictionary."""
@@ -798,58 +663,7 @@
         for answer in self.final_answers.values():
             result[answer.label] = answer.content
         return result
-    
-=======
-        self._add_event(
-            EventType.SESSION_END, None, f"Session completed in {duration:.1f}s"
-        )
-
-    def get_all_answers(self) -> Dict[str, str]:
-        """Get all answers as a label->content dictionary."""
-        return self.all_answers.copy()
-
-    def get_answers_for_display(
-        self, max_preview_length: int = 150
-    ) -> Dict[str, Dict[str, Any]]:
-        """Get answers with preview for display purposes."""
-        display_answers = {}
-        for label, content in self.all_answers.items():
-            preview = (
-                content[:max_preview_length] + "..."
-                if len(content) > max_preview_length
-                else content
-            )
-            display_answers[label] = {
-                "content": content,
-                "preview": preview,
-                "is_final": label.endswith(".final"),
-            }
-        return display_answers
-
-    def format_answer_preview(
-        self, content: str, max_length: Optional[int] = None
-    ) -> str:
-        """Format answer content for display with consistent preview length and ellipsis handling.
-
-        Args:
-            content: The full answer content
-            max_length: Override default preview length (uses self.preview_length if None)
-
-        Returns:
-            Formatted preview string with ellipsis only if actually truncated
-        """
-        if not content:
-            return "No content"
-
-        length = max_length if max_length is not None else self.preview_length
-
-        # Only add ellipsis if we're actually truncating
-        if len(content) > length:
-            truncated = content[:length].rsplit(" ", 1)[0]
-            return truncated + "..."
-        return content
-
->>>>>>> 1c691f1d
+
     def get_summary(self) -> Dict[str, Any]:
         """Get session summary statistics."""
         duration = (self.end_time or time.time()) - (self.start_time or time.time())
@@ -861,13 +675,9 @@
             "duration": duration,
             "total_events": len(self.events),
             "total_restarts": restart_count,
-<<<<<<< HEAD
-            "total_answers": sum(len(answers) for answers in self.answers_by_agent.values()),
-=======
-            "total_answers": len(
-                [label for label in self.all_answers if not label.endswith(".final")]
+            "total_answers": sum(
+                len(answers) for answers in self.answers_by_agent.values()
             ),
->>>>>>> 1c691f1d
             "final_winner": self.final_winner,
             "agent_count": len(self.agent_ids),
         }
@@ -923,7 +733,9 @@
         """Generate coordination table using the create_coordination_table.py module."""
         try:
             # Import the table builder
-            from create_coordination_table import CoordinationTableBuilder
+            from massgen.frontend.displays.create_coordination_table import (
+                CoordinationTableBuilder,
+            )
 
             # Create the event-driven table directly from session data (includes metadata)
             builder = CoordinationTableBuilder(session_data)
@@ -952,18 +764,5 @@
 
     def _get_agent_display_name(self, agent_id: str) -> str:
         """Get display name for agent (Agent1, Agent2, etc.)."""
-<<<<<<< HEAD
         agent_num = self._get_agent_number(agent_id)
         return f"Agent{agent_num}" if agent_num else agent_id
-    
-=======
-        if agent_id in self.agent_ids:
-            return f"Agent{self.agent_ids.index(agent_id) + 1}"
-        return agent_id
-
-    def _get_anonymous_agent_id(self, agent_id: str) -> str:
-        """Get anonymous agent ID (agent1, agent2, etc.) for an agent."""
-        if agent_id in self.agent_ids:
-            return f"agent{self.agent_ids.index(agent_id) + 1}"
-        return "unknown"
->>>>>>> 1c691f1d
