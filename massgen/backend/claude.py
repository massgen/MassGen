--- conflicted
+++ resolved
@@ -569,31 +569,6 @@
             messages
         )
 
-<<<<<<< HEAD
-            # Direct passthrough of all parameters except those handled separately
-            excluded_params = self.get_base_excluded_config_params() | {
-                # Claude specific exclusions
-                "enable_web_search",
-                "enable_code_execution",
-            }
-            for key, value in all_params.items():
-                if key not in excluded_params and value is not None:
-                    api_params[key] = value
-
-            # Claude API requires max_tokens - add default if not provided
-            if "max_tokens" not in api_params:
-                api_params["max_tokens"] = 4096
-
-            # Log messages being sent
-            log_backend_agent_message(
-                agent_id or "default",
-                "SEND",
-                {
-                    "messages": converted_messages,
-                    "tools": len(combined_tools) if combined_tools else 0,
-                },
-                backend_name="claude",
-=======
         # Combine tools
         combined_tools: List[Dict[str, Any]] = []
 
@@ -605,7 +580,6 @@
         if enable_code_execution:
             combined_tools.append(
                 {"type": "code_execution_20250522", "name": "code_execution"}
->>>>>>> a27b666f
             )
 
         # User-defined tools
@@ -1057,7 +1031,6 @@
                 import anthropic
 
                 client = anthropic.AsyncAnthropic(api_key=self.api_key)
-
                 try:
                     # Determine if MCP processing is needed
                     use_mcp = bool(self.functions)
