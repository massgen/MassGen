--- conflicted
+++ resolved
@@ -39,6 +39,7 @@
 from .base import FilesystemSupport, StreamChunk
 from .base_with_custom_tool_and_mcp import (
     CustomToolAndMCPBackend,
+    CustomToolChunk,
     ToolExecutionConfig,
     UploadFileError,
 )
@@ -584,6 +585,27 @@
             ],
         }
         updated_messages.append(error_result_msg)
+
+    async def _execute_custom_tool(self, call: Dict[str, Any]) -> AsyncGenerator[CustomToolChunk, None]:
+        """Execute custom tool with streaming support - async generator for base class.
+
+        This method is called by _execute_tool_with_logging and yields CustomToolChunk
+        objects for intermediate streaming output. The base class detects the async
+        generator and streams intermediate results to users in real-time.
+
+        Args:
+            call: Tool call dictionary with name and arguments
+
+        Yields:
+            CustomToolChunk objects with streaming data
+
+        Note:
+            - Intermediate chunks (completed=False) are streamed to users in real-time
+            - Final chunk (completed=True) contains the accumulated result for message history
+            - The base class automatically handles extracting and displaying intermediate chunks
+        """
+        async for chunk in self.stream_custom_tool_execution(call):
+            yield chunk
 
     async def _stream_with_custom_and_mcp_tools(
         self,
@@ -895,79 +917,6 @@
                 execution_callback=self._execute_mcp_function_with_retry,
             )
 
-<<<<<<< HEAD
-                try:
-                    # Yield custom tool arguments
-                    yield StreamChunk(
-                        type="custom_tool_status",
-                        status="function_call",
-                        content=f"Arguments for Calling {function_name}: {json.dumps(tool_call['function'].get('arguments', {}))}",
-                        source=f"custom_{function_name}",
-                    )
-
-                    # Execute custom function with streaming
-                    accumulated_result = ""
-                    async for chunk in self.stream_custom_tool_execution(
-                        {
-                            "name": function_name,
-                            "arguments": json.dumps(tool_call["function"]["arguments"])
-                            if isinstance(tool_call["function"].get("arguments"), (dict, list))
-                            else tool_call["function"].get("arguments", "{}"),
-                            "call_id": tool_call["id"],
-                        },
-                    ):
-                        if not chunk.completed:
-                            # Stream partial results to user
-                            yield StreamChunk(
-                                type="custom_tool_status",
-                                status="function_call_output",
-                                content=chunk.data,
-                                source=f"custom_{function_name}",
-                            )
-                        else:
-                            # Get final accumulated result
-                            accumulated_result = chunk.accumulated_result
-
-                    result_str = accumulated_result
-                    if not result_str or result_str.startswith("Error:"):
-                        logger.warning(f"Custom function {function_name} failed: {result_str or 'unknown error'}")
-                        result_str = result_str or "Tool execution failed"
-                except Exception as e:
-                    logger.error(f"Unexpected error in custom function execution: {e}")
-                    result_str = f"Error executing custom tool: {str(e)}"
-
-                # Build tool result message
-                tool_result_msg = {
-                    "role": "user",
-                    "content": [
-                        {
-                            "type": "tool_result",
-                            "tool_use_id": tool_call["id"],
-                            "content": result_str,
-                        },
-                    ],
-                }
-
-                # Append to updated_messages
-                updated_messages.append(tool_result_msg)
-
-                yield StreamChunk(
-                    type="custom_tool_status",
-                    status="function_call_output",
-                    content=f"Results for Calling {function_name}: {result_str}",
-                    source=f"custom_{function_name}",
-                )
-
-                logger.info(f"Executed custom function {function_name}")
-                yield StreamChunk(
-                    type="custom_tool_status",
-                    status="custom_tool_response",
-                    content=f"✅ [Custom Tool] {function_name} completed",
-                    source=f"custom_{function_name}",
-                )
-
-            # Then execute MCP tool calls and append results
-=======
             def normalize_tool_call(tool_call: Dict[str, Any]) -> Dict[str, Any]:
                 """Convert Claude tool call format to unified format."""
                 return {
@@ -991,7 +940,6 @@
                     yield chunk
 
             # Execute MCP tools using unified method
->>>>>>> 9a509e34
             for tool_call in mcp_tool_calls:
                 # Normalize Claude tool call format to unified format
                 normalized_call = normalize_tool_call(tool_call)
