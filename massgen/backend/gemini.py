"""
Gemini backend implementation using structured output for voting and answer submission.

APPROACH: Uses structured output instead of function declarations to handle the limitation
where Gemini API cannot combine builtin tools with user-defined function declarations.

KEY FEATURES:
- ✅ Structured output for vote and new_answer mechanisms
- ✅ Builtin tools support (code_execution + grounding)
- ✅ Streaming with proper token usage tracking
- ✅ Error handling and response parsing
- ✅ Compatible with MassGen StreamChunk architecture

TECHNICAL SOLUTION:
- Uses Pydantic models to define structured output schemas
- Prompts model to use specific JSON format for voting/answering
- Converts structured responses to standard tool call format
- Maintains compatibility with existing MassGen workflow
"""

import os
import json
import enum
import logging
import asyncio
import re
from typing import Dict, List, Any, AsyncGenerator, Optional, Literal
from .base import LLMBackend, StreamChunk
from ..logger_config import log_backend_activity, log_backend_agent_message, log_stream_chunk

try:
    from pydantic import BaseModel, Field
except ImportError:
    BaseModel = None
    Field = None

# MCP integration imports

try:
    from ..mcp_tools import MultiMCPClient, MCPError, MCPConnectionError
    from ..mcp_tools.config_validator import MCPConfigValidator
    from ..mcp_tools.exceptions import (
        MCPConfigurationError,
        MCPValidationError,
        MCPTimeoutError,
        MCPServerError,
    )
except ImportError:  # MCP not installed or import failed within mcp_tools
    MultiMCPClient = None  # type: ignore[assignment]
    MCPError = ImportError  # type: ignore[assignment]
    MCPConnectionError = ImportError  # type: ignore[assignment]
    MCPConfigValidator = None  # type: ignore[assignment]
    MCPConfigurationError = ImportError  # type: ignore[assignment]
    MCPValidationError = ImportError  # type: ignore[assignment]
    MCPTimeoutError = ImportError  # type: ignore[assignment]
    MCPServerError = ImportError  # type: ignore[assignment]

# Set up logging
logger = logging.getLogger(__name__)


class ActionType(enum.Enum):
    """Action types for structured output."""

    VOTE = "vote"
    NEW_ANSWER = "new_answer"


class VoteAction(BaseModel):
    """Structured output for voting action."""

    action: ActionType = Field(default=ActionType.VOTE, description="Action type")
    agent_id: str = Field(
        description="Anonymous agent ID to vote for (e.g., 'agent1', 'agent2')"
    )
    reason: str = Field(description="Brief reason why this agent has the best answer")


class NewAnswerAction(BaseModel):
    """Structured output for new answer action."""

    action: ActionType = Field(default=ActionType.NEW_ANSWER, description="Action type")
    content: str = Field(
        description="Your improved answer. If any builtin tools like search or code execution were used, include how they are used here."
    )


class CoordinationResponse(BaseModel):
    """Structured response for coordination actions."""

    action_type: ActionType = Field(description="Type of action to take")
    vote_data: Optional[VoteAction] = Field(
        default=None, description="Vote data if action is vote"
    )
    answer_data: Optional[NewAnswerAction] = Field(
        default=None, description="Answer data if action is new_answer"
    )


class GeminiBackend(LLMBackend):
    """Google Gemini backend using structured output for coordination and MCP tool integration."""

    def __init__(self, api_key: Optional[str] = None, **kwargs):
        super().__init__(api_key, **kwargs)
        self.api_key = (
            api_key or os.getenv("GOOGLE_API_KEY") or os.getenv("GEMINI_API_KEY")
        )
        self.search_count = 0
        self.code_execution_count = 0

        # MCP integration
        self.mcp_servers = kwargs.pop("mcp_servers", [])
        self.allowed_tools = kwargs.pop("allowed_tools", None)
        self.exclude_tools = kwargs.pop("exclude_tools", None)
        self._mcp_client: Optional[MultiMCPClient] = None
        self._mcp_initialized = False

        # MCP tool execution monitoring
        self._mcp_tool_calls_count = 0
        self._mcp_tool_failures = 0
        self._mcp_tool_successes = 0

        # Limit for message history growth within MCP execution loop
        self._max_mcp_message_history = kwargs.pop("max_mcp_message_history", 200)
        self._mcp_connection_retries = 0

        # Circuit breaker configuration (previously missing in gemini.py)
        self._circuit_breakers_enabled = kwargs.pop("circuit_breaker_enabled", True)
        self._mcp_tools_circuit_breaker = None

        # Initialize circuit breaker if enabled
        if self._circuit_breakers_enabled:
            try:
                from ..mcp_tools.circuit_breaker import MCPCircuitBreaker
                from ..mcp_tools.backend_utils import MCPConfigHelper

                # Use shared utility to build circuit breaker configuration
                mcp_tools_config = MCPConfigHelper.build_circuit_breaker_config("mcp_tools")
                if mcp_tools_config:
                    self._mcp_tools_circuit_breaker = MCPCircuitBreaker(mcp_tools_config)
                    logger.debug("Circuit breaker initialized for Gemini MCP tools")
                else:
                    logger.warning("Circuit breaker config not available, disabling circuit breaker functionality")
                    self._circuit_breakers_enabled = False
            except ImportError:
                logger.warning("Circuit breaker not available, disabling circuit breaker functionality")
                self._circuit_breakers_enabled = False

        if BaseModel is None:
            raise ImportError(
                "pydantic is required for Gemini backend. Install with: pip install pydantic"
            )

    def _normalize_mcp_servers(self) -> List[Dict[str, Any]]:
        """Validate and normalize mcp_servers into a list of dicts."""
        from ..mcp_tools.backend_utils import MCPSetupManager
        return MCPSetupManager.normalize_mcp_servers(self.mcp_servers)

    async def _setup_mcp_tools(self) -> None:
        """Initialize MCP client (sessions only)."""
        if not self.mcp_servers or self._mcp_initialized:
            return

        if MultiMCPClient is None:
            reason = "MCP import failed - MultiMCPClient not available"
            logger.warning(
                "MCP support import failed (%s). mcp_servers were provided; falling back to workflow tools without MCP. Ensure the 'mcp' package is installed and compatible with this codebase.",
                reason,
            )
            # Clear MCP servers to prevent further attempts
            self.mcp_servers = []
            return

        try:
            # Validate MCP configuration before initialization
            validated_config = {
                "mcp_servers": self.mcp_servers,
                "allowed_tools": self.allowed_tools,
                "exclude_tools": self.exclude_tools
            }
            
            if MCPConfigValidator is not None:
                try:
                    backend_config = {
                        "mcp_servers": self.mcp_servers,
                        "allowed_tools": self.allowed_tools,
                        "exclude_tools": self.exclude_tools
                    }
                    # Use the comprehensive validator class for enhanced validation
                    validator = MCPConfigValidator()
                    validated_config = validator.validate_backend_mcp_config(
                        backend_config
                    )
                    self.mcp_servers = validated_config.get(
                        "mcp_servers", self.mcp_servers
                    )
                    logger.debug(
                        f"MCP configuration validation passed for {len(self.mcp_servers)} servers"
                    )

                    # Log validated server names for debugging
                    if logger.isEnabledFor(logging.DEBUG):
                        server_names = [
                            server.get("name", "unnamed") for server in self.mcp_servers
                        ]
                        logger.debug(
                            f"Validated MCP servers: {', '.join(server_names)}"
                        )
                except MCPConfigurationError as e:
                    logger.error(
                        f"MCP configuration validation failed: {e.original_message}"
                    )
                    self._mcp_client = None  # Clear client state for consistency
                    raise RuntimeError(
                        f"Invalid MCP configuration: {e.original_message}"
                    ) from e
                except MCPValidationError as e:
                    logger.error(f"MCP validation failed: {e.original_message}")
                    self._mcp_client = None  # Clear client state for consistency
                    raise RuntimeError(
                        f"MCP validation error: {e.original_message}"
                    ) from e
                except Exception as e:
                    if isinstance(e, (ImportError, AttributeError)):
                        logger.debug(f"MCP validation not available: {e}")
                        # Don't clear client for import errors - validation just unavailable
                    else:
                        logger.warning(f"MCP validation error: {e}")
                        self._mcp_client = None  # Clear client state for consistency
                        raise RuntimeError(
                            f"MCP configuration validation failed: {e}"
                        ) from e
            else:
                logger.debug(
                    "MCP validation not available, proceeding without validation"
                )

            normalized_servers = self._normalize_mcp_servers()
            logger.info(
                f"Setting up MCP sessions with {len(normalized_servers)} servers"
            )

            # Apply circuit breaker filtering before connection attempts
            filtered_servers = self._apply_mcp_tools_circuit_breaker_filtering(normalized_servers)
            if not filtered_servers:
                logger.warning("All MCP servers are circuit breaker blocked")
                return

            if len(filtered_servers) < len(normalized_servers):
                logger.info(f"Circuit breaker filtered {len(normalized_servers) - len(filtered_servers)} servers")

            # Extract tool filtering parameters from validated config
            allowed_tools = validated_config.get("allowed_tools")
            exclude_tools = validated_config.get("exclude_tools")

            # Log tool filtering if configured
            if allowed_tools:
                logger.info(f"MCP tool filtering - allowed tools: {allowed_tools}")
            if exclude_tools:
                logger.info(f"MCP tool filtering - excluding: {exclude_tools}")

            self._mcp_client = await MultiMCPClient.create_and_connect(
                filtered_servers,
                timeout_seconds=30,
                allowed_tools=allowed_tools,
                exclude_tools=exclude_tools
            )

            # Record success for circuit breaker
            await self._record_mcp_tools_success(filtered_servers)

            self._mcp_initialized = True
            logger.info("Successfully initialized MCP sessions")

        except Exception as e:
            # Record failure for circuit breaker
            await self._record_mcp_tools_failure(self.mcp_servers, str(e))

            # Enhanced error handling for different MCP error types
            if isinstance(e, RuntimeError) and "MCP configuration" in str(e):
                raise
            elif isinstance(e, MCPConnectionError):
                logger.error(f"MCP connection failed during setup: {e}")
                self._mcp_client = None
                raise RuntimeError(f"Failed to establish MCP connections: {e}") from e
            elif isinstance(e, MCPTimeoutError):
                logger.error(f"MCP connection timed out during setup: {e}")
                self._mcp_client = None
                raise RuntimeError(f"MCP connection timeout: {e}") from e
            elif isinstance(e, MCPServerError):
                logger.error(f"MCP server error during setup: {e}")
                self._mcp_client = None
                raise RuntimeError(f"MCP server error: {e}") from e
            elif isinstance(e, MCPError):
                logger.warning(f"MCP error during setup: {e}")
                self._mcp_client = None
                return

            else:
                logger.warning(f"Failed to setup MCP sessions: {e}")
                self._mcp_client = None

    def detect_coordination_tools(self, tools: List[Dict[str, Any]]) -> bool:
        """Detect if tools contain vote/new_answer coordination tools."""
        if not tools:
            return False

        tool_names = set()
        for tool in tools:
            if tool.get("type") == "function":
                if "function" in tool:
                    tool_names.add(tool["function"].get("name", ""))
                elif "name" in tool:
                    tool_names.add(tool.get("name", ""))

        return "vote" in tool_names and "new_answer" in tool_names

    def build_structured_output_prompt(
        self, base_content: str, valid_agent_ids: Optional[List[str]] = None
    ) -> str:
        """Build prompt that encourages structured output for coordination."""
        agent_list = ""
        if valid_agent_ids:
            agent_list = f"Valid agents: {', '.join(valid_agent_ids)}"

        return f"""{base_content}

IMPORTANT: You must respond with a structured JSON decision at the end of your response.

If you want to VOTE for an existing agent's answer:
{{
  "action_type": "vote",
  "vote_data": {{
    "action": "vote",
    "agent_id": "agent1",  // Choose from: {agent_list or "agent1, agent2, agent3, etc."}
    "reason": "Brief reason for your vote"
  }}
}}

If you want to provide a NEW ANSWER:
{{
  "action_type": "new_answer", 
  "answer_data": {{
    "action": "new_answer",
    "content": "Your complete improved answer here"
  }}
}}

Make your decision and include the JSON at the very end of your response."""

    def extract_structured_response(
        self, response_text: str
    ) -> Optional[Dict[str, Any]]:
        """Extract structured JSON response from model output."""
        try:
            # Strategy 0: Look for JSON inside markdown code blocks first
            markdown_json_pattern = r"```json\s*(\{.*?\})\s*```"
            markdown_matches = re.findall(
                markdown_json_pattern, response_text, re.DOTALL
            )

            for match in reversed(markdown_matches):
                try:
                    parsed = json.loads(match.strip())
                    if isinstance(parsed, dict) and "action_type" in parsed:
                        return parsed
                except json.JSONDecodeError:
                    continue

            # Strategy 1: Look for complete JSON blocks with proper braces
            json_pattern = r"\{[^{}]*(?:\{[^{}]*\}[^{}]*)*\}"
            json_matches = re.findall(json_pattern, response_text, re.DOTALL)

            # Try parsing each match (in reverse order - last one first)
            for match in reversed(json_matches):
                try:
                    cleaned_match = match.strip()
                    parsed = json.loads(cleaned_match)
                    if isinstance(parsed, dict) and "action_type" in parsed:
                        return parsed
                except json.JSONDecodeError:
                    continue

            # Strategy 2: Look for JSON blocks with nested braces (more complex)
            brace_count = 0
            json_start = -1

            for i, char in enumerate(response_text):
                if char == "{":
                    if brace_count == 0:
                        json_start = i
                    brace_count += 1
                elif char == "}":
                    brace_count -= 1
                    if brace_count == 0 and json_start >= 0:
                        # Found a complete JSON block
                        json_block = response_text[json_start : i + 1]
                        try:
                            parsed = json.loads(json_block)
                            if isinstance(parsed, dict) and "action_type" in parsed:
                                return parsed
                        except json.JSONDecodeError:
                            pass
                        json_start = -1

            # Strategy 3: Line-by-line approach (fallback)
            lines = response_text.strip().split("\n")
            json_candidates = []

            for i, line in enumerate(lines):
                stripped = line.strip()
                if stripped.startswith("{") and stripped.endswith("}"):
                    json_candidates.append(stripped)
                elif stripped.startswith("{"):
                    # Multi-line JSON - collect until closing brace
                    json_text = stripped
                    for j in range(i + 1, len(lines)):
                        json_text += "\n" + lines[j].strip()
                        if lines[j].strip().endswith("}"):
                            json_candidates.append(json_text)
                            break

            # Try to parse each candidate
            for candidate in reversed(json_candidates):
                try:
                    parsed = json.loads(candidate)
                    if isinstance(parsed, dict) and "action_type" in parsed:
                        return parsed
                except json.JSONDecodeError:
                    continue

            return None

        except Exception:
            return None

    def convert_structured_to_tool_calls(
        self, structured_response: Dict[str, Any]
    ) -> List[Dict[str, Any]]:
        """Convert structured response to tool call format."""
        action_type = structured_response.get("action_type")

        if action_type == "vote":
            vote_data = structured_response.get("vote_data", {})
            return [
                {
                    "id": f"vote_{abs(hash(str(vote_data))) % 10000 + 1}",
                    "type": "function",
                    "function": {
                        "name": "vote",
                        "arguments": {
                            "agent_id": vote_data.get("agent_id", ""),
                            "reason": vote_data.get("reason", ""),
                        },
                    },
                }
            ]

        elif action_type == "new_answer":
            answer_data = structured_response.get("answer_data", {})
            return [
                {
                    "id": f"new_answer_{abs(hash(str(answer_data))) % 10000 + 1}",
                    "type": "function",
                    "function": {
                        "name": "new_answer",
                        "arguments": {"content": answer_data.get("content", "")},
                    },
                }
            ]

        return []

    def _mcp_error_details(self, error: Exception, context: Optional[str] = None, *, log: bool = False) -> tuple[str, str, str]:
        """Return standardized MCP error info and optionally log."""
        from ..mcp_tools.backend_utils import MCPErrorHandler
        return MCPErrorHandler.get_error_details(error, context, log=log)

    async def _handle_mcp_retry_error(
        self, error: Exception, retry_count: int, max_retries: int
    ) -> tuple[bool, AsyncGenerator[StreamChunk, None]]:
        """Handle MCP retry errors with specific messaging and fallback logic.

        Returns:
            tuple: (should_continue_retrying, error_chunks_generator)
        """
        log_type, user_message, _ = self._mcp_error_details(error)
        
        # Log the retry attempt
        logger.warning(f"MCP {log_type} on attempt {retry_count}: {error}")

        # Check if we've exhausted retries
        if retry_count >= max_retries:

            async def error_chunks():
                yield StreamChunk(
                    type="content",
                    content=f"\n⚠️  {user_message} after {max_retries} attempts; falling back to workflow tools\n",
                )

            return False, error_chunks()

        # Continue retrying
        async def empty_chunks():
            return
            yield  # Make this a generator

        return True, empty_chunks()

    async def _handle_mcp_error_and_fallback(
        self,
        error: Exception,
    ) -> AsyncGenerator[StreamChunk, None]:
        """Handle MCP errors with specific messaging"""
        self._mcp_tool_failures += 1

        log_type, user_message, _ = self._mcp_error_details(error)

        # Log with specific error type
        logger.warning(
            f"MCP tool call #{self._mcp_tool_calls_count} failed - {log_type}: {error}"
        )

        # Yield user-friendly error message
        yield StreamChunk(
            type="content",
            content=f"\n⚠️  {user_message} ({error}); continuing without MCP tools\n",
        )

    def _trim_message_history(self, messages: List[Dict[str, Any]]) -> List[Dict[str, Any]]:
        """Trim message history to prevent unbounded growth in MCP execution loop."""
        from ..mcp_tools.backend_utils import MCPMessageManager
        max_items = getattr(self, '_max_mcp_message_history', 200)
        return MCPMessageManager.trim_message_history(messages, max_items)

    def _is_transient_error(self, error: Exception) -> bool:
        """Determine if an error is transient and should be retried."""
        from ..mcp_tools.backend_utils import MCPErrorHandler
        return MCPErrorHandler.is_transient_error(error)

    def _log_mcp_error(self, error: Exception, context: str) -> None:
        """Log MCP error with appropriate level and context."""
        from ..mcp_tools.backend_utils import MCPErrorHandler
        MCPErrorHandler.log_error(error, context)

    def _apply_mcp_tools_circuit_breaker_filtering(self, servers: List[Dict[str, Any]]) -> List[Dict[str, Any]]:
        """Filter MCP tools servers based on circuit breaker state."""
        from ..mcp_tools.backend_utils import MCPCircuitBreakerManager

        if not self._circuit_breakers_enabled or not self._mcp_tools_circuit_breaker:
            return servers

        return MCPCircuitBreakerManager.apply_circuit_breaker_filtering(servers, self._mcp_tools_circuit_breaker)

    async def _record_mcp_tools_success(self, servers: List[Dict[str, Any]]) -> None:
        """Record successful MCP tools operation for circuit breaker."""
        from ..mcp_tools.backend_utils import MCPCircuitBreakerManager

        if self._circuit_breakers_enabled and self._mcp_tools_circuit_breaker:
            await MCPCircuitBreakerManager.record_success(servers, self._mcp_tools_circuit_breaker)

    async def _record_mcp_tools_failure(self, servers: List[Dict[str, Any]], error_message: str) -> None:
        """Record connection failure for mcp_tools servers in circuit breaker."""
        from ..mcp_tools.backend_utils import MCPCircuitBreakerManager

        if self._circuit_breakers_enabled and self._mcp_tools_circuit_breaker:
            await MCPCircuitBreakerManager.record_failure(servers, self._mcp_tools_circuit_breaker, error_message)

    async def _record_mcp_tools_event(
        self,
        servers: List[Dict[str, Any]],
        event: Literal["success", "failure"],
        error_message: Optional[str] = None,
    ) -> None:
        """Record success/failure for mcp_tools servers in circuit breaker."""
        from ..mcp_tools.backend_utils import MCPCircuitBreakerManager

        if self._circuit_breakers_enabled and self._mcp_tools_circuit_breaker:
            await MCPCircuitBreakerManager.record_event(servers, self._mcp_tools_circuit_breaker, event, error_message)

    async def _execute_mcp_function_with_retry(
        self, function_name: str, args: Dict[str, Any]
    ) -> Any:
        """Execute MCP function with exponential backoff retry logic."""
        from ..mcp_tools.backend_utils import MCPExecutionManager

        # Stats callback for tracking
        async def stats_callback(action: str) -> int:
            if action == "increment_calls":
                self._mcp_tool_calls_count += 1
                return self._mcp_tool_calls_count
            elif action == "increment_failures":
                self._mcp_tool_failures += 1
                return self._mcp_tool_failures
            return 0

        # Circuit breaker callback
        async def circuit_breaker_callback(event: str, error_msg: str) -> None:
            if event == "failure":
                await self._record_mcp_tools_failure(self.mcp_servers, error_msg)
            else:
                await self._record_mcp_tools_success(self.mcp_servers)

        return await MCPExecutionManager.execute_function_with_retry(
            function_name=function_name,
            args=args,
            functions=self.functions,
            max_retries=3,
            stats_callback=stats_callback,
            circuit_breaker_callback=circuit_breaker_callback,
            logger_instance=logger
        )

    async def stream_with_tools(
        self, messages: List[Dict[str, Any]], tools: List[Dict[str, Any]], **kwargs
    ) -> AsyncGenerator[StreamChunk, None]:
<<<<<<< HEAD
        """Stream response using Gemini API with structured output for coordination and MCP tool support."""
=======
        """Stream response using Gemini API with structured output for coordination."""
        # Extract agent_id for logging
        agent_id = kwargs.get('agent_id', None)
        
        log_backend_activity(
            "gemini",
            "Starting stream_with_tools",
            {"num_messages": len(messages), "num_tools": len(tools) if tools else 0},
            agent_id=agent_id
        )
        
>>>>>>> 565a9cbd
        try:
            from google import genai

            # Setup MCP tools if not already initialized
            await self._setup_mcp_tools()

            # Merge constructor config with stream kwargs (stream kwargs take priority)
            all_params = {**self.config, **kwargs}

            # Extract framework-specific parameters
            enable_web_search = all_params.get("enable_web_search", False)
            enable_code_execution = all_params.get("enable_code_execution", False)

            # Always use SDK MCP sessions when mcp_servers are configured
            using_sdk_mcp = bool(self.mcp_servers)

            # Analyze tool types
            is_coordination = self.detect_coordination_tools(tools)

            valid_agent_ids = None

            if is_coordination:
                # Extract valid agent IDs from vote tool enum if available
                for tool in tools:
                    if tool.get("type") == "function":
                        func_def = tool.get("function", {})
                        if func_def.get("name") == "vote":
                            agent_id_param = (
                                func_def.get("parameters", {})
                                .get("properties", {})
                                .get("agent_id", {})
                            )
                            if "enum" in agent_id_param:
                                valid_agent_ids = agent_id_param["enum"]
                            break

            # Build content string from messages (include tool results for multi-turn tool calling)
            conversation_content = ""
            system_message = ""

            for msg in messages:
                role = msg.get("role")
                if role == "system":
                    system_message = msg.get("content", "")
                elif role == "user":
                    conversation_content += f"User: {msg.get('content', '')}\n"
                elif role == "assistant":
                    conversation_content += f"Assistant: {msg.get('content', '')}\n"
                elif role == "tool":
                    # Ensure tool outputs are visible to the model on the next turn
                    tool_output = msg.get("content", "")
                    conversation_content += f"Tool Result: {tool_output}\n"

            # For coordination requests, modify the prompt to use structured output
            if is_coordination:
                conversation_content = self.build_structured_output_prompt(
                    conversation_content, valid_agent_ids
                )

            # Combine system message and conversation
            full_content = ""
            if system_message:
                full_content += f"{system_message}\n\n"
            full_content += conversation_content

            # Use google-genai package
            client = genai.Client(api_key=self.api_key)
            
            # Setup builtin tools (only when not using SDK MCP sessions)
            builtin_tools = []
            if not using_sdk_mcp:
                if enable_web_search:
                    try:
                        from google.genai import types

                        grounding_tool = types.Tool(google_search=types.GoogleSearch())
                        builtin_tools.append(grounding_tool)
                    except ImportError:
                        yield StreamChunk(
                            type="content",
                            content="\n⚠️  Web search requires google.genai.types\n",
                        )

                if enable_code_execution:
                    try:
                        from google.genai import types

                        code_tool = types.Tool(code_execution=types.ToolCodeExecution())
                        builtin_tools.append(code_tool)
                    except ImportError:
                        yield StreamChunk(
                            type="content",
                            content="\n⚠️  Code execution requires google.genai.types\n",
                        )

            # Build config with direct parameter passthrough
            config = {}

            # Direct passthrough of all parameters except those handled separately
            excluded_params = {
                "enable_web_search", "enable_code_execution", "agent_id", "session_id",
                # MCP-specific parameters that should not be passed to Gemini
                "use_multi_mcp", "mcp_servers", "mcp_sdk_auto", "type"
            }
            for key, value in all_params.items():
                if key not in excluded_params and value is not None:
                    # Handle Gemini-specific parameter mappings
                    if key == "max_tokens":
                        config["max_output_tokens"] = value
                    elif key == "model":
                        model_name = value
                    else:
                        config[key] = value

            # Setup tools configuration (builtins only when not using sessions)
            all_tools = []

            # Branch 1: SDK auto-calling via MCP sessions (reuse existing MultiMCPClient sessions)
            if using_sdk_mcp and self.mcp_servers:
                if (
                    not self._mcp_client
                    or not getattr(self._mcp_client, "is_connected", lambda: False)()
                ):
                    # Retry MCP connection up to 5 times before falling back
                    max_mcp_retries = 5
                    mcp_connected = False

                    for retry_count in range(1, max_mcp_retries + 1):
                        try:
                            # Track retry attempts
                            self._mcp_connection_retries = retry_count

                            if retry_count > 1:
                                logger.info(
                                    f"MCP connection retry {retry_count}/{max_mcp_retries}"
                                )
                                # Brief delay between retries
                                await asyncio.sleep(
                                    0.5 * retry_count
                                )  # Progressive backoff

                            # Apply circuit breaker filtering before retry attempts
                            filtered_retry_servers = self._apply_mcp_tools_circuit_breaker_filtering(self.mcp_servers)
                            if not filtered_retry_servers:
                                logger.warning("All MCP servers circuit breaker blocked during retry")
                                using_sdk_mcp = False
                                break

                            # Get validated config for tool filtering parameters
                            backend_config = {"mcp_servers": self.mcp_servers}
                            if MCPConfigValidator is not None:
                                try:
                                    validator = MCPConfigValidator()
                                    validated_config_retry = validator.validate_backend_mcp_config(
                                        backend_config
                                    )
                                    allowed_tools_retry = validated_config_retry.get("allowed_tools")
                                    exclude_tools_retry = validated_config_retry.get("exclude_tools")
                                except Exception:
                                    allowed_tools_retry = None
                                    exclude_tools_retry = None
                            else:
                                allowed_tools_retry = None
                                exclude_tools_retry = None

                            self._mcp_client = await MultiMCPClient.create_and_connect(
                                filtered_retry_servers,
                                timeout_seconds=30,
                                allowed_tools=allowed_tools_retry,
                                exclude_tools=exclude_tools_retry
                            )

                            # Record success for circuit breaker
                            await self._record_mcp_tools_success(filtered_retry_servers)
                            mcp_connected = True
                            logger.info(
                                f"MCP connection successful on attempt {retry_count}"
                            )
                            break

<<<<<<< HEAD
                        except (
                            MCPConnectionError,
                            MCPTimeoutError,
                            MCPServerError,
                            MCPError,
                            Exception,
                        ) as e:
                            # Record failure for circuit breaker
                            await self._record_mcp_tools_failure(self.mcp_servers, str(e))

                            (
                                should_continue,
                                error_chunks,
                            ) = await self._handle_mcp_retry_error(
                                e, retry_count, max_mcp_retries
                            )
                            if not should_continue:
                                async for chunk in error_chunks:
                                    yield chunk
                                using_sdk_mcp = False

                    # If all retries failed, ensure we fall back gracefully
                    if not mcp_connected:
                        using_sdk_mcp = False
                        self._mcp_client = None

            if not using_sdk_mcp:
                all_tools.extend(builtin_tools)
                if all_tools:
                    config["tools"] = all_tools

            # For coordination requests, use JSON response format (may conflict with tools/sessions)
            if is_coordination:
                # Only request JSON schema when no tools are present
                if (not using_sdk_mcp) and (not all_tools):
                    config["response_mime_type"] = "application/json"
                    config["response_schema"] = CoordinationResponse.model_json_schema()
                else:
                    # Tools or sessions are present; fallback to text parsing
                    pass
=======
            # For coordination requests, use JSON response format (may conflict with builtin tools)
            if is_coordination and not builtin_tools:
                config["response_mime_type"] = "application/json"
                config["response_schema"] = CoordinationResponse.model_json_schema()
            elif is_coordination and builtin_tools:
                # Cannot use structured output with builtin tools - fallback to text parsing
                pass
            
            # Log messages being sent after builtin_tools is defined
            log_backend_agent_message(
                agent_id or "default",
                "SEND",
                {"content": full_content, "builtin_tools": len(builtin_tools) if builtin_tools else 0},
                backend_name="gemini"
            )
>>>>>>> 565a9cbd

            # Use streaming for real-time response
            full_content_text = ""
            final_response = None

<<<<<<< HEAD
            if using_sdk_mcp and self.mcp_servers:
                # Reuse active sessions from MultiMCPClient
                try:
                    if not self._mcp_client:
                        raise RuntimeError("MCP client not initialized")
                    mcp_sessions = self._mcp_client.get_active_sessions()
                    if not mcp_sessions:
                        raise RuntimeError("No active MCP sessions available")

                    # Apply sessions as tools, do not mix with builtin or function_declarations
                    session_config = dict(config)
                    session_config["tools"] = mcp_sessions

                    # Track MCP tool usage attempt
                    self._mcp_tool_calls_count += 1
                    logger.debug(
                        f"MCP tool call #{self._mcp_tool_calls_count} initiated"
                    )
=======
            for chunk in client.models.generate_content_stream(
                model=model_name, contents=full_content, config=config
            ):
                if hasattr(chunk, "text") and chunk.text:
                    chunk_text = chunk.text
                    full_content_text += chunk_text
                    log_backend_agent_message(
                        agent_id or "default",
                        "RECV",
                        {"content": chunk_text},
                        backend_name="gemini"
                    )
                    log_stream_chunk("backend.gemini", "content", chunk_text, agent_id)
                    yield StreamChunk(type="content", content=chunk_text)
>>>>>>> 565a9cbd

                    # Use async streaming call with sessions (SDK supports auto-calling MCP here)
                    # The SDK's session feature will still handle tool calling automatically
                    stream = await client.aio.models.generate_content_stream(
                        model=model_name, contents=full_content, config=session_config
                    )

                    # Iterate over the asynchronous stream to get chunks as they arrive
                    async for chunk in stream:
                        # Track successful MCP tool execution (only on first chunk)
                        if not hasattr(self, '_mcp_stream_started'):
                            self._mcp_tool_successes += 1
                            self._mcp_stream_started = True
                            logger.debug(
                                f"MCP tool call #{self._mcp_tool_calls_count} succeeded"
                            )

                        # Direct text extraction for MCP path
                        if hasattr(chunk, "text") and chunk.text:
                            chunk_text = chunk.text
                            full_content_text += chunk_text
                            yield StreamChunk(type="content", content=chunk_text)

                        # Keep track of the final response for tool processing
                        if hasattr(chunk, "candidates"):
                            final_response = chunk

                    # Reset stream tracking
                    if hasattr(self, '_mcp_stream_started'):
                        delattr(self, '_mcp_stream_started')

                    # Add MCP usage indicator
                    yield StreamChunk(
                        type="content",
                        content="🔧 [MCP Tools] Session-based tools used\n",
                    )
                except (
                    MCPConnectionError,
                    MCPTimeoutError,
                    MCPServerError,
                    MCPError,
                    Exception,
                ) as e:
                    # Emit user-friendly error message
                    async for chunk in self._handle_mcp_error_and_fallback(e):
                        yield chunk

                    # Fallback to non-MCP streaming with manual configuration
                    manual_config = dict(config)
                    if all_tools:
                        manual_config["tools"] = all_tools

                    stream = await client.aio.models.generate_content_stream(
                        model=model_name, contents=full_content, config=manual_config
                    )
                    async for chunk in stream:
                        if hasattr(chunk, "text") and chunk.text:
                            chunk_text = chunk.text
                            full_content_text += chunk_text
                            yield StreamChunk(type="content", content=chunk_text)

                        if hasattr(chunk, "candidates"):
                            final_response = chunk

                        if (
                            (not using_sdk_mcp)
                            and builtin_tools
                            and hasattr(chunk, "candidates")
                            and chunk.candidates
                        ):
                            candidate = chunk.candidates[0]

                            if (
                                enable_code_execution
                                and hasattr(candidate, "content")
                                and hasattr(candidate.content, "parts")
                            ):
<<<<<<< HEAD
                                for part in candidate.content.parts:
                                    if (
                                        hasattr(part, "executable_code")
                                        and part.executable_code
                                    ):
                                        code_content = getattr(
                                            part.executable_code,
                                            "code",
                                            str(part.executable_code),
                                        )
                                        yield StreamChunk(
                                            type="content",
                                            content=f"\n💻 [Code Executed]\n```python\n{code_content}\n```\n",
                                        )
                                    elif (
                                        hasattr(part, "code_execution_result")
                                        and part.code_execution_result
                                    ):
                                        result_content = getattr(
                                            part.code_execution_result,
                                            "output",
                                            str(part.code_execution_result),
                                        )
                                        yield StreamChunk(
                                            type="content",
                                            content=f"📊 [Result] {result_content}\n",
                                        )
            else:
                # Non-MCP path (existing behavior)
                stream = await client.aio.models.generate_content_stream(
                    model=model_name, contents=full_content, config=config
                )
                async for chunk in stream:
                    if hasattr(chunk, "text") and chunk.text:
                        chunk_text = chunk.text
                        full_content_text += chunk_text
                        yield StreamChunk(type="content", content=chunk_text)

                    if hasattr(chunk, "candidates"):
                        final_response = chunk

                    if (
                        (not using_sdk_mcp)
                        and builtin_tools
                        and hasattr(chunk, "candidates")
                        and chunk.candidates
                    ):
                        candidate = chunk.candidates[0]

                        if (
                            enable_code_execution
                            and hasattr(candidate, "content")
                            and hasattr(candidate.content, "parts")
                        ):
                            for part in candidate.content.parts:
                                if (
                                    hasattr(part, "executable_code")
                                    and part.executable_code
                                ):
                                    code_content = getattr(
                                        part.executable_code,
                                        "code",
                                        str(part.executable_code),
                                    )
                                    yield StreamChunk(
                                        type="content",
                                        content=f"\n💻 [Code Executed]\n```python\n{code_content}\n```\n",
                                    )
                                elif (
                                    hasattr(part, "code_execution_result")
                                    and part.code_execution_result
                                ):
                                    result_content = getattr(
                                        part.code_execution_result,
                                        "output",
                                        str(part.code_execution_result),
                                    )
                                    yield StreamChunk(
                                        type="content",
                                        content=f"📊 [Result] {result_content}\n",
                                    )
=======
                                code_content = getattr(
                                    part.executable_code,
                                    "code",
                                    str(part.executable_code),
                                )
                                code_exec_msg = f"\n💻 [Code Executed]\n```python\n{code_content}\n```\n"
                                log_stream_chunk("backend.gemini", "code_execution", code_content, agent_id)
                                yield StreamChunk(
                                    type="content",
                                    content=code_exec_msg,
                                )
                            elif (
                                hasattr(part, "code_execution_result")
                                and part.code_execution_result
                            ):
                                result_content = getattr(
                                    part.code_execution_result,
                                    "output",
                                    str(part.code_execution_result),
                                )
                                result_msg = f"📊 [Result] {result_content}\n"
                                log_stream_chunk("backend.gemini", "code_result", result_content, agent_id)
                                yield StreamChunk(
                                    type="content",
                                    content=result_msg,
                                )
>>>>>>> 565a9cbd

            content = full_content_text

            # Process tool calls - only coordination tool calls (MCP manual mode removed)
            tool_calls_detected: List[Dict[str, Any]] = []

            # Then, process coordination tools if present
            if is_coordination and content.strip() and not tool_calls_detected:
                # For structured output mode, the entire content is JSON
                structured_response = None
                # Try multiple parsing strategies
                try:
                    # Strategy 1: Parse entire content as JSON (works for both modes)
                    structured_response = json.loads(content.strip())
                except json.JSONDecodeError:
                    # Strategy 2: Extract JSON from mixed text content (handles markdown-wrapped JSON)
                    structured_response = self.extract_structured_response(content)

                if (
                    structured_response
                    and isinstance(structured_response, dict)
                    and "action_type" in structured_response
                ):
                    # Convert to tool calls
                    tool_calls = self.convert_structured_to_tool_calls(
                        structured_response
                    )
                    if tool_calls:
                        tool_calls_detected = tool_calls
                        log_stream_chunk("backend.gemini", "tool_calls", tool_calls, agent_id)

            # Process builtin tool results if any tools were used
            if (
                not using_sdk_mcp
                and builtin_tools
                and final_response
                and hasattr(final_response, "candidates")
                and final_response.candidates
            ):
                # Check for grounding or code execution results
                candidate = final_response.candidates[0]

                # Check for web search results - only show if actually used
                if (
                    hasattr(candidate, "grounding_metadata")
                    and candidate.grounding_metadata
                ):
                    # Check if web search was actually used by looking for queries or chunks
                    search_actually_used = False
                    search_queries = []

                    # Look for web search queries
                    if (
                        hasattr(candidate.grounding_metadata, "web_search_queries")
                        and candidate.grounding_metadata.web_search_queries
                    ):
                        try:
                            for (
                                query
                            ) in candidate.grounding_metadata.web_search_queries:
                                if query and query.strip():
                                    search_queries.append(query.strip())
                                    search_actually_used = True
                        except (TypeError, AttributeError):
                            pass

                    # Look for grounding chunks (indicates actual search results)
                    if (
                        hasattr(candidate.grounding_metadata, "grounding_chunks")
                        and candidate.grounding_metadata.grounding_chunks
                    ):
                        try:
                            if len(candidate.grounding_metadata.grounding_chunks) > 0:
                                search_actually_used = True
                        except (TypeError, AttributeError):
                            pass

                    # Only show indicators if search was actually used
                    if search_actually_used:
                        log_stream_chunk("backend.gemini", "web_search", "Results integrated", agent_id)
                        yield StreamChunk(
                            type="content",
                            content="🔍 [Builtin Tool: Web Search] Results integrated\n",
                        )

                        # Show search queries
                        for query in search_queries:
                            log_stream_chunk("backend.gemini", "search_query", query, agent_id)
                            yield StreamChunk(
                                type="content", content=f"🔍 [Search Query] '{query}'\n"
                            )

                        self.search_count += 1

                # Check for code execution in the response parts
                if (
                    enable_code_execution
                    and hasattr(candidate, "content")
                    and hasattr(candidate.content, "parts")
                ):
                    # Look for executable_code and code_execution_result parts
                    code_parts = []
                    for part in candidate.content.parts:
                        if hasattr(part, "executable_code") and part.executable_code:
                            code_content = getattr(
                                part.executable_code, "code", str(part.executable_code)
                            )
                            code_parts.append(f"Code: {code_content}")
                        elif (
                            hasattr(part, "code_execution_result")
                            and part.code_execution_result
                        ):
                            result_content = getattr(
                                part.code_execution_result,
                                "output",
                                str(part.code_execution_result),
                            )
                            code_parts.append(f"Result: {result_content}")

                    if code_parts:
                        # Code execution was actually used
                        log_stream_chunk("backend.gemini", "code_execution", "Code executed", agent_id)
                        yield StreamChunk(
                            type="content",
                            content="💻 [Builtin Tool: Code Execution] Code executed\n",
                        )
                        # Also show the actual code and result
                        for part in code_parts:
                            if part.startswith("Code: "):
                                code_content = part[6:]  # Remove "Code: " prefix
                                log_stream_chunk("backend.gemini", "code_executed", code_content, agent_id)
                                yield StreamChunk(
                                    type="content",
                                    content=f"💻 [Code Executed]\n```python\n{code_content}\n```\n",
                                )
                            elif part.startswith("Result: "):
                                result_content = part[8:]  # Remove "Result: " prefix
                                log_stream_chunk("backend.gemini", "code_result", result_content, agent_id)
                                yield StreamChunk(
                                    type="content",
                                    content=f"📊 [Result] {result_content}\n",
                                )

                        self.code_execution_count += 1

            # Yield coordination tool calls if detected
            if tool_calls_detected:
                log_stream_chunk("backend.gemini", "tool_calls", tool_calls_detected, agent_id)
                yield StreamChunk(type="tool_calls", tool_calls=tool_calls_detected)

            # Build complete message
            complete_message = {"role": "assistant", "content": content.strip()}
            if tool_calls_detected:
                complete_message["tool_calls"] = tool_calls_detected

            log_stream_chunk("backend.gemini", "complete_message", complete_message, agent_id)
            yield StreamChunk(
                type="complete_message", complete_message=complete_message
            )
            log_stream_chunk("backend.gemini", "done", None, agent_id)
            yield StreamChunk(type="done")

        except Exception as e:
            error_msg = f"Gemini API error: {e}"
            log_stream_chunk("backend.gemini", "error", error_msg, agent_id)
            yield StreamChunk(type="error", error=error_msg)

    def get_provider_name(self) -> str:
        """Get the provider name."""
        return "Gemini"

    def get_supported_builtin_tools(self) -> List[str]:
        """Get list of builtin tools supported by Gemini."""
        return ["google_search_retrieval", "code_execution"]

    def estimate_tokens(self, text: str) -> int:
        """Estimate token count for text (Gemini uses ~4 chars per token)."""
        return len(text) // 4

    def calculate_cost(
        self, input_tokens: int, output_tokens: int, model: str
    ) -> float:
        """Calculate cost for Gemini token usage (2025 pricing)."""
        model_lower = model.lower()

        if "gemini-2.5-pro" in model_lower:
            # Gemini 2.5 Pro pricing
            input_cost = (input_tokens / 1_000_000) * 1.25
            output_cost = (output_tokens / 1_000_000) * 5.0
        elif "gemini-2.5-flash" in model_lower:
            if "lite" in model_lower:
                # Gemini 2.5 Flash-Lite pricing
                input_cost = (input_tokens / 1_000_000) * 0.075
                output_cost = (output_tokens / 1_000_000) * 0.30
            else:
                # Gemini 2.5 Flash pricing
                input_cost = (input_tokens / 1_000_000) * 0.15
                output_cost = (output_tokens / 1_000_000) * 0.60
        else:
            # Default fallback (assume Flash pricing)
            input_cost = (input_tokens / 1_000_000) * 0.15
            output_cost = (output_tokens / 1_000_000) * 0.60

        # Add tool usage costs (estimates)
        tool_costs = 0.0
        if self.search_count > 0:
            tool_costs += self.search_count * 0.01  # Estimated search cost

        if self.code_execution_count > 0:
            tool_costs += self.code_execution_count * 0.005  # Estimated execution cost

        return input_cost + output_cost + tool_costs

    def reset_tool_usage(self):
        """Reset tool usage tracking."""
        self.search_count = 0
        self.code_execution_count = 0
        # Reset MCP monitoring metrics
        self._mcp_tool_calls_count = 0
        self._mcp_tool_failures = 0
        self._mcp_tool_successes = 0
        self._mcp_connection_retries = 0
        super().reset_token_usage()

    async def cleanup_mcp(self):
        """Cleanup MCP connections."""
        if self._mcp_client:
            try:
                await self._mcp_client.disconnect()
                logger.info("MCP client disconnected successfully")
            except (
                MCPConnectionError,
                MCPTimeoutError,
                MCPServerError,
                MCPError,
                Exception,
            ) as e:
                self._mcp_error_details(e, "disconnect", log=True)
            finally:
                self._mcp_client = None
                self._mcp_initialized = False<|MERGE_RESOLUTION|>--- conflicted
+++ resolved
@@ -35,7 +35,6 @@
     Field = None
 
 # MCP integration imports
-
 try:
     from ..mcp_tools import MultiMCPClient, MCPError, MCPConnectionError
     from ..mcp_tools.config_validator import MCPConfigValidator
@@ -614,10 +613,7 @@
     async def stream_with_tools(
         self, messages: List[Dict[str, Any]], tools: List[Dict[str, Any]], **kwargs
     ) -> AsyncGenerator[StreamChunk, None]:
-<<<<<<< HEAD
-        """Stream response using Gemini API with structured output for coordination and MCP tool support."""
-=======
-        """Stream response using Gemini API with structured output for coordination."""
+        """Stream response using Gemini API with structured output for coordination and MCP tool support.""" 
         # Extract agent_id for logging
         agent_id = kwargs.get('agent_id', None)
         
@@ -628,7 +624,6 @@
             agent_id=agent_id
         )
         
->>>>>>> 565a9cbd
         try:
             from google import genai
 
@@ -809,7 +804,6 @@
                             )
                             break
 
-<<<<<<< HEAD
                         except (
                             MCPConnectionError,
                             MCPTimeoutError,
@@ -850,15 +844,6 @@
                 else:
                     # Tools or sessions are present; fallback to text parsing
                     pass
-=======
-            # For coordination requests, use JSON response format (may conflict with builtin tools)
-            if is_coordination and not builtin_tools:
-                config["response_mime_type"] = "application/json"
-                config["response_schema"] = CoordinationResponse.model_json_schema()
-            elif is_coordination and builtin_tools:
-                # Cannot use structured output with builtin tools - fallback to text parsing
-                pass
-            
             # Log messages being sent after builtin_tools is defined
             log_backend_agent_message(
                 agent_id or "default",
@@ -866,13 +851,11 @@
                 {"content": full_content, "builtin_tools": len(builtin_tools) if builtin_tools else 0},
                 backend_name="gemini"
             )
->>>>>>> 565a9cbd
+
 
             # Use streaming for real-time response
             full_content_text = ""
             final_response = None
-
-<<<<<<< HEAD
             if using_sdk_mcp and self.mcp_servers:
                 # Reuse active sessions from MultiMCPClient
                 try:
@@ -891,23 +874,7 @@
                     logger.debug(
                         f"MCP tool call #{self._mcp_tool_calls_count} initiated"
                     )
-=======
-            for chunk in client.models.generate_content_stream(
-                model=model_name, contents=full_content, config=config
-            ):
-                if hasattr(chunk, "text") and chunk.text:
-                    chunk_text = chunk.text
-                    full_content_text += chunk_text
-                    log_backend_agent_message(
-                        agent_id or "default",
-                        "RECV",
-                        {"content": chunk_text},
-                        backend_name="gemini"
-                    )
-                    log_stream_chunk("backend.gemini", "content", chunk_text, agent_id)
-                    yield StreamChunk(type="content", content=chunk_text)
->>>>>>> 565a9cbd
-
+                    
                     # Use async streaming call with sessions (SDK supports auto-calling MCP here)
                     # The SDK's session feature will still handle tool calling automatically
                     stream = await client.aio.models.generate_content_stream(
@@ -928,6 +895,13 @@
                         if hasattr(chunk, "text") and chunk.text:
                             chunk_text = chunk.text
                             full_content_text += chunk_text
+                            log_backend_agent_message(
+                               agent_id or "default",
+                               "RECV",
+                                {"content": chunk_text},
+                                backend_name="gemini"
+                             )
+                            log_stream_chunk("backend.gemini", "content", chunk_text, agent_id)
                             yield StreamChunk(type="content", content=chunk_text)
 
                         # Keep track of the final response for tool processing
@@ -984,7 +958,6 @@
                                 and hasattr(candidate, "content")
                                 and hasattr(candidate.content, "parts")
                             ):
-<<<<<<< HEAD
                                 for part in candidate.content.parts:
                                     if (
                                         hasattr(part, "executable_code")
@@ -1049,10 +1022,12 @@
                                         "code",
                                         str(part.executable_code),
                                     )
+                                    code_exec_msg = f"\n💻 [Code Executed]\n```python\n{code_content}\n```\n"
+                                    log_stream_chunk("backend.gemini", "code_execution", code_content, agent_id)
                                     yield StreamChunk(
-                                        type="content",
-                                        content=f"\n💻 [Code Executed]\n```python\n{code_content}\n```\n",
-                                    )
+                                    type="content",
+                                    content=code_exec_msg,
+                                )
                                 elif (
                                     hasattr(part, "code_execution_result")
                                     and part.code_execution_result
@@ -1062,38 +1037,12 @@
                                         "output",
                                         str(part.code_execution_result),
                                     )
+                                    result_msg = f"📊 [Result] {result_content}\n"
+                                    log_stream_chunk("backend.gemini", "code_result", result_content, agent_id)
                                     yield StreamChunk(
-                                        type="content",
-                                        content=f"📊 [Result] {result_content}\n",
-                                    )
-=======
-                                code_content = getattr(
-                                    part.executable_code,
-                                    "code",
-                                    str(part.executable_code),
-                                )
-                                code_exec_msg = f"\n💻 [Code Executed]\n```python\n{code_content}\n```\n"
-                                log_stream_chunk("backend.gemini", "code_execution", code_content, agent_id)
-                                yield StreamChunk(
-                                    type="content",
-                                    content=code_exec_msg,
-                                )
-                            elif (
-                                hasattr(part, "code_execution_result")
-                                and part.code_execution_result
-                            ):
-                                result_content = getattr(
-                                    part.code_execution_result,
-                                    "output",
-                                    str(part.code_execution_result),
-                                )
-                                result_msg = f"📊 [Result] {result_content}\n"
-                                log_stream_chunk("backend.gemini", "code_result", result_content, agent_id)
-                                yield StreamChunk(
                                     type="content",
                                     content=result_msg,
                                 )
->>>>>>> 565a9cbd
 
             content = full_content_text
 
