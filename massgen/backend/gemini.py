# -*- coding: utf-8 -*-
"""
Gemini backend implementation using structured output for voting and answer submission.

APPROACH: Uses structured output instead of function declarations to handle the limitation
where Gemini API cannot combine builtin tools with user-defined function declarations.

KEY FEATURES:
- ✅ Structured output for vote and new_answer mechanisms
- ✅ Builtin tools support (code_execution + grounding)
- ✅ Streaming with proper token usage tracking
- ✅ Error handling and response parsing
- ✅ Compatible with MassGen StreamChunk architecture

TECHNICAL SOLUTION:
- Uses Pydantic models to define structured output schemas
- Prompts model to use specific JSON format for voting/answering
- Converts structured responses to standard tool call format
- Maintains compatibility with existing MassGen workflow
"""

import asyncio
<<<<<<< HEAD
import contextlib
import json
import logging
import os
import re
import time
from io import BytesIO
from pathlib import Path
from typing import Any, AsyncGenerator, Dict, List, Optional, Tuple, Union
=======
import json
import logging
import os
from typing import Any, AsyncGenerator, Dict, List, Optional
>>>>>>> 24b609bc

from ..api_params_handler._gemini_api_params_handler import GeminiAPIParamsHandler
from ..formatter._gemini_formatter import GeminiFormatter
from ..logger_config import (
    log_backend_activity,
    log_backend_agent_message,
    log_stream_chunk,
    log_tool_call,
    logger,
)
from ..configs.rate_limits import get_rate_limit_config
from ..rate_limiter import GlobalRateLimiter
from .base import FilesystemSupport, StreamChunk
from .base_with_custom_tool_and_mcp import (
    CustomToolAndMCPBackend,
    CustomToolChunk,
    ToolExecutionConfig,
)
from .gemini_utils import CoordinationResponse, PostEvaluationResponse


# Suppress Gemini SDK logger warning about non-text parts in response
# Using custom filter per https://github.com/googleapis/python-genai/issues/850
class NoFunctionCallWarning(logging.Filter):
    def filter(self, record: logging.LogRecord) -> bool:
        message = record.getMessage()
        if "there are non-text parts in the response:" in message:
            return False
        return True


logging.getLogger("google_genai.types").addFilter(NoFunctionCallWarning())

# MCP integration imports
try:
    from ..mcp_tools import (
        MCPConnectionError,
        MCPError,
        MCPServerError,
        MCPTimeoutError,
    )
except ImportError:  # MCP not installed or import failed within mcp_tools
    MCPError = ImportError  # type: ignore[assignment]
    MCPConnectionError = ImportError  # type: ignore[assignment]
    MCPTimeoutError = ImportError  # type: ignore[assignment]
    MCPServerError = ImportError  # type: ignore[assignment]

# Import MCP backend utilities
try:
    from ..mcp_tools.backend_utils import (
        MCPErrorHandler,
        MCPMessageManager,
        MCPResourceManager,
    )
except ImportError:
    MCPErrorHandler = None  # type: ignore[assignment]
    MCPMessageManager = None  # type: ignore[assignment]
    MCPResourceManager = None  # type: ignore[assignment]


def format_tool_response_as_json(response_text: str) -> str:
    """
    Format tool response text as pretty-printed JSON if possible.

    Args:
        response_text: The raw response text from a tool

    Returns:
        Pretty-printed JSON string if response is valid JSON, otherwise original text
    """
    try:
        # Try to parse as JSON
        parsed = json.loads(response_text)
        # Return pretty-printed JSON with 2-space indentation
        return json.dumps(parsed, indent=2, ensure_ascii=False)
    except (json.JSONDecodeError, TypeError):
        # If not valid JSON, return original text
        return response_text


class GeminiBackend(CustomToolAndMCPBackend):
    """Google Gemini backend using structured output for coordination and MCP tool integration."""

    def __init__(self, api_key: Optional[str] = None, **kwargs):
        # Store Gemini-specific API key before calling parent init
        gemini_api_key = api_key or os.getenv("GOOGLE_API_KEY") or os.getenv("GEMINI_API_KEY")

        # Extract and remove enable_rate_limit BEFORE calling parent init
        # This prevents it from being stored in self.config and passed to Gemini SDK
        enable_rate_limit = kwargs.pop('enable_rate_limit', False)
        model_name = kwargs.get('model', '')

        # Call parent class __init__ - this initializes custom_tool_manager and MCP-related attributes
        super().__init__(gemini_api_key, **kwargs)

        # Override API key with Gemini-specific value
        self.api_key = gemini_api_key

        # Gemini-specific counters for builtin tools
        self.search_count = 0
        self.code_execution_count = 0

        # New components for separation of concerns
        self.formatter = GeminiFormatter()
        self.api_params_handler = GeminiAPIParamsHandler(self)

        # Gemini-specific MCP monitoring (additional to parent class)
        self._mcp_tool_successes = 0
        self._mcp_connection_retries = 0

<<<<<<< HEAD
        # MCP Response Extractor for capturing tool interactions (Gemini-specific)
        self.mcp_extractor = MCPResponseExtractor()

        # Initialize Gemini MCP manager after all attributes are ready
        self.mcp_manager = GeminiMCPManager(self)
        
        # Initialize multi-dimensional rate limiter for Gemini API
        # Supports RPM (Requests Per Minute), TPM (Tokens Per Minute), RPD (Requests Per Day)
        # Configuration loaded from massgen/config/rate_limits.yaml
        # This is shared across ALL instances of the SAME MODEL
        
        if enable_rate_limit:
            # Load rate limits from configuration
            rate_config = get_rate_limit_config()
            limits = rate_config.get_limits('gemini', model_name)
            
            # Create a unique provider key for the rate limiter
            # Use the full model name to distinguish between different models
            provider_key = f"gemini-{model_name}" if model_name else "gemini-default"
            
            # Initialize multi-dimensional rate limiter
            self.rate_limiter = GlobalRateLimiter.get_multi_limiter_sync(
                provider=provider_key,
                rpm=limits.get('rpm'),
                tpm=limits.get('tpm'),
                rpd=limits.get('rpd')
            )
            
            # Log the active rate limits
            active_limits = []
            if limits.get('rpm'):
                active_limits.append(f"RPM: {limits['rpm']}")
            if limits.get('tpm'):
                active_limits.append(f"TPM: {limits['tpm']:,}")
            if limits.get('rpd'):
                active_limits.append(f"RPD: {limits['rpd']}")
            
            if active_limits:
                logger.info(
                    f"[Gemini] Multi-dimensional rate limiter enabled for '{model_name}': "
                    f"{', '.join(active_limits)}"
                )
            else:
                logger.info(f"[Gemini] No rate limits configured for '{model_name}'")
        else:
            # No rate limiting - use a pass-through limiter
            self.rate_limiter = None
            logger.info(f"[Gemini] Rate limiting disabled for '{model_name}'")

    def _get_rate_limiter_context(self):
        """Get rate limiter context manager (or nullcontext if rate limiting is disabled)."""
        if self.rate_limiter is not None:
            return self.rate_limiter
        else:
            return contextlib.nullcontext()
=======
        # Active tool result capture during manual tool execution
        self._active_tool_result_store: Optional[Dict[str, str]] = None
>>>>>>> 24b609bc

    def _setup_permission_hooks(self):
        """Override base class - Gemini uses session-based permissions, not function hooks."""
        logger.debug("[Gemini] Using session-based permissions, skipping function hook setup")

    async def _process_stream(self, stream, all_params, agent_id: Optional[str] = None) -> AsyncGenerator[StreamChunk, None]:
        """
        Required by CustomToolAndMCPBackend abstract method.
        Not used by Gemini - Gemini SDK handles streaming directly in stream_with_tools().
        """
        if False:
            yield  # Make this an async generator
        raise NotImplementedError("Gemini uses custom streaming logic in stream_with_tools()")

    async def _setup_mcp_tools(self) -> None:
        """
        Override parent class - Use base class MCP setup for manual execution pattern.
        This method is called by the parent class's __aenter__() context manager.
        """
        await super()._setup_mcp_tools()

    def supports_upload_files(self) -> bool:
        """
        Override parent class - Gemini does not support upload_files preprocessing.
        Returns False to skip upload_files processing in parent class methods.
        """
        return False

    def _create_client(self, **kwargs):
        pass

    async def _stream_with_custom_and_mcp_tools(
        self,
        current_messages: List[Dict[str, Any]],
        tools: List[Dict[str, Any]],
        client,
        **kwargs,
    ) -> AsyncGenerator[StreamChunk, None]:
        yield StreamChunk(type="error", error="Not implemented")

    async def stream_with_tools(self, messages: List[Dict[str, Any]], tools: List[Dict[str, Any]], **kwargs) -> AsyncGenerator[StreamChunk, None]:
        """Stream response using Gemini API with manual MCP execution pattern.

        Tool Execution Behavior:
        - Custom tools: Always executed (not blocked by planning mode or circuit breaker)
        - MCP tools: Blocked by planning mode during coordination, blocked by circuit breaker when servers fail
        - Provider tools (vote/new_answer): Emitted as StreamChunks but not executed (handled by orchestrator)
        """
        # Use instance agent_id (from __init__) or get from kwargs if not set
        agent_id = self.agent_id or kwargs.get("agent_id", None)
        client = None
        stream = None

        # Build execution context for tools (generic, not tool-specific)
        # This is required for custom tool execution
        from .base_with_custom_tool_and_mcp import ExecutionContext

        self._execution_context = ExecutionContext(
            messages=messages,
            agent_system_message=kwargs.get("system_message", None),
            agent_id=self.agent_id,
            backend_name="gemini",
            current_stage=self.coordination_stage,
        )

        # Track whether MCP tools were actually used in this turn
        mcp_used = False

        log_backend_activity(
            "gemini",
            "Starting stream_with_tools",
            {"num_messages": len(messages), "num_tools": len(tools) if tools else 0},
            agent_id=agent_id,
        )

        # Trim message history for MCP if needed
        if self.mcp_servers and MCPMessageManager is not None and hasattr(self, "_max_mcp_message_history") and self._max_mcp_message_history > 0:
            original_count = len(messages)
            messages = MCPMessageManager.trim_message_history(messages, self._max_mcp_message_history)
            if len(messages) < original_count:
                log_backend_activity(
                    "gemini",
                    "Trimmed MCP message history",
                    {
                        "original": original_count,
                        "trimmed": len(messages),
                        "limit": self._max_mcp_message_history,
                    },
                    agent_id=agent_id,
                )

        try:
            from google import genai
            from google.genai import types

            # Setup MCP using base class if not already initialized
            if not self._mcp_initialized and self.mcp_servers:
                await self._setup_mcp_tools()
                if self._mcp_initialized:
                    yield StreamChunk(
                        type="mcp_status",
                        status="mcp_initialized",
                        content="✅ [MCP] Tools initialized",
                        source="mcp_tools",
                    )

<<<<<<< HEAD
            # Remove enable_rate_limit from kwargs if present (it's already been consumed in __init__)
            # This prevents it from being passed to Gemini SDK API calls
            kwargs.pop('enable_rate_limit', None)

            # Merge constructor config with stream kwargs (stream kwargs take priority)
=======
            # Merge constructor config with stream kwargs
>>>>>>> 24b609bc
            all_params = {**self.config, **kwargs}

            # Detect custom tools
            using_custom_tools = bool(self.custom_tool_manager and len(self._custom_tool_names) > 0)

            # Detect coordination mode
            is_coordination = self.formatter.has_coordination_tools(tools)
            is_post_evaluation = self.formatter.has_post_evaluation_tools(tools)

            valid_agent_ids = None

            if is_coordination:
                # Extract valid agent IDs from vote tool enum if available
                for tool in tools:
                    if tool.get("type") == "function":
                        func_def = tool.get("function", {})
                        if func_def.get("name") == "vote":
                            agent_id_param = func_def.get("parameters", {}).get("properties", {}).get("agent_id", {})
                            if "enum" in agent_id_param:
                                valid_agent_ids = agent_id_param["enum"]
                            break

            # Build content string from messages using formatter
            full_content = self.formatter.format_messages(messages)
            # For coordination requests, modify the prompt to use structured output
            if is_coordination:
                full_content = self.formatter.build_structured_output_prompt(full_content, valid_agent_ids)
            elif is_post_evaluation:
                # For post-evaluation, modify prompt to use structured output
                full_content = self.formatter.build_post_evaluation_prompt(full_content)

            # Create Gemini client
            client = genai.Client(api_key=self.api_key)

            # Setup builtin tools via API params handler
            builtin_tools = self.api_params_handler.get_provider_tools(all_params)

            # Build config via API params handler
            config = await self.api_params_handler.build_api_params(messages, tools, all_params)

            # Extract model name
            model_name = all_params.get("model")

            # ====================================================================
            # Tool Registration Phase: Convert and register tools for manual execution
            # ====================================================================
            tools_to_apply = []

            # Add custom tools if available
            if using_custom_tools:
                try:
                    # Get custom tools schemas (in OpenAI format)
                    custom_tools_schemas = self._get_custom_tools_schemas()
                    if custom_tools_schemas:
                        # Convert to Gemini SDK format using formatter
                        custom_tools_functions = self.formatter.format_custom_tools(
                            custom_tools_schemas,
                            return_sdk_objects=True,
                        )

                        if custom_tools_functions:
                            # Wrap FunctionDeclarations in a Tool object for Gemini SDK
                            custom_tool = types.Tool(function_declarations=custom_tools_functions)
                            tools_to_apply.append(custom_tool)

                            logger.debug(f"[Gemini] Registered {len(custom_tools_functions)} custom tools for manual execution")

                            yield StreamChunk(
                                type="custom_tool_status",
                                status="custom_tools_registered",
                                content=f"🔧 [Custom Tools] Registered {len(custom_tools_functions)} tools",
                                source="custom_tools",
                            )
                except Exception as e:
                    logger.warning(f"[Gemini] Failed to register custom tools: {e}")

            # Add MCP tools if available (unless blocked by planning mode)
            if self._mcp_initialized and self._mcp_functions:
                # Check planning mode
                if self.is_planning_mode_enabled():
                    blocked_tools = self.get_planning_mode_blocked_tools()

                    if not blocked_tools:
                        # Empty set means block ALL MCP tools (backward compatible)
                        logger.info("[Gemini] Planning mode enabled - blocking ALL MCP tools during coordination")
                        yield StreamChunk(
                            type="mcp_status",
                            status="planning_mode_blocked",
                            content="🚫 [MCP] Planning mode active - all MCP tools blocked during coordination",
                            source="planning_mode",
                        )

                    else:
                        # Selective blocking - register all MCP tools, execution layer will block specific ones
                        logger.info(f"[Gemini] Planning mode enabled - registering all MCP tools, will block {len(blocked_tools)} at execution")
                        try:
                            # Convert MCP tools using formatter
                            mcp_tools_functions = self.formatter.format_mcp_tools(self._mcp_functions, return_sdk_objects=True)

                            if mcp_tools_functions:
                                # Wrap in Tool object
                                mcp_tool = types.Tool(function_declarations=mcp_tools_functions)
                                tools_to_apply.append(mcp_tool)

<<<<<<< HEAD
                    # ====================================================================
                    # Streaming phase
                    # ====================================================================
                    # Use async streaming call with sessions/tools (with rate limiting if enabled)
                    async with self._get_rate_limiter_context():
                        stream = await client.aio.models.generate_content_stream(
                            model=model_name,
                            contents=full_content,
                            config=session_config,
                        )
=======
                                # Mark MCP as used since tools are registered (even with selective blocking)
                                mcp_used = True
>>>>>>> 24b609bc

                                logger.debug(f"[Gemini] Registered {len(mcp_tools_functions)} MCP tools for selective blocking")

                                yield StreamChunk(
                                    type="mcp_status",
                                    status="mcp_tools_registered",
                                    content=f"🔧 [MCP] Registered {len(mcp_tools_functions)} tools (selective blocking enabled)",
                                    source="mcp_tools",
                                )
                        except Exception as e:
                            logger.warning(f"[Gemini] Failed to register MCP tools: {e}")
                else:
                    # No planning mode - register all MCP tools
                    try:
                        # Convert MCP tools using formatter
                        mcp_tools_functions = self.formatter.format_mcp_tools(self._mcp_functions, return_sdk_objects=True)

                        if mcp_tools_functions:
                            # Wrap in Tool object
                            mcp_tool = types.Tool(function_declarations=mcp_tools_functions)
                            tools_to_apply.append(mcp_tool)

                            # Mark MCP as used since tools are registered
                            mcp_used = True

                            logger.debug(f"[Gemini] Registered {len(mcp_tools_functions)} MCP tools for manual execution")

                            yield StreamChunk(
                                type="mcp_status",
                                status="mcp_tools_registered",
                                content=f"🔧 [MCP] Registered {len(mcp_tools_functions)} tools",
                                source="mcp_tools",
                            )
                    except Exception as e:
                        logger.warning(f"[Gemini] Failed to register MCP tools: {e}")

            # Apply tools to config
            if tools_to_apply:
                config["tools"] = tools_to_apply
                # Disable automatic function calling for manual execution
                config["automatic_function_calling"] = types.AutomaticFunctionCallingConfig(disable=True)
                logger.debug("[Gemini] Disabled automatic function calling for manual execution")
            else:
                # No custom/MCP tools, add builtin tools if any
                if builtin_tools:
                    config["tools"] = builtin_tools

            # For coordination/post-evaluation requests, use JSON response format when no tools present
            if not tools_to_apply and not builtin_tools:
                if is_coordination:
                    config["response_mime_type"] = "application/json"
                    config["response_schema"] = CoordinationResponse.model_json_schema()
                elif is_post_evaluation:
                    config["response_mime_type"] = "application/json"
                    config["response_schema"] = PostEvaluationResponse.model_json_schema()

            # Log messages being sent
            log_backend_agent_message(
                agent_id or "default",
                "SEND",
                {
                    "content": full_content,
                    "custom_tools": len(tools_to_apply) if tools_to_apply else 0,
                },
                backend_name="gemini",
            )

            # ====================================================================
            # Streaming Phase: Stream with simple function call detection
            # ====================================================================
            stream = await client.aio.models.generate_content_stream(
                model=model_name,
                contents=full_content,
                config=config,
            )

            # Simple list accumulation for function calls (no trackers)
            captured_function_calls = []
            full_content_text = ""
            last_response_with_candidates = None

            # Stream chunks and capture function calls
            async for chunk in stream:
                # Detect function calls in candidates
                if hasattr(chunk, "candidates") and chunk.candidates:
                    for candidate in chunk.candidates:
                        if hasattr(candidate, "content") and candidate.content:
                            if hasattr(candidate.content, "parts") and candidate.content.parts:
                                for part in candidate.content.parts:
                                    # Check for function_call part
                                    if hasattr(part, "function_call") and part.function_call:
                                        # Extract call data
                                        tool_name = part.function_call.name
                                        tool_args = dict(part.function_call.args) if part.function_call.args else {}

                                        # Create call record
                                        call_id = f"call_{len(captured_function_calls)}"
                                        captured_function_calls.append(
                                            {
                                                "call_id": call_id,
                                                "name": tool_name,
                                                "arguments": json.dumps(tool_args),
                                            },
                                        )

                                        logger.info(f"[Gemini] Function call detected: {tool_name}")

                # Process text content
                if hasattr(chunk, "text") and chunk.text:
                    chunk_text = chunk.text
                    full_content_text += chunk_text
                    log_backend_agent_message(
                        agent_id,
                        "RECV",
                        {"content": chunk_text},
                        backend_name="gemini",
                    )
                    log_stream_chunk("backend.gemini", "content", chunk_text, agent_id)
                    yield StreamChunk(type="content", content=chunk_text)

                # Buffer last chunk with candidates
                if hasattr(chunk, "candidates") and chunk.candidates:
                    last_response_with_candidates = chunk

            # ====================================================================
            # Structured Coordination Output Parsing
            # ====================================================================
            # Check for structured coordination output when no function calls captured
            if is_coordination and not captured_function_calls and full_content_text:
                # Try to parse structured response from text content
                parsed = self.formatter.extract_structured_response(full_content_text)

                if parsed and isinstance(parsed, dict):
                    # Convert structured response to tool calls
                    tool_calls = self.formatter.convert_structured_to_tool_calls(parsed)

                    if tool_calls:
                        # Categorize the tool calls
                        mcp_calls, custom_calls, provider_calls = self._categorize_tool_calls(tool_calls)

                        # Handle provider (workflow) calls - these are coordination actions
                        # We yield StreamChunk entries but do NOT execute them
                        if provider_calls:
                            # Convert provider calls to tool_calls format for orchestrator
                            workflow_tool_calls = []
                            for call in provider_calls:
                                tool_name = call.get("name", "")
                                tool_args_str = call.get("arguments", "{}")

                                # Parse arguments if they're a string
                                if isinstance(tool_args_str, str):
                                    try:
                                        tool_args = json.loads(tool_args_str)
                                    except json.JSONDecodeError:
                                        tool_args = {}
                                else:
                                    tool_args = tool_args_str

                                # Log the coordination action
                                logger.info(f"[Gemini] Structured coordination action: {tool_name}")
                                log_tool_call(
                                    agent_id,
                                    tool_name,
                                    tool_args,
                                    None,
                                    backend_name="gemini",
                                )

                                # Build tool call in standard format
                                workflow_tool_calls.append(
                                    {
                                        "id": call.get("call_id", f"call_{len(workflow_tool_calls)}"),
                                        "type": "function",
                                        "function": {
                                            "name": tool_name,
                                            "arguments": tool_args,
                                        },
                                    },
                                )

                            # Emit tool_calls chunk for orchestrator to process
                            if workflow_tool_calls:
                                log_stream_chunk("backend.gemini", "tool_calls", workflow_tool_calls, agent_id)
                                yield StreamChunk(
                                    type="tool_calls",
                                    tool_calls=workflow_tool_calls,
                                    source="gemini",
                                )

                        # Do not execute workflow tools - just return after yielding
                        # The orchestrator will handle these coordination actions
                        if provider_calls:
                            # Emit completion status if MCP was actually used
                            if mcp_used:
                                yield StreamChunk(
                                    type="mcp_status",
                                    status="mcp_session_complete",
                                    content="✅ [MCP] Session completed",
                                    source="mcp_tools",
                                )

                            yield StreamChunk(type="done")
                            return

            # ====================================================================
            # Tool Execution Phase: Execute captured function calls using base class
            # ====================================================================
            if captured_function_calls:
                # Categorize function calls using base class helper
                mcp_calls, custom_calls, provider_calls = self._categorize_tool_calls(captured_function_calls)

                # ====================================================================
                # Handle provider (workflow) calls - emit as StreamChunks but do NOT execute
                # ====================================================================
                if provider_calls:
                    # Convert provider calls to tool_calls format for orchestrator
                    workflow_tool_calls = []
                    for call in provider_calls:
                        tool_name = call.get("name", "")
                        tool_args_str = call.get("arguments", "{}")

                        # Parse arguments if they're a string
                        if isinstance(tool_args_str, str):
                            try:
<<<<<<< HEAD
                                from google.genai import types

                                # Build conversation history for continuation
                                # Track all function calls from this round
                                round_function_calls = new_custom_tools + new_mcp_tools

                                # Build conversation history
                                conversation_history = []

                                # Add original user content
                                conversation_history.append(
                                    types.Content(
                                        parts=[types.Part(text=full_content)],
                                        role="user",
                                    ),
                                )

                                # Add model's function call response (tools from THIS round)
                                model_parts = []
                                for tool_call in round_function_calls:
                                    model_parts.append(
                                        types.Part.from_function_call(
                                            name=tool_call["name"],
                                            args=tool_call["arguments"],
                                        ),
                                    )

                                conversation_history.append(
                                    types.Content(
                                        parts=model_parts,
                                        role="model",
                                    ),
                                )

                                # Add function response (as user message with function_response parts)
                                response_parts = []
                                for resp in tool_responses:
                                    response_parts.append(
                                        types.Part.from_function_response(
                                            name=resp["name"],
                                            response=resp["response"],
                                        ),
                                    )

                                conversation_history.append(
                                    types.Content(
                                        parts=response_parts,
                                        role="user",
                                    ),
                                )

                                # Make continuation call
                                yield StreamChunk(
                                    type="custom_tool_status",
                                    status="continuation_call",
                                    content=f"🔄 Making continuation call with {len(tool_responses)} tool results...",
                                    source="custom_tools",
                                )

                                # Use same session_config as before (with rate limiting if enabled)
                                async with self._get_rate_limiter_context():
                                    continuation_stream = await client.aio.models.generate_content_stream(
                                        model=model_name,
                                        contents=conversation_history,
                                        config=session_config,
                                    )
=======
                                tool_args = json.loads(tool_args_str)
                            except json.JSONDecodeError:
                                tool_args = {}
                        else:
                            tool_args = tool_args_str
>>>>>>> 24b609bc

                        # Log the coordination action
                        logger.info(f"[Gemini] Function call coordination action: {tool_name}")
                        log_tool_call(
                            agent_id,
                            tool_name,
                            tool_args,
                            None,
                            backend_name="gemini",
                        )

                        # Build tool call in standard format
                        workflow_tool_calls.append(
                            {
                                "id": call.get("call_id", f"call_{len(workflow_tool_calls)}"),
                                "type": "function",
                                "function": {
                                    "name": tool_name,
                                    "arguments": tool_args,
                                },
                            },
                        )

                    # Emit tool_calls chunk for orchestrator to process
                    if workflow_tool_calls:
                        log_stream_chunk("backend.gemini", "tool_calls", workflow_tool_calls, agent_id)
                        yield StreamChunk(
                            type="tool_calls",
                            tool_calls=workflow_tool_calls,
                            source="gemini",
                        )

                    if mcp_used:
                        yield StreamChunk(
                            type="mcp_status",
                            status="mcp_session_complete",
                            content="✅ [MCP] Session completed",
                            source="mcp_tools",
                        )

                    yield StreamChunk(type="done")
                    return

                # Initialize for execution
                updated_messages = messages.copy()
                processed_call_ids = set()

                # Configuration for custom tool execution
                CUSTOM_TOOL_CONFIG = ToolExecutionConfig(
                    tool_type="custom",
                    chunk_type="custom_tool_status",
                    emoji_prefix="🔧 [Custom Tool]",
                    success_emoji="✅ [Custom Tool]",
                    error_emoji="❌ [Custom Tool Error]",
                    source_prefix="custom_",
                    status_called="custom_tool_called",
                    status_response="custom_tool_response",
                    status_error="custom_tool_error",
                    execution_callback=self._execute_custom_tool,
                )

                # Configuration for MCP tool execution
                MCP_TOOL_CONFIG = ToolExecutionConfig(
                    tool_type="mcp",
                    chunk_type="mcp_status",
                    emoji_prefix="🔧 [MCP Tool]",
                    success_emoji="✅ [MCP Tool]",
                    error_emoji="❌ [MCP Tool Error]",
                    source_prefix="mcp_",
                    status_called="mcp_tool_called",
                    status_response="mcp_tool_response",
                    status_error="mcp_tool_error",
                    execution_callback=self._execute_mcp_function_with_retry,
                )

                # Capture tool execution results for continuation loop
                tool_results: Dict[str, str] = {}
                self._active_tool_result_store = tool_results

                try:
                    # Execute custom tools
                    for call in custom_calls:
                        async for chunk in self._execute_tool_with_logging(
                            call,
                            CUSTOM_TOOL_CONFIG,
                            updated_messages,
                            processed_call_ids,
                        ):
                            yield chunk

                    # Check circuit breaker before MCP tool execution
                    if mcp_calls and not await self._check_circuit_breaker_before_execution():
                        logger.warning("[Gemini] All MCP servers blocked by circuit breaker")
                        yield StreamChunk(
                            type="mcp_status",
                            status="mcp_blocked",
                            content="⚠️ [MCP] All servers blocked by circuit breaker",
                            source="circuit_breaker",
                        )
                        # Clear mcp_calls to skip execution
                        mcp_calls = []

                    # Execute MCP tools
                    for call in mcp_calls:
                        # Mark MCP as used when at least one MCP call is about to be executed
                        mcp_used = True

                        async for chunk in self._execute_tool_with_logging(
                            call,
                            MCP_TOOL_CONFIG,
                            updated_messages,
                            processed_call_ids,
                        ):
                            yield chunk
                finally:
                    self._active_tool_result_store = None

                executed_calls = custom_calls + mcp_calls

                # Build initial conversation history using SDK Content objects
                conversation_history: List[types.Content] = [
                    types.Content(parts=[types.Part(text=full_content)], role="user"),
                ]

                if executed_calls:
                    model_parts = []
                    for call in executed_calls:
                        args_payload: Any = call.get("arguments", {})
                        if isinstance(args_payload, str):
                            try:
                                args_payload = json.loads(args_payload)
                            except json.JSONDecodeError:
                                args_payload = {}
                        if not isinstance(args_payload, dict):
                            args_payload = {}
                        model_parts.append(
                            types.Part.from_function_call(
                                name=call.get("name", ""),
                                args=args_payload,
                            ),
                        )
                    if model_parts:
                        conversation_history.append(types.Content(parts=model_parts, role="model"))

                    response_parts = []
                    for call in executed_calls:
                        call_id = call.get("call_id")
                        result_text = tool_results.get(call_id or "", "No result")
                        response_parts.append(
                            types.Part.from_function_response(
                                name=call.get("name", ""),
                                response={"result": result_text},
                            ),
                        )
                    if response_parts:
                        conversation_history.append(types.Content(parts=response_parts, role="user"))

                last_continuation_chunk = None

<<<<<<< HEAD
                    # Create new stream for fallback (with rate limiting if enabled)
                    async with self._get_rate_limiter_context():
                        stream = await client.aio.models.generate_content_stream(
                            model=model_name,
                            contents=full_content,
                            config=manual_config,
                        )
=======
                while True:
                    continuation_stream = await client.aio.models.generate_content_stream(
                        model=model_name,
                        contents=conversation_history,
                        config=config,
                    )
                    stream = continuation_stream
>>>>>>> 24b609bc

                    new_function_calls = []
                    continuation_text = ""

                    async for chunk in continuation_stream:
                        if hasattr(chunk, "candidates") and chunk.candidates:
<<<<<<< HEAD
                            last_response_with_candidates = chunk
            else:
                # Non-MCP streaming path: execute when MCP is disabled
                try:
                    # Use the standard config (with builtin tools if configured, with rate limiting if enabled)
                    async with self._get_rate_limiter_context():
                        stream = await client.aio.models.generate_content_stream(
                            model=model_name,
                            contents=full_content,
                            config=config,
                        )
=======
                            last_continuation_chunk = chunk
                            for candidate in chunk.candidates:
                                if hasattr(candidate, "content") and candidate.content:
                                    if hasattr(candidate.content, "parts") and candidate.content.parts:
                                        for part in candidate.content.parts:
                                            if hasattr(part, "function_call") and part.function_call:
                                                tool_name = part.function_call.name
                                                tool_args = dict(part.function_call.args) if part.function_call.args else {}
                                                call_id = f"call_{len(new_function_calls)}"
                                                new_function_calls.append(
                                                    {
                                                        "call_id": call_id,
                                                        "name": tool_name,
                                                        "arguments": json.dumps(tool_args),
                                                    },
                                                )
>>>>>>> 24b609bc

                        if hasattr(chunk, "text") and chunk.text:
                            chunk_text = chunk.text
                            continuation_text += chunk_text
                            log_backend_agent_message(
                                agent_id,
                                "RECV",
                                {"content": chunk_text},
                                backend_name="gemini",
                            )
                            log_stream_chunk("backend.gemini", "content", chunk_text, agent_id)
                            yield StreamChunk(type="content", content=chunk_text)

                    if continuation_text:
                        conversation_history.append(
                            types.Content(parts=[types.Part(text=continuation_text)], role="model"),
                        )
                        full_content_text += continuation_text

                    if last_continuation_chunk:
                        last_response_with_candidates = last_continuation_chunk

                    if not new_function_calls:
                        # ====================================================================
                        # Continuation Structured Coordination Output Parsing
                        # ====================================================================
                        # Check for structured coordination output when no function calls in continuation
                        if is_coordination and full_content_text:
                            # Try to parse structured response from accumulated text content
                            parsed = self.formatter.extract_structured_response(full_content_text)

                            if parsed and isinstance(parsed, dict):
                                # Convert structured response to tool calls
                                tool_calls = self.formatter.convert_structured_to_tool_calls(parsed)

                                if tool_calls:
                                    # Categorize the tool calls
                                    mcp_calls, custom_calls, provider_calls = self._categorize_tool_calls(tool_calls)

                                    if provider_calls:
                                        # Convert provider calls to tool_calls format for orchestrator
                                        workflow_tool_calls = []
                                        for call in provider_calls:
                                            tool_name = call.get("name", "")
                                            tool_args_str = call.get("arguments", "{}")

                                            # Parse arguments if they're a string
                                            if isinstance(tool_args_str, str):
                                                try:
                                                    tool_args = json.loads(tool_args_str)
                                                except json.JSONDecodeError:
                                                    tool_args = {}
                                            else:
                                                tool_args = tool_args_str

                                            # Log the coordination action
                                            logger.info(f"[Gemini] Continuation structured coordination action: {tool_name}")
                                            log_tool_call(
                                                agent_id,
                                                tool_name,
                                                tool_args,
                                                None,
                                                backend_name="gemini",
                                            )

                                            # Build tool call in standard format
                                            workflow_tool_calls.append(
                                                {
                                                    "id": call.get("call_id", f"call_{len(workflow_tool_calls)}"),
                                                    "type": "function",
                                                    "function": {
                                                        "name": tool_name,
                                                        "arguments": tool_args,
                                                    },
                                                },
                                            )

                                        # Emit tool_calls chunk for orchestrator to process
                                        if workflow_tool_calls:
                                            log_stream_chunk("backend.gemini", "tool_calls", workflow_tool_calls, agent_id)
                                            yield StreamChunk(
                                                type="tool_calls",
                                                tool_calls=workflow_tool_calls,
                                                source="gemini",
                                            )

                                        if mcp_used:
                                            yield StreamChunk(
                                                type="mcp_status",
                                                status="mcp_session_complete",
                                                content="✅ [MCP] Session completed",
                                                source="mcp_tools",
                                            )

                                        yield StreamChunk(type="done")
                                        return

                        # No structured output found, break continuation loop
                        break

                    next_mcp_calls, next_custom_calls, provider_calls = self._categorize_tool_calls(new_function_calls)

                    # Handle provider calls emitted during continuation
                    if provider_calls:
                        workflow_tool_calls = []
                        for call in provider_calls:
                            tool_name = call.get("name", "")
                            tool_args_str = call.get("arguments", "{}")

                            if isinstance(tool_args_str, str):
                                try:
                                    tool_args = json.loads(tool_args_str)
                                except json.JSONDecodeError:
                                    tool_args = {}
                            else:
                                tool_args = tool_args_str

                            logger.info(f"[Gemini] Continuation coordination action: {tool_name}")
                            log_tool_call(
                                agent_id,
                                tool_name,
                                tool_args,
                                None,
                                backend_name="gemini",
                            )

                            workflow_tool_calls.append(
                                {
                                    "id": call.get("call_id", f"call_{len(workflow_tool_calls)}"),
                                    "type": "function",
                                    "function": {
                                        "name": tool_name,
                                        "arguments": tool_args,
                                    },
                                },
                            )

                        if workflow_tool_calls:
                            log_stream_chunk("backend.gemini", "tool_calls", workflow_tool_calls, agent_id)
                            yield StreamChunk(
                                type="tool_calls",
                                tool_calls=workflow_tool_calls,
                                source="gemini",
                            )

                        if mcp_used:
                            yield StreamChunk(
                                type="mcp_status",
                                status="mcp_session_complete",
                                content="✅ [MCP] Session completed",
                                source="mcp_tools",
                            )

                        yield StreamChunk(type="done")
                        return

                    new_tool_results: Dict[str, str] = {}
                    self._active_tool_result_store = new_tool_results

                    try:
                        for call in next_custom_calls:
                            async for chunk in self._execute_tool_with_logging(
                                call,
                                CUSTOM_TOOL_CONFIG,
                                updated_messages,
                                processed_call_ids,
                            ):
                                yield chunk

                        if next_mcp_calls and not await self._check_circuit_breaker_before_execution():
                            logger.warning("[Gemini] All MCP servers blocked by circuit breaker during continuation")
                            yield StreamChunk(
                                type="mcp_status",
                                status="mcp_blocked",
                                content="⚠️ [MCP] All servers blocked by circuit breaker",
                                source="circuit_breaker",
                            )
                            next_mcp_calls = []

                        for call in next_mcp_calls:
                            mcp_used = True

                            async for chunk in self._execute_tool_with_logging(
                                call,
                                MCP_TOOL_CONFIG,
                                updated_messages,
                                processed_call_ids,
                            ):
                                yield chunk
                    finally:
                        self._active_tool_result_store = None

                    if new_tool_results:
                        tool_results.update(new_tool_results)

                    executed_calls = next_custom_calls + next_mcp_calls

                    if executed_calls:
                        model_parts = []
                        for call in executed_calls:
                            args_payload: Any = call.get("arguments", {})
                            if isinstance(args_payload, str):
                                try:
                                    args_payload = json.loads(args_payload)
                                except json.JSONDecodeError:
                                    args_payload = {}
                            if not isinstance(args_payload, dict):
                                args_payload = {}
                            model_parts.append(
                                types.Part.from_function_call(
                                    name=call.get("name", ""),
                                    args=args_payload,
                                ),
                            )
                        if model_parts:
                            conversation_history.append(types.Content(parts=model_parts, role="model"))

                        response_parts = []
                        for call in executed_calls:
                            call_id = call.get("call_id")
                            result_text = new_tool_results.get(call_id or "", "No result")
                            response_parts.append(
                                types.Part.from_function_response(
                                    name=call.get("name", ""),
                                    response={"result": result_text},
                                ),
                            )
                        if response_parts:
                            conversation_history.append(types.Content(parts=response_parts, role="user"))

            # ====================================================================
            # Completion Phase: Process structured tool calls and builtin indicators
            # ====================================================================
            final_response = last_response_with_candidates

            tool_calls_detected: List[Dict[str, Any]] = []

            if (is_coordination or is_post_evaluation) and full_content_text.strip():
                content = full_content_text
                structured_response = None

                try:
                    structured_response = json.loads(content.strip())
                except json.JSONDecodeError:
                    structured_response = self.formatter.extract_structured_response(content)

                if structured_response and isinstance(structured_response, dict) and structured_response.get("action_type"):
                    raw_tool_calls = self.formatter.convert_structured_to_tool_calls(structured_response)

                    if raw_tool_calls:
                        tool_type = "post_evaluation" if is_post_evaluation else "coordination"
                        workflow_tool_calls: List[Dict[str, Any]] = []

                        for call in raw_tool_calls:
                            tool_name = call.get("name", "")
                            tool_args_str = call.get("arguments", "{}")

                            if isinstance(tool_args_str, str):
                                try:
                                    tool_args = json.loads(tool_args_str)
                                except json.JSONDecodeError:
                                    tool_args = {}
                            else:
                                tool_args = tool_args_str

                            try:
                                log_tool_call(
                                    agent_id,
                                    tool_name or f"unknown_{tool_type}_tool",
                                    tool_args,
                                    result=f"{tool_type}_tool_called",
                                    backend_name="gemini",
                                )
                            except Exception:
                                pass

                            workflow_tool_calls.append(
                                {
                                    "id": call.get("call_id", f"call_{len(workflow_tool_calls)}"),
                                    "type": "function",
                                    "function": {
                                        "name": tool_name,
                                        "arguments": tool_args,
                                    },
                                },
                            )

                        if workflow_tool_calls:
                            tool_calls_detected = workflow_tool_calls
                            log_stream_chunk("backend.gemini", "tool_calls", workflow_tool_calls, agent_id)

            if tool_calls_detected:
                yield StreamChunk(type="tool_calls", tool_calls=tool_calls_detected, source="gemini")

                if mcp_used:
                    yield StreamChunk(
                        type="mcp_status",
                        status="mcp_session_complete",
                        content="✅ [MCP] Session completed",
                        source="mcp_tools",
                    )

                yield StreamChunk(type="done")
                return

            if builtin_tools and final_response and hasattr(final_response, "candidates") and final_response.candidates:
                candidate = final_response.candidates[0]

                if hasattr(candidate, "grounding_metadata") and candidate.grounding_metadata:
                    search_actually_used = False
                    search_queries: List[str] = []

                    if hasattr(candidate.grounding_metadata, "web_search_queries") and candidate.grounding_metadata.web_search_queries:
                        try:
                            for query in candidate.grounding_metadata.web_search_queries:
                                if query and isinstance(query, str) and query.strip():
                                    trimmed_query = query.strip()
                                    search_queries.append(trimmed_query)
                                    search_actually_used = True
                        except (TypeError, AttributeError):
                            pass

                    if hasattr(candidate.grounding_metadata, "grounding_chunks") and candidate.grounding_metadata.grounding_chunks:
                        try:
                            if len(candidate.grounding_metadata.grounding_chunks) > 0:
                                search_actually_used = True
                        except (TypeError, AttributeError):
                            pass

                    if search_actually_used:
                        log_stream_chunk(
                            "backend.gemini",
                            "web_search_result",
                            {"queries": search_queries, "results_integrated": True},
                            agent_id,
                        )
                        log_tool_call(
                            agent_id,
                            "google_search_retrieval",
                            {
                                "queries": search_queries,
                                "chunks_found": len(getattr(candidate.grounding_metadata, "grounding_chunks", []) or []),
                            },
                            result="search_completed",
                            backend_name="gemini",
                        )

                        yield StreamChunk(
                            type="content",
                            content="🔍 [Builtin Tool: Web Search] Results integrated\n",
                        )

                        for query in search_queries:
                            log_stream_chunk(
                                "backend.gemini",
                                "web_search_result",
                                {"queries": search_queries, "results_integrated": True},
                                agent_id,
                            )
                            yield StreamChunk(type="content", content=f"🔍 [Search Query] '{query}'\n")

                        self.search_count += 1

                enable_code_execution = bool(
                    all_params.get("enable_code_execution") or all_params.get("code_execution"),
                )

                if enable_code_execution and hasattr(candidate, "content") and hasattr(candidate.content, "parts"):
                    code_parts: List[str] = []

                    for part in candidate.content.parts:
                        if hasattr(part, "executable_code") and part.executable_code:
                            code_content = getattr(part.executable_code, "code", str(part.executable_code))
                            code_parts.append(f"Code: {code_content}")
                        elif hasattr(part, "code_execution_result") and part.code_execution_result:
                            result_content = getattr(part.code_execution_result, "output", str(part.code_execution_result))
                            code_parts.append(f"Result: {result_content}")

                    if code_parts:
                        log_stream_chunk(
                            "backend.gemini",
                            "code_execution",
                            "Code executed",
                            agent_id,
                        )
                        log_tool_call(
                            agent_id,
                            "code_execution",
                            {"details": code_parts},
                            result="code_execution_completed",
                            backend_name="gemini",
                        )

                        yield StreamChunk(
                            type="content",
                            content="🧮 [Builtin Tool: Code Execution] Results integrated\n",
                        )

                        for entry in code_parts:
                            yield StreamChunk(type="content", content=f"🧮 {entry}\n")

                        self.code_execution_count += 1

            elif final_response and hasattr(final_response, "candidates") and final_response.candidates:
                for candidate in final_response.candidates:
                    if hasattr(candidate, "grounding_metadata"):
                        self.search_count += 1
                        logger.debug(f"[Gemini] Grounding (web search) used, count: {self.search_count}")

                    if hasattr(candidate, "content") and candidate.content:
                        if hasattr(candidate.content, "parts") and candidate.content.parts:
                            for part in candidate.content.parts:
                                if hasattr(part, "executable_code") or hasattr(part, "code_execution_result"):
                                    self.code_execution_count += 1
                                    logger.debug(f"[Gemini] Code execution used, count: {self.code_execution_count}")
                                    break

            # Emit completion status
            if mcp_used:
                yield StreamChunk(
                    type="mcp_status",
                    status="mcp_session_complete",
                    content="✅ [MCP] Session completed",
                    source="mcp_tools",
                )

<<<<<<< HEAD
            # Enhanced complete message logging with metadata
            log_stream_chunk(
                "backend.gemini",
                "complete_message",
                {
                    "content_length": len(content.strip()),
                    "has_tool_calls": bool(tool_calls_detected),
                },
                agent_id,
            )
            yield StreamChunk(type="complete_message", complete_message=complete_message)
            
            # Record token usage for TPM tracking (if available)
            try:
                if final_response and hasattr(final_response, 'usage_metadata'):
                    usage = final_response.usage_metadata
                    total_tokens = 0
                    
                    # Extract total tokens from usage metadata
                    if hasattr(usage, 'total_token_count'):
                        total_tokens = usage.total_token_count
                    elif hasattr(usage, 'candidates_token_count') and hasattr(usage, 'prompt_token_count'):
                        total_tokens = usage.candidates_token_count + usage.prompt_token_count
                    
                    if total_tokens > 0 and self.rate_limiter is not None:
                        await self.rate_limiter.record_tokens(total_tokens)
                        logger.debug(f"[Gemini] Recorded {total_tokens} tokens for TPM tracking")
            except Exception as token_error:
                # Token tracking should not break the flow
                logger.debug(f"[Gemini] Could not record tokens for TPM tracking: {token_error}")
            
            log_stream_chunk("backend.gemini", "done", None, agent_id)
=======
>>>>>>> 24b609bc
            yield StreamChunk(type="done")

        except Exception as e:
            logger.error(f"[Gemini] Error in stream_with_tools: {e}")
            raise

        finally:
            await self._cleanup_genai_resources(stream, client)

    async def _try_close_resource(
        self,
        resource: Any,
        method_names: tuple,
        resource_label: str,
    ) -> bool:
        """Try to close a resource using one of the provided method names.

        Args:
            resource: Object to close
            method_names: Method names to try (e.g., ("aclose", "close"))
            resource_label: Label for error logging

        Returns:
            True if closed successfully, False otherwise
        """
        if resource is None:
            return False

        for method_name in method_names:
            close_method = getattr(resource, method_name, None)
            if close_method is not None:
                try:
                    result = close_method()
                    if hasattr(result, "__await__"):
                        await result
                    return True
                except Exception as e:
                    log_backend_activity(
                        "gemini",
                        f"{resource_label} cleanup failed",
                        {"error": str(e), "method": method_name},
                        agent_id=self.agent_id,
                    )
                    return False
        return False

    async def _cleanup_genai_resources(self, stream, client) -> None:
        """Cleanup google-genai resources to avoid unclosed aiohttp sessions.

        Cleanup order is critical: stream → session → transport → client.
        Each resource is cleaned independently with error isolation.
        """
        # 1. Close stream
        await self._try_close_resource(stream, ("aclose", "close"), "Stream")

        # 2. Close internal aiohttp session (requires special handling)
        if client is not None:
            base_client = getattr(client, "_api_client", None)
            if base_client is not None:
                session = getattr(base_client, "_aiohttp_session", None)
                if session is not None and not getattr(session, "closed", True):
                    try:
                        await session.close()
                        log_backend_activity(
                            "gemini",
                            "Closed google-genai aiohttp session",
                            {},
                            agent_id=self.agent_id,
                        )
                        base_client._aiohttp_session = None
                        # Yield control to allow connector cleanup
                        await asyncio.sleep(0)
                    except Exception as e:
                        log_backend_activity(
                            "gemini",
                            "Failed to close google-genai aiohttp session",
                            {"error": str(e)},
                            agent_id=self.agent_id,
                        )

        # 3. Close internal async transport
        if client is not None:
            aio_obj = getattr(client, "aio", None)
            await self._try_close_resource(aio_obj, ("close", "stop"), "Client AIO")

        # 4. Close client
        await self._try_close_resource(client, ("aclose", "close"), "Client")

    def _append_tool_result_message(
        self,
        updated_messages: List[Dict[str, Any]],
        call: Dict[str, Any],
        result: Any,
        tool_type: str,
    ) -> None:
        """Append tool result to messages in Gemini conversation format.

        Gemini uses a different message format than OpenAI/Response API.
        We need to append messages in a format that Gemini SDK can understand
        when making recursive calls.

        Args:
            updated_messages: Message list to append to
            call: Tool call dictionary with call_id, name, arguments
            result: Tool execution result
            tool_type: "custom" or "mcp"
        """
        tool_result_msg = {
            "role": "tool",
            "name": call.get("name", ""),
            "content": str(result),
        }
        updated_messages.append(tool_result_msg)

        tool_results_store = getattr(self, "_active_tool_result_store", None)
        call_id = call.get("call_id")
        if isinstance(tool_results_store, dict) and call_id:
            tool_results_store[call_id] = str(result)

    def _append_tool_error_message(
        self,
        updated_messages: List[Dict[str, Any]],
        call: Dict[str, Any],
        error_msg: str,
        tool_type: str,
    ) -> None:
        """Append tool error to messages in Gemini conversation format.

        Args:
            updated_messages: Message list to append to
            call: Tool call dictionary with call_id, name, arguments
            error_msg: Error message string
            tool_type: "custom" or "mcp"
        """
        # Append error as function result
        error_result_msg = {
            "role": "tool",
            "name": call.get("name", ""),
            "content": f"Error: {error_msg}",
        }
        updated_messages.append(error_result_msg)

        tool_results_store = getattr(self, "_active_tool_result_store", None)
        call_id = call.get("call_id")
        if isinstance(tool_results_store, dict) and call_id:
            tool_results_store[call_id] = f"Error: {error_msg}"

    async def _execute_custom_tool(self, call: Dict[str, Any]) -> AsyncGenerator[CustomToolChunk, None]:
        """Execute custom tool with streaming support - async generator for base class.

        This method is called by _execute_tool_with_logging and yields CustomToolChunk
        objects for intermediate streaming output. The base class detects the async
        generator and streams intermediate results to users in real-time.

        Args:
            call: Tool call dictionary with name and arguments

        Yields:
            CustomToolChunk objects with streaming data

        Note:
            - Intermediate chunks (completed=False) are streamed to users in real-time
            - Final chunk (completed=True) contains the accumulated result for message history
            - The base class automatically handles extracting and displaying intermediate chunks
        """
        async for chunk in self.stream_custom_tool_execution(call):
            yield chunk

    def get_provider_name(self) -> str:
        """Get the provider name."""
        return "Gemini"

    def get_filesystem_support(self) -> FilesystemSupport:
        """Gemini supports filesystem through MCP servers."""
        return FilesystemSupport.MCP

    def get_supported_builtin_tools(self) -> List[str]:
        """Get list of builtin tools supported by Gemini."""
        return ["google_search_retrieval", "code_execution"]

    def reset_tool_usage(self):
        """Reset tool usage tracking."""
        self.search_count = 0
        self.code_execution_count = 0
        # Reset MCP monitoring metrics when available
        for attr in (
            "_mcp_tool_calls_count",
            "_mcp_tool_failures",
            "_mcp_tool_successes",
            "_mcp_connection_retries",
        ):
            if hasattr(self, attr):
                setattr(self, attr, 0)
        super().reset_token_usage()

    async def cleanup_mcp(self):
        """Cleanup MCP connections - override parent class to use Gemini-specific cleanup."""
        if MCPResourceManager:
            try:
                await super().cleanup_mcp()
                return
            except Exception as error:
                log_backend_activity(
                    "gemini",
                    "MCP cleanup via resource manager failed",
                    {"error": str(error)},
                    agent_id=self.agent_id,
                )
                # Fall back to manual cleanup below

        if not self._mcp_client:
            return

        try:
            await self._mcp_client.disconnect()
            log_backend_activity("gemini", "MCP client disconnected", {}, agent_id=self.agent_id)
        except (
            MCPConnectionError,
            MCPTimeoutError,
            MCPServerError,
            MCPError,
            Exception,
        ) as e:
            if MCPErrorHandler:
                MCPErrorHandler.get_error_details(e, "disconnect", log=True)
            else:
                logger.exception("[Gemini] MCP disconnect error during cleanup")
        finally:
            self._mcp_client = None
            self._mcp_initialized = False
            if hasattr(self, "_mcp_functions"):
                self._mcp_functions.clear()
            if hasattr(self, "_mcp_function_names"):
                self._mcp_function_names.clear()

    async def __aenter__(self) -> "GeminiBackend":
        """Async context manager entry."""
        # Call parent class __aenter__ which handles MCP setup
        await super().__aenter__()
        return self

    async def __aexit__(
        self,
        exc_type: Optional[type],
        exc_val: Optional[BaseException],
        exc_tb: Optional[object],
    ) -> None:
        """Async context manager exit with automatic resource cleanup."""
        # Parameters are required by context manager protocol but not used
        _ = (exc_type, exc_val, exc_tb)
        try:
            await super().__aexit__(exc_type, exc_val, exc_tb)
        finally:
            if not MCPResourceManager:
                try:
                    await self.cleanup_mcp()
                except Exception as e:
                    log_backend_activity(
                        "gemini",
                        "Backend cleanup error",
                        {"error": str(e)},
                        agent_id=self.agent_id,
                    )<|MERGE_RESOLUTION|>--- conflicted
+++ resolved
@@ -20,7 +20,6 @@
 """
 
 import asyncio
-<<<<<<< HEAD
 import contextlib
 import json
 import logging
@@ -30,12 +29,6 @@
 from io import BytesIO
 from pathlib import Path
 from typing import Any, AsyncGenerator, Dict, List, Optional, Tuple, Union
-=======
-import json
-import logging
-import os
-from typing import Any, AsyncGenerator, Dict, List, Optional
->>>>>>> 24b609bc
 
 from ..api_params_handler._gemini_api_params_handler import GeminiAPIParamsHandler
 from ..formatter._gemini_formatter import GeminiFormatter
@@ -146,12 +139,8 @@
         self._mcp_tool_successes = 0
         self._mcp_connection_retries = 0
 
-<<<<<<< HEAD
-        # MCP Response Extractor for capturing tool interactions (Gemini-specific)
-        self.mcp_extractor = MCPResponseExtractor()
-
-        # Initialize Gemini MCP manager after all attributes are ready
-        self.mcp_manager = GeminiMCPManager(self)
+        # Active tool result capture during manual tool execution
+        self._active_tool_result_store: Optional[Dict[str, str]] = None
         
         # Initialize multi-dimensional rate limiter for Gemini API
         # Supports RPM (Requests Per Minute), TPM (Tokens Per Minute), RPD (Requests Per Day)
@@ -202,10 +191,6 @@
             return self.rate_limiter
         else:
             return contextlib.nullcontext()
-=======
-        # Active tool result capture during manual tool execution
-        self._active_tool_result_store: Optional[Dict[str, str]] = None
->>>>>>> 24b609bc
 
     def _setup_permission_hooks(self):
         """Override base class - Gemini uses session-based permissions, not function hooks."""
@@ -312,15 +297,11 @@
                         source="mcp_tools",
                     )
 
-<<<<<<< HEAD
             # Remove enable_rate_limit from kwargs if present (it's already been consumed in __init__)
             # This prevents it from being passed to Gemini SDK API calls
             kwargs.pop('enable_rate_limit', None)
 
-            # Merge constructor config with stream kwargs (stream kwargs take priority)
-=======
             # Merge constructor config with stream kwargs
->>>>>>> 24b609bc
             all_params = {**self.config, **kwargs}
 
             # Detect custom tools
@@ -425,21 +406,8 @@
                                 mcp_tool = types.Tool(function_declarations=mcp_tools_functions)
                                 tools_to_apply.append(mcp_tool)
 
-<<<<<<< HEAD
-                    # ====================================================================
-                    # Streaming phase
-                    # ====================================================================
-                    # Use async streaming call with sessions/tools (with rate limiting if enabled)
-                    async with self._get_rate_limiter_context():
-                        stream = await client.aio.models.generate_content_stream(
-                            model=model_name,
-                            contents=full_content,
-                            config=session_config,
-                        )
-=======
                                 # Mark MCP as used since tools are registered (even with selective blocking)
                                 mcp_used = True
->>>>>>> 24b609bc
 
                                 logger.debug(f"[Gemini] Registered {len(mcp_tools_functions)} MCP tools for selective blocking")
 
@@ -510,11 +478,13 @@
             # ====================================================================
             # Streaming Phase: Stream with simple function call detection
             # ====================================================================
-            stream = await client.aio.models.generate_content_stream(
-                model=model_name,
-                contents=full_content,
-                config=config,
-            )
+            # Use async streaming call with sessions/tools (with rate limiting if enabled)
+            async with self._get_rate_limiter_context():
+                stream = await client.aio.models.generate_content_stream(
+                    model=model_name,
+                    contents=full_content,
+                    config=config,
+                )
 
             # Simple list accumulation for function calls (no trackers)
             captured_function_calls = []
@@ -664,80 +634,11 @@
                         # Parse arguments if they're a string
                         if isinstance(tool_args_str, str):
                             try:
-<<<<<<< HEAD
-                                from google.genai import types
-
-                                # Build conversation history for continuation
-                                # Track all function calls from this round
-                                round_function_calls = new_custom_tools + new_mcp_tools
-
-                                # Build conversation history
-                                conversation_history = []
-
-                                # Add original user content
-                                conversation_history.append(
-                                    types.Content(
-                                        parts=[types.Part(text=full_content)],
-                                        role="user",
-                                    ),
-                                )
-
-                                # Add model's function call response (tools from THIS round)
-                                model_parts = []
-                                for tool_call in round_function_calls:
-                                    model_parts.append(
-                                        types.Part.from_function_call(
-                                            name=tool_call["name"],
-                                            args=tool_call["arguments"],
-                                        ),
-                                    )
-
-                                conversation_history.append(
-                                    types.Content(
-                                        parts=model_parts,
-                                        role="model",
-                                    ),
-                                )
-
-                                # Add function response (as user message with function_response parts)
-                                response_parts = []
-                                for resp in tool_responses:
-                                    response_parts.append(
-                                        types.Part.from_function_response(
-                                            name=resp["name"],
-                                            response=resp["response"],
-                                        ),
-                                    )
-
-                                conversation_history.append(
-                                    types.Content(
-                                        parts=response_parts,
-                                        role="user",
-                                    ),
-                                )
-
-                                # Make continuation call
-                                yield StreamChunk(
-                                    type="custom_tool_status",
-                                    status="continuation_call",
-                                    content=f"🔄 Making continuation call with {len(tool_responses)} tool results...",
-                                    source="custom_tools",
-                                )
-
-                                # Use same session_config as before (with rate limiting if enabled)
-                                async with self._get_rate_limiter_context():
-                                    continuation_stream = await client.aio.models.generate_content_stream(
-                                        model=model_name,
-                                        contents=conversation_history,
-                                        config=session_config,
-                                    )
-=======
                                 tool_args = json.loads(tool_args_str)
                             except json.JSONDecodeError:
                                 tool_args = {}
                         else:
                             tool_args = tool_args_str
->>>>>>> 24b609bc
 
                         # Log the coordination action
                         logger.info(f"[Gemini] Function call coordination action: {tool_name}")
@@ -897,42 +798,21 @@
 
                 last_continuation_chunk = None
 
-<<<<<<< HEAD
-                    # Create new stream for fallback (with rate limiting if enabled)
+                while True:
+                    # Use same config as before (with rate limiting if enabled)
                     async with self._get_rate_limiter_context():
-                        stream = await client.aio.models.generate_content_stream(
+                        continuation_stream = await client.aio.models.generate_content_stream(
                             model=model_name,
-                            contents=full_content,
-                            config=manual_config,
-                        )
-=======
-                while True:
-                    continuation_stream = await client.aio.models.generate_content_stream(
-                        model=model_name,
-                        contents=conversation_history,
-                        config=config,
-                    )
+                            contents=conversation_history,
+                            config=config,
+                        )
                     stream = continuation_stream
->>>>>>> 24b609bc
 
                     new_function_calls = []
                     continuation_text = ""
 
                     async for chunk in continuation_stream:
                         if hasattr(chunk, "candidates") and chunk.candidates:
-<<<<<<< HEAD
-                            last_response_with_candidates = chunk
-            else:
-                # Non-MCP streaming path: execute when MCP is disabled
-                try:
-                    # Use the standard config (with builtin tools if configured, with rate limiting if enabled)
-                    async with self._get_rate_limiter_context():
-                        stream = await client.aio.models.generate_content_stream(
-                            model=model_name,
-                            contents=full_content,
-                            config=config,
-                        )
-=======
                             last_continuation_chunk = chunk
                             for candidate in chunk.candidates:
                                 if hasattr(candidate, "content") and candidate.content:
@@ -949,7 +829,6 @@
                                                         "arguments": json.dumps(tool_args),
                                                     },
                                                 )
->>>>>>> 24b609bc
 
                         if hasattr(chunk, "text") and chunk.text:
                             chunk_text = chunk.text
@@ -1376,41 +1255,6 @@
                     source="mcp_tools",
                 )
 
-<<<<<<< HEAD
-            # Enhanced complete message logging with metadata
-            log_stream_chunk(
-                "backend.gemini",
-                "complete_message",
-                {
-                    "content_length": len(content.strip()),
-                    "has_tool_calls": bool(tool_calls_detected),
-                },
-                agent_id,
-            )
-            yield StreamChunk(type="complete_message", complete_message=complete_message)
-            
-            # Record token usage for TPM tracking (if available)
-            try:
-                if final_response and hasattr(final_response, 'usage_metadata'):
-                    usage = final_response.usage_metadata
-                    total_tokens = 0
-                    
-                    # Extract total tokens from usage metadata
-                    if hasattr(usage, 'total_token_count'):
-                        total_tokens = usage.total_token_count
-                    elif hasattr(usage, 'candidates_token_count') and hasattr(usage, 'prompt_token_count'):
-                        total_tokens = usage.candidates_token_count + usage.prompt_token_count
-                    
-                    if total_tokens > 0 and self.rate_limiter is not None:
-                        await self.rate_limiter.record_tokens(total_tokens)
-                        logger.debug(f"[Gemini] Recorded {total_tokens} tokens for TPM tracking")
-            except Exception as token_error:
-                # Token tracking should not break the flow
-                logger.debug(f"[Gemini] Could not record tokens for TPM tracking: {token_error}")
-            
-            log_stream_chunk("backend.gemini", "done", None, agent_id)
-=======
->>>>>>> 24b609bc
             yield StreamChunk(type="done")
 
         except Exception as e:
