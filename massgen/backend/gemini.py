# -*- coding: utf-8 -*-
"""
Gemini backend implementation using structured output for voting and answer submission.

APPROACH: Uses structured output instead of function declarations to handle the limitation
where Gemini API cannot combine builtin tools with user-defined function declarations.

KEY FEATURES:
- ✅ Structured output for vote and new_answer mechanisms
- ✅ Builtin tools support (code_execution + grounding)
- ✅ Streaming with proper token usage tracking
- ✅ Error handling and response parsing
- ✅ Compatible with MassGen StreamChunk architecture

TECHNICAL SOLUTION:
- Uses Pydantic models to define structured output schemas
- Prompts model to use specific JSON format for voting/answering
- Converts structured responses to standard tool call format
- Maintains compatibility with existing MassGen workflow
"""

import asyncio
import json
import logging
import os
from typing import Any, AsyncGenerator, Dict, List, Optional

from ..api_params_handler._gemini_api_params_handler import GeminiAPIParamsHandler
from ..formatter._gemini_formatter import GeminiFormatter
from ..logger_config import (
    log_backend_activity,
    log_backend_agent_message,
    log_stream_chunk,
    log_tool_call,
    logger,
)
from .base import FilesystemSupport, StreamChunk
from .base_with_custom_tool_and_mcp import CustomToolAndMCPBackend, ToolExecutionConfig
from .gemini_utils import CoordinationResponse, PostEvaluationResponse


# Suppress Gemini SDK logger warning about non-text parts in response
# Using custom filter per https://github.com/googleapis/python-genai/issues/850
class NoFunctionCallWarning(logging.Filter):
    def filter(self, record: logging.LogRecord) -> bool:
        message = record.getMessage()
        if "there are non-text parts in the response:" in message:
            return False
        return True


logging.getLogger("google_genai.types").addFilter(NoFunctionCallWarning())

# MCP integration imports
try:
    from ..mcp_tools import (
        MCPConnectionError,
        MCPError,
        MCPServerError,
        MCPTimeoutError,
    )
except ImportError:  # MCP not installed or import failed within mcp_tools
    MCPError = ImportError  # type: ignore[assignment]
    MCPConnectionError = ImportError  # type: ignore[assignment]
    MCPTimeoutError = ImportError  # type: ignore[assignment]
    MCPServerError = ImportError  # type: ignore[assignment]

# Import MCP backend utilities
try:
    from ..mcp_tools.backend_utils import (
        MCPErrorHandler,
        MCPMessageManager,
        MCPResourceManager,
    )
except ImportError:
    MCPErrorHandler = None  # type: ignore[assignment]
    MCPMessageManager = None  # type: ignore[assignment]
    MCPResourceManager = None  # type: ignore[assignment]


def format_tool_response_as_json(response_text: str) -> str:
    """
    Format tool response text as pretty-printed JSON if possible.

    Args:
        response_text: The raw response text from a tool

    Returns:
        Pretty-printed JSON string if response is valid JSON, otherwise original text
    """
    try:
        # Try to parse as JSON
        parsed = json.loads(response_text)
        # Return pretty-printed JSON with 2-space indentation
        return json.dumps(parsed, indent=2, ensure_ascii=False)
    except (json.JSONDecodeError, TypeError):
        # If not valid JSON, return original text
        return response_text


class GeminiBackend(CustomToolAndMCPBackend):
    """Google Gemini backend using structured output for coordination and MCP tool integration."""

    def __init__(self, api_key: Optional[str] = None, **kwargs):
        # Store Gemini-specific API key before calling parent init
        gemini_api_key = api_key or os.getenv("GOOGLE_API_KEY") or os.getenv("GEMINI_API_KEY")

        # Call parent class __init__ - this initializes custom_tool_manager and MCP-related attributes
        super().__init__(gemini_api_key, **kwargs)

        # Override API key with Gemini-specific value
        self.api_key = gemini_api_key

        # Gemini-specific counters for builtin tools
        self.search_count = 0
        self.code_execution_count = 0

        # New components for separation of concerns
        self.formatter = GeminiFormatter()
        self.api_params_handler = GeminiAPIParamsHandler(self)

        # Gemini-specific MCP monitoring (additional to parent class)
        self._mcp_tool_successes = 0
        self._mcp_connection_retries = 0

        # Active tool result capture during manual tool execution
        self._active_tool_result_store: Optional[Dict[str, str]] = None

    def _setup_permission_hooks(self):
        """Override base class - Gemini uses session-based permissions, not function hooks."""
        logger.debug("[Gemini] Using session-based permissions, skipping function hook setup")

    async def _process_stream(self, stream, all_params, agent_id: Optional[str] = None) -> AsyncGenerator[StreamChunk, None]:
        """
        Required by CustomToolAndMCPBackend abstract method.
        Not used by Gemini - Gemini SDK handles streaming directly in stream_with_tools().
        """
        if False:
            yield  # Make this an async generator
        raise NotImplementedError("Gemini uses custom streaming logic in stream_with_tools()")

    async def _setup_mcp_tools(self) -> None:
        """
        Override parent class - Use base class MCP setup for manual execution pattern.
        This method is called by the parent class's __aenter__() context manager.
        """
        await super()._setup_mcp_tools()

    def supports_upload_files(self) -> bool:
        """
        Override parent class - Gemini does not support upload_files preprocessing.
        Returns False to skip upload_files processing in parent class methods.
        """
        return False

    def _create_client(self, **kwargs):
        pass

    async def _stream_with_custom_and_mcp_tools(
        self,
        current_messages: List[Dict[str, Any]],
        tools: List[Dict[str, Any]],
        client,
        **kwargs,
    ) -> AsyncGenerator[StreamChunk, None]:
        yield StreamChunk(type="error", error="Not implemented")

    async def stream_with_tools(self, messages: List[Dict[str, Any]], tools: List[Dict[str, Any]], **kwargs) -> AsyncGenerator[StreamChunk, None]:
        """Stream response using Gemini API with manual MCP execution pattern.

        Tool Execution Behavior:
        - Custom tools: Always executed (not blocked by planning mode or circuit breaker)
        - MCP tools: Blocked by planning mode during coordination, blocked by circuit breaker when servers fail
        - Provider tools (vote/new_answer): Emitted as StreamChunks but not executed (handled by orchestrator)
        """
        # Use instance agent_id (from __init__) or get from kwargs if not set
        agent_id = self.agent_id or kwargs.get("agent_id", None)
        client = None
        stream = None

        # Track whether MCP tools were actually used in this turn
        mcp_used = False

        log_backend_activity(
            "gemini",
            "Starting stream_with_tools",
            {"num_messages": len(messages), "num_tools": len(tools) if tools else 0},
            agent_id=agent_id,
        )

        # Trim message history for MCP if needed
        if self.mcp_servers and MCPMessageManager is not None and hasattr(self, "_max_mcp_message_history") and self._max_mcp_message_history > 0:
            original_count = len(messages)
            messages = MCPMessageManager.trim_message_history(messages, self._max_mcp_message_history)
            if len(messages) < original_count:
                log_backend_activity(
                    "gemini",
                    "Trimmed MCP message history",
                    {
                        "original": original_count,
                        "trimmed": len(messages),
                        "limit": self._max_mcp_message_history,
                    },
                    agent_id=agent_id,
                )

        try:
            from google import genai
            from google.genai import types

            # Setup MCP using base class if not already initialized
            if not self._mcp_initialized and self.mcp_servers:
                await self._setup_mcp_tools()
                if self._mcp_initialized:
                    yield StreamChunk(
                        type="mcp_status",
                        status="mcp_initialized",
                        content="✅ [MCP] Tools initialized",
                        source="mcp_tools",
                    )

            # Merge constructor config with stream kwargs
            all_params = {**self.config, **kwargs}

            # Detect custom tools
            using_custom_tools = bool(self.custom_tool_manager and len(self._custom_tool_names) > 0)

            # Detect coordination mode
            is_coordination = self.formatter.has_coordination_tools(tools)
            is_post_evaluation = self.formatter.has_post_evaluation_tools(tools)

            valid_agent_ids = None

            if is_coordination:
                # Extract valid agent IDs from vote tool enum if available
                for tool in tools:
                    if tool.get("type") == "function":
                        func_def = tool.get("function", {})
                        if func_def.get("name") == "vote":
                            agent_id_param = func_def.get("parameters", {}).get("properties", {}).get("agent_id", {})
                            if "enum" in agent_id_param:
                                valid_agent_ids = agent_id_param["enum"]
                            break

            # Build content string from messages using formatter
            full_content = self.formatter.format_messages(messages)
            # For coordination requests, modify the prompt to use structured output
            if is_coordination:
                full_content = self.formatter.build_structured_output_prompt(full_content, valid_agent_ids)
            elif is_post_evaluation:
                # For post-evaluation, modify prompt to use structured output
                full_content = self.formatter.build_post_evaluation_prompt(full_content)

            # Create Gemini client
            client = genai.Client(api_key=self.api_key)

            # Setup builtin tools via API params handler
            builtin_tools = self.api_params_handler.get_provider_tools(all_params)

            # Build config via API params handler
            config = await self.api_params_handler.build_api_params(messages, tools, all_params)

            # Extract model name
            model_name = all_params.get("model")

            # ====================================================================
            # Tool Registration Phase: Convert and register tools for manual execution
            # ====================================================================
            tools_to_apply = []

            # Add custom tools if available
            if using_custom_tools:
                try:
<<<<<<< HEAD
                    # ====================================================================
                    # Preparation phase: Initialize execution context and tools
                    # ====================================================================
                    # Initialize execution context for custom tool execution
                    # This is required by stream_custom_tool_execution() inherited from parent class
                    from .base_with_custom_tool_and_mcp import ExecutionContext

                    self._execution_context = ExecutionContext(
                        messages=messages,
                        agent_system_message=kwargs.get("system_message", None),
                        agent_id=self.agent_id,
                        backend_name=self.backend_name,
                        current_stage=self.coordination_stage,
                    )

                    mcp_sessions = []
                    mcp_error = None
                    custom_tools_functions = []
                    custom_tools_error = None

                    # Try to initialize MCP sessions
                    if using_sdk_mcp and self.mcp_servers:
                        try:
                            if not self._mcp_client:
                                raise RuntimeError("MCP client not initialized")
                            mcp_sessions = self.mcp_manager.get_active_mcp_sessions(
                                convert_to_permission_sessions=bool(self.filesystem_manager),
                            )
                            if not mcp_sessions:
                                # If no MCP sessions, record error but don't interrupt (may still have custom tools)
                                mcp_error = RuntimeError("No active MCP sessions available")
                                logger.warning(f"[Gemini] MCP sessions unavailable: {mcp_error}")
                        except Exception as e:
                            mcp_error = e
                            logger.warning(f"[Gemini] Failed to initialize MCP sessions: {e}")

                    # Try to initialize custom tools
                    if using_custom_tools:
                        try:
                            # Get custom tools schemas (in OpenAI format)
                            custom_tools_schemas = self._get_custom_tools_schemas()
                            if custom_tools_schemas:
                                # Convert to Gemini SDK format using formatter
                                # formatter handles: OpenAI format -> Gemini dict -> FunctionDeclaration objects
                                custom_tools_functions = self.formatter.format_custom_tools(
                                    custom_tools_schemas,
                                    return_sdk_objects=True,
                                )

                                if custom_tools_functions:
                                    logger.debug(
                                        f"[Gemini] Loaded {len(custom_tools_functions)} custom tools " f"as FunctionDeclarations",
                                    )
                                else:
                                    custom_tools_error = RuntimeError("Custom tools conversion failed")
                                    logger.warning(f"[Gemini] Custom tools unavailable: {custom_tools_error}")
                            else:
                                custom_tools_error = RuntimeError("No custom tools available")
                                logger.warning(f"[Gemini] Custom tools unavailable: {custom_tools_error}")
                        except Exception as e:
                            custom_tools_error = e
                            logger.warning(f"[Gemini] Failed to initialize custom tools: {e}")

                    # Check if at least one tool system is available
                    has_mcp = bool(mcp_sessions and not mcp_error)
                    has_custom_tools = bool(custom_tools_functions and not custom_tools_error)

                    if not has_mcp and not has_custom_tools:
                        # Both failed, raise error to enter fallback
                        raise RuntimeError(
                            f"Both MCP and custom tools unavailable. " f"MCP error: {mcp_error}. Custom tools error: {custom_tools_error}",
=======
                    # Get custom tools schemas (in OpenAI format)
                    custom_tools_schemas = self._get_custom_tools_schemas()
                    if custom_tools_schemas:
                        # Convert to Gemini SDK format using formatter
                        custom_tools_functions = self.formatter.format_custom_tools(
                            custom_tools_schemas,
                            return_sdk_objects=True,
>>>>>>> 9a509e34
                        )

                        if custom_tools_functions:
                            # Wrap FunctionDeclarations in a Tool object for Gemini SDK
                            custom_tool = types.Tool(function_declarations=custom_tools_functions)
                            tools_to_apply.append(custom_tool)

                            logger.debug(f"[Gemini] Registered {len(custom_tools_functions)} custom tools for manual execution")

                            yield StreamChunk(
                                type="custom_tool_status",
                                status="custom_tools_registered",
                                content=f"🔧 [Custom Tools] Registered {len(custom_tools_functions)} tools",
                                source="custom_tools",
                            )
                except Exception as e:
                    logger.warning(f"[Gemini] Failed to register custom tools: {e}")

            # Add MCP tools if available (unless blocked by planning mode)
            if self._mcp_initialized and self._mcp_functions:
                # Check planning mode
                if self.is_planning_mode_enabled():
                    blocked_tools = self.get_planning_mode_blocked_tools()

                    if not blocked_tools:
                        # Empty set means block ALL MCP tools (backward compatible)
                        logger.info("[Gemini] Planning mode enabled - blocking ALL MCP tools during coordination")
                        yield StreamChunk(
                            type="mcp_status",
                            status="planning_mode_blocked",
                            content="🚫 [MCP] Planning mode active - all MCP tools blocked during coordination",
                            source="planning_mode",
                        )

                    else:
                        # Selective blocking - register all MCP tools, execution layer will block specific ones
                        logger.info(f"[Gemini] Planning mode enabled - registering all MCP tools, will block {len(blocked_tools)} at execution")
                        try:
                            # Convert MCP tools using formatter
                            mcp_tools_functions = self.formatter.format_mcp_tools(self._mcp_functions, return_sdk_objects=True)

                            if mcp_tools_functions:
                                # Wrap in Tool object
                                mcp_tool = types.Tool(function_declarations=mcp_tools_functions)
                                tools_to_apply.append(mcp_tool)

                                # Mark MCP as used since tools are registered (even with selective blocking)
                                mcp_used = True

                                logger.debug(f"[Gemini] Registered {len(mcp_tools_functions)} MCP tools for selective blocking")

                                yield StreamChunk(
                                    type="mcp_status",
                                    status="mcp_tools_registered",
                                    content=f"🔧 [MCP] Registered {len(mcp_tools_functions)} tools (selective blocking enabled)",
                                    source="mcp_tools",
                                )
                        except Exception as e:
                            logger.warning(f"[Gemini] Failed to register MCP tools: {e}")
                else:
                    # No planning mode - register all MCP tools
                    try:
                        # Convert MCP tools using formatter
                        mcp_tools_functions = self.formatter.format_mcp_tools(self._mcp_functions, return_sdk_objects=True)

                        if mcp_tools_functions:
                            # Wrap in Tool object
                            mcp_tool = types.Tool(function_declarations=mcp_tools_functions)
                            tools_to_apply.append(mcp_tool)

                            # Mark MCP as used since tools are registered
                            mcp_used = True

                            logger.debug(f"[Gemini] Registered {len(mcp_tools_functions)} MCP tools for manual execution")

                            yield StreamChunk(
                                type="mcp_status",
                                status="mcp_tools_registered",
                                content=f"🔧 [MCP] Registered {len(mcp_tools_functions)} tools",
                                source="mcp_tools",
                            )
                    except Exception as e:
                        logger.warning(f"[Gemini] Failed to register MCP tools: {e}")

            # Apply tools to config
            if tools_to_apply:
                config["tools"] = tools_to_apply
                # Disable automatic function calling for manual execution
                config["automatic_function_calling"] = types.AutomaticFunctionCallingConfig(disable=True)
                logger.debug("[Gemini] Disabled automatic function calling for manual execution")
            else:
                # No custom/MCP tools, add builtin tools if any
                if builtin_tools:
                    config["tools"] = builtin_tools

            # For coordination/post-evaluation requests, use JSON response format when no tools present
            if not tools_to_apply and not builtin_tools:
                if is_coordination:
                    config["response_mime_type"] = "application/json"
                    config["response_schema"] = CoordinationResponse.model_json_schema()
                elif is_post_evaluation:
                    config["response_mime_type"] = "application/json"
                    config["response_schema"] = PostEvaluationResponse.model_json_schema()

            # Log messages being sent
            log_backend_agent_message(
                agent_id or "default",
                "SEND",
                {
                    "content": full_content,
                    "custom_tools": len(tools_to_apply) if tools_to_apply else 0,
                },
                backend_name="gemini",
            )

            # ====================================================================
            # Streaming Phase: Stream with simple function call detection
            # ====================================================================
            stream = await client.aio.models.generate_content_stream(
                model=model_name,
                contents=full_content,
                config=config,
            )

            # Simple list accumulation for function calls (no trackers)
            captured_function_calls = []
            full_content_text = ""
            last_response_with_candidates = None

            # Stream chunks and capture function calls
            async for chunk in stream:
                # Detect function calls in candidates
                if hasattr(chunk, "candidates") and chunk.candidates:
                    for candidate in chunk.candidates:
                        if hasattr(candidate, "content") and candidate.content:
                            if hasattr(candidate.content, "parts") and candidate.content.parts:
                                for part in candidate.content.parts:
                                    # Check for function_call part
                                    if hasattr(part, "function_call") and part.function_call:
                                        # Extract call data
                                        tool_name = part.function_call.name
                                        tool_args = dict(part.function_call.args) if part.function_call.args else {}

                                        # Create call record
                                        call_id = f"call_{len(captured_function_calls)}"
                                        captured_function_calls.append(
                                            {
                                                "call_id": call_id,
                                                "name": tool_name,
                                                "arguments": json.dumps(tool_args),
                                            },
                                        )

                                        logger.info(f"[Gemini] Function call detected: {tool_name}")

                # Process text content
                if hasattr(chunk, "text") and chunk.text:
                    chunk_text = chunk.text
                    full_content_text += chunk_text
                    log_backend_agent_message(
                        agent_id,
                        "RECV",
                        {"content": chunk_text},
                        backend_name="gemini",
                    )
                    log_stream_chunk("backend.gemini", "content", chunk_text, agent_id)
                    yield StreamChunk(type="content", content=chunk_text)

                # Buffer last chunk with candidates
                if hasattr(chunk, "candidates") and chunk.candidates:
                    last_response_with_candidates = chunk

<<<<<<< HEAD
                            try:
                                # Execute the custom tool with streaming
                                accumulated_result = ""
                                async for chunk in self.stream_custom_tool_execution(
                                    {
                                        "name": tool_name,
                                        "arguments": json.dumps(tool_args) if isinstance(tool_args, dict) else tool_args,
                                    },
                                ):
                                    if not chunk.completed:
                                        # Stream partial results to user
                                        yield StreamChunk(
                                            type="custom_tool_status",
                                            status="custom_tool_output",
                                            content=chunk.data,
                                            source="custom_tools",
                                        )
                                    else:
                                        # Get final accumulated result
                                        accumulated_result = chunk.accumulated_result

                                result_str = accumulated_result
                                # Format result as JSON if possible
                                formatted_result = format_tool_response_as_json(result_str)
=======
            # ====================================================================
            # Structured Coordination Output Parsing
            # ====================================================================
            # Check for structured coordination output when no function calls captured
            if is_coordination and not captured_function_calls and full_content_text:
                # Try to parse structured response from text content
                parsed = self.formatter.extract_structured_response(full_content_text)

                if parsed and isinstance(parsed, dict):
                    # Convert structured response to tool calls
                    tool_calls = self.formatter.convert_structured_to_tool_calls(parsed)
>>>>>>> 9a509e34

                    if tool_calls:
                        # Categorize the tool calls
                        mcp_calls, custom_calls, provider_calls = self._categorize_tool_calls(tool_calls)

                        # Handle provider (workflow) calls - these are coordination actions
                        # We yield StreamChunk entries but do NOT execute them
                        if provider_calls:
                            # Convert provider calls to tool_calls format for orchestrator
                            workflow_tool_calls = []
                            for call in provider_calls:
                                tool_name = call.get("name", "")
                                tool_args_str = call.get("arguments", "{}")

                                # Parse arguments if they're a string
                                if isinstance(tool_args_str, str):
                                    try:
                                        tool_args = json.loads(tool_args_str)
                                    except json.JSONDecodeError:
                                        tool_args = {}
                                else:
                                    tool_args = tool_args_str

                                # Log the coordination action
                                logger.info(f"[Gemini] Structured coordination action: {tool_name}")
                                log_tool_call(
                                    agent_id,
                                    tool_name,
                                    tool_args,
                                    None,
                                    backend_name="gemini",
                                )

                                # Build tool call in standard format
                                workflow_tool_calls.append(
                                    {
                                        "id": call.get("call_id", f"call_{len(workflow_tool_calls)}"),
                                        "type": "function",
                                        "function": {
                                            "name": tool_name,
                                            "arguments": tool_args,
                                        },
                                    },
                                )

                            # Emit tool_calls chunk for orchestrator to process
                            if workflow_tool_calls:
                                log_stream_chunk("backend.gemini", "tool_calls", workflow_tool_calls, agent_id)
                                yield StreamChunk(
                                    type="tool_calls",
                                    tool_calls=workflow_tool_calls,
                                    source="gemini",
                                )

                        # Do not execute workflow tools - just return after yielding
                        # The orchestrator will handle these coordination actions
                        if provider_calls:
                            # Emit completion status if MCP was actually used
                            if mcp_used:
                                yield StreamChunk(
                                    type="mcp_status",
                                    status="mcp_session_complete",
                                    content="✅ [MCP] Session completed",
                                    source="mcp_tools",
                                )

                            yield StreamChunk(type="done")
                            return

            # ====================================================================
            # Tool Execution Phase: Execute captured function calls using base class
            # ====================================================================
            if captured_function_calls:
                # Categorize function calls using base class helper
                mcp_calls, custom_calls, provider_calls = self._categorize_tool_calls(captured_function_calls)

                # ====================================================================
                # Handle provider (workflow) calls - emit as StreamChunks but do NOT execute
                # ====================================================================
                if provider_calls:
                    # Convert provider calls to tool_calls format for orchestrator
                    workflow_tool_calls = []
                    for call in provider_calls:
                        tool_name = call.get("name", "")
                        tool_args_str = call.get("arguments", "{}")

                        # Parse arguments if they're a string
                        if isinstance(tool_args_str, str):
                            try:
                                tool_args = json.loads(tool_args_str)
                            except json.JSONDecodeError:
                                tool_args = {}
                        else:
                            tool_args = tool_args_str

                        # Log the coordination action
                        logger.info(f"[Gemini] Function call coordination action: {tool_name}")
                        log_tool_call(
                            agent_id,
                            tool_name,
                            tool_args,
                            None,
                            backend_name="gemini",
                        )

                        # Build tool call in standard format
                        workflow_tool_calls.append(
                            {
                                "id": call.get("call_id", f"call_{len(workflow_tool_calls)}"),
                                "type": "function",
                                "function": {
                                    "name": tool_name,
                                    "arguments": tool_args,
                                },
                            },
                        )

                    # Emit tool_calls chunk for orchestrator to process
                    if workflow_tool_calls:
                        log_stream_chunk("backend.gemini", "tool_calls", workflow_tool_calls, agent_id)
                        yield StreamChunk(
                            type="tool_calls",
                            tool_calls=workflow_tool_calls,
                            source="gemini",
                        )

                    if mcp_used:
                        yield StreamChunk(
                            type="mcp_status",
                            status="mcp_session_complete",
                            content="✅ [MCP] Session completed",
                            source="mcp_tools",
                        )

                    yield StreamChunk(type="done")
                    return

                # Initialize for execution
                updated_messages = messages.copy()
                processed_call_ids = set()

                # Configuration for custom tool execution
                CUSTOM_TOOL_CONFIG = ToolExecutionConfig(
                    tool_type="custom",
                    chunk_type="custom_tool_status",
                    emoji_prefix="🔧 [Custom Tool]",
                    success_emoji="✅ [Custom Tool]",
                    error_emoji="❌ [Custom Tool Error]",
                    source_prefix="custom_",
                    status_called="custom_tool_called",
                    status_response="custom_tool_response",
                    status_error="custom_tool_error",
                    execution_callback=self._execute_custom_tool,
                )

                # Configuration for MCP tool execution
                MCP_TOOL_CONFIG = ToolExecutionConfig(
                    tool_type="mcp",
                    chunk_type="mcp_status",
                    emoji_prefix="🔧 [MCP Tool]",
                    success_emoji="✅ [MCP Tool]",
                    error_emoji="❌ [MCP Tool Error]",
                    source_prefix="mcp_",
                    status_called="mcp_tool_called",
                    status_response="mcp_tool_response",
                    status_error="mcp_tool_error",
                    execution_callback=self._execute_mcp_function_with_retry,
                )

                # Capture tool execution results for continuation loop
                tool_results: Dict[str, str] = {}
                self._active_tool_result_store = tool_results

                try:
                    # Execute custom tools
                    for call in custom_calls:
                        async for chunk in self._execute_tool_with_logging(
                            call,
                            CUSTOM_TOOL_CONFIG,
                            updated_messages,
                            processed_call_ids,
                        ):
                            yield chunk

                    # Check circuit breaker before MCP tool execution
                    if mcp_calls and not await self._check_circuit_breaker_before_execution():
                        logger.warning("[Gemini] All MCP servers blocked by circuit breaker")
                        yield StreamChunk(
                            type="mcp_status",
                            status="mcp_blocked",
                            content="⚠️ [MCP] All servers blocked by circuit breaker",
                            source="circuit_breaker",
                        )
                        # Clear mcp_calls to skip execution
                        mcp_calls = []

                    # Execute MCP tools
                    for call in mcp_calls:
                        # Mark MCP as used when at least one MCP call is about to be executed
                        mcp_used = True

                        async for chunk in self._execute_tool_with_logging(
                            call,
                            MCP_TOOL_CONFIG,
                            updated_messages,
                            processed_call_ids,
                        ):
                            yield chunk
                finally:
                    self._active_tool_result_store = None

                executed_calls = custom_calls + mcp_calls

                # Build initial conversation history using SDK Content objects
                conversation_history: List[types.Content] = [
                    types.Content(parts=[types.Part(text=full_content)], role="user"),
                ]

                if executed_calls:
                    model_parts = []
                    for call in executed_calls:
                        args_payload: Any = call.get("arguments", {})
                        if isinstance(args_payload, str):
                            try:
                                args_payload = json.loads(args_payload)
                            except json.JSONDecodeError:
                                args_payload = {}
                        if not isinstance(args_payload, dict):
                            args_payload = {}
                        model_parts.append(
                            types.Part.from_function_call(
                                name=call.get("name", ""),
                                args=args_payload,
                            ),
                        )
                    if model_parts:
                        conversation_history.append(types.Content(parts=model_parts, role="model"))

                    response_parts = []
                    for call in executed_calls:
                        call_id = call.get("call_id")
                        result_text = tool_results.get(call_id or "", "No result")
                        response_parts.append(
                            types.Part.from_function_response(
                                name=call.get("name", ""),
                                response={"result": result_text},
                            ),
                        )
                    if response_parts:
                        conversation_history.append(types.Content(parts=response_parts, role="user"))

                last_continuation_chunk = None

                while True:
                    continuation_stream = await client.aio.models.generate_content_stream(
                        model=model_name,
                        contents=conversation_history,
                        config=config,
                    )
                    stream = continuation_stream

                    new_function_calls = []
                    continuation_text = ""

                    async for chunk in continuation_stream:
                        if hasattr(chunk, "candidates") and chunk.candidates:
                            last_continuation_chunk = chunk
                            for candidate in chunk.candidates:
                                if hasattr(candidate, "content") and candidate.content:
                                    if hasattr(candidate.content, "parts") and candidate.content.parts:
                                        for part in candidate.content.parts:
                                            if hasattr(part, "function_call") and part.function_call:
                                                tool_name = part.function_call.name
                                                tool_args = dict(part.function_call.args) if part.function_call.args else {}
                                                call_id = f"call_{len(new_function_calls)}"
                                                new_function_calls.append(
                                                    {
                                                        "call_id": call_id,
                                                        "name": tool_name,
                                                        "arguments": json.dumps(tool_args),
                                                    },
                                                )

                        if hasattr(chunk, "text") and chunk.text:
                            chunk_text = chunk.text
                            continuation_text += chunk_text
                            log_backend_agent_message(
                                agent_id,
                                "RECV",
                                {"content": chunk_text},
                                backend_name="gemini",
                            )
                            log_stream_chunk("backend.gemini", "content", chunk_text, agent_id)
                            yield StreamChunk(type="content", content=chunk_text)

                    if continuation_text:
                        conversation_history.append(
                            types.Content(parts=[types.Part(text=continuation_text)], role="model"),
                        )
                        full_content_text += continuation_text

                    if last_continuation_chunk:
                        last_response_with_candidates = last_continuation_chunk

                    if not new_function_calls:
                        # ====================================================================
                        # Continuation Structured Coordination Output Parsing
                        # ====================================================================
                        # Check for structured coordination output when no function calls in continuation
                        if is_coordination and full_content_text:
                            # Try to parse structured response from accumulated text content
                            parsed = self.formatter.extract_structured_response(full_content_text)

                            if parsed and isinstance(parsed, dict):
                                # Convert structured response to tool calls
                                tool_calls = self.formatter.convert_structured_to_tool_calls(parsed)

                                if tool_calls:
                                    # Categorize the tool calls
                                    mcp_calls, custom_calls, provider_calls = self._categorize_tool_calls(tool_calls)

                                    if provider_calls:
                                        # Convert provider calls to tool_calls format for orchestrator
                                        workflow_tool_calls = []
                                        for call in provider_calls:
                                            tool_name = call.get("name", "")
                                            tool_args_str = call.get("arguments", "{}")

                                            # Parse arguments if they're a string
                                            if isinstance(tool_args_str, str):
                                                try:
                                                    tool_args = json.loads(tool_args_str)
                                                except json.JSONDecodeError:
                                                    tool_args = {}
                                            else:
                                                tool_args = tool_args_str

                                            # Log the coordination action
                                            logger.info(f"[Gemini] Continuation structured coordination action: {tool_name}")
                                            log_tool_call(
                                                agent_id,
                                                tool_name,
                                                tool_args,
                                                None,
                                                backend_name="gemini",
                                            )

                                            # Build tool call in standard format
                                            workflow_tool_calls.append(
                                                {
                                                    "id": call.get("call_id", f"call_{len(workflow_tool_calls)}"),
                                                    "type": "function",
                                                    "function": {
                                                        "name": tool_name,
                                                        "arguments": tool_args,
                                                    },
                                                },
                                            )

                                        # Emit tool_calls chunk for orchestrator to process
                                        if workflow_tool_calls:
                                            log_stream_chunk("backend.gemini", "tool_calls", workflow_tool_calls, agent_id)
                                            yield StreamChunk(
                                                type="tool_calls",
                                                tool_calls=workflow_tool_calls,
                                                source="gemini",
                                            )

                                        if mcp_used:
                                            yield StreamChunk(
                                                type="mcp_status",
                                                status="mcp_session_complete",
                                                content="✅ [MCP] Session completed",
                                                source="mcp_tools",
                                            )

                                        yield StreamChunk(type="done")
                                        return

                        # No structured output found, break continuation loop
                        break

                    next_mcp_calls, next_custom_calls, provider_calls = self._categorize_tool_calls(new_function_calls)

                    # Handle provider calls emitted during continuation
                    if provider_calls:
                        workflow_tool_calls = []
                        for call in provider_calls:
                            tool_name = call.get("name", "")
                            tool_args_str = call.get("arguments", "{}")

                            if isinstance(tool_args_str, str):
                                try:
                                    tool_args = json.loads(tool_args_str)
                                except json.JSONDecodeError:
                                    tool_args = {}
                            else:
                                tool_args = tool_args_str

                            logger.info(f"[Gemini] Continuation coordination action: {tool_name}")
                            log_tool_call(
                                agent_id,
                                tool_name,
                                tool_args,
                                None,
                                backend_name="gemini",
                            )

                            workflow_tool_calls.append(
                                {
                                    "id": call.get("call_id", f"call_{len(workflow_tool_calls)}"),
                                    "type": "function",
                                    "function": {
                                        "name": tool_name,
                                        "arguments": tool_args,
                                    },
                                },
                            )

                        if workflow_tool_calls:
                            log_stream_chunk("backend.gemini", "tool_calls", workflow_tool_calls, agent_id)
                            yield StreamChunk(
                                type="tool_calls",
                                tool_calls=workflow_tool_calls,
                                source="gemini",
                            )

                        if mcp_used:
                            yield StreamChunk(
                                type="mcp_status",
                                status="mcp_session_complete",
                                content="✅ [MCP] Session completed",
                                source="mcp_tools",
                            )

                        yield StreamChunk(type="done")
                        return

                    new_tool_results: Dict[str, str] = {}
                    self._active_tool_result_store = new_tool_results

                    try:
                        for call in next_custom_calls:
                            async for chunk in self._execute_tool_with_logging(
                                call,
                                CUSTOM_TOOL_CONFIG,
                                updated_messages,
                                processed_call_ids,
                            ):
                                yield chunk

                        if next_mcp_calls and not await self._check_circuit_breaker_before_execution():
                            logger.warning("[Gemini] All MCP servers blocked by circuit breaker during continuation")
                            yield StreamChunk(
                                type="mcp_status",
                                status="mcp_blocked",
                                content="⚠️ [MCP] All servers blocked by circuit breaker",
                                source="circuit_breaker",
                            )
                            next_mcp_calls = []

                        for call in next_mcp_calls:
                            mcp_used = True

                            async for chunk in self._execute_tool_with_logging(
                                call,
                                MCP_TOOL_CONFIG,
                                updated_messages,
                                processed_call_ids,
                            ):
                                yield chunk
                    finally:
                        self._active_tool_result_store = None

                    if new_tool_results:
                        tool_results.update(new_tool_results)

                    executed_calls = next_custom_calls + next_mcp_calls

                    if executed_calls:
                        model_parts = []
                        for call in executed_calls:
                            args_payload: Any = call.get("arguments", {})
                            if isinstance(args_payload, str):
                                try:
                                    args_payload = json.loads(args_payload)
                                except json.JSONDecodeError:
                                    args_payload = {}
                            if not isinstance(args_payload, dict):
                                args_payload = {}
                            model_parts.append(
                                types.Part.from_function_call(
                                    name=call.get("name", ""),
                                    args=args_payload,
                                ),
                            )
                        if model_parts:
                            conversation_history.append(types.Content(parts=model_parts, role="model"))

                        response_parts = []
                        for call in executed_calls:
                            call_id = call.get("call_id")
                            result_text = new_tool_results.get(call_id or "", "No result")
                            response_parts.append(
                                types.Part.from_function_response(
                                    name=call.get("name", ""),
                                    response={"result": result_text},
                                ),
                            )
                        if response_parts:
                            conversation_history.append(types.Content(parts=response_parts, role="user"))

            # ====================================================================
            # Completion Phase: Process structured tool calls and builtin indicators
            # ====================================================================
            final_response = last_response_with_candidates

            tool_calls_detected: List[Dict[str, Any]] = []

            if (is_coordination or is_post_evaluation) and full_content_text.strip():
                content = full_content_text
                structured_response = None

                try:
                    structured_response = json.loads(content.strip())
                except json.JSONDecodeError:
                    structured_response = self.formatter.extract_structured_response(content)

                if structured_response and isinstance(structured_response, dict) and structured_response.get("action_type"):
                    raw_tool_calls = self.formatter.convert_structured_to_tool_calls(structured_response)

                    if raw_tool_calls:
                        tool_type = "post_evaluation" if is_post_evaluation else "coordination"
                        workflow_tool_calls: List[Dict[str, Any]] = []

                        for call in raw_tool_calls:
                            tool_name = call.get("name", "")
                            tool_args_str = call.get("arguments", "{}")

                            if isinstance(tool_args_str, str):
                                try:
                                    tool_args = json.loads(tool_args_str)
                                except json.JSONDecodeError:
                                    tool_args = {}
                            else:
                                tool_args = tool_args_str

                            try:
                                log_tool_call(
                                    agent_id,
                                    tool_name or f"unknown_{tool_type}_tool",
                                    tool_args,
                                    result=f"{tool_type}_tool_called",
                                    backend_name="gemini",
                                )
                            except Exception:
                                pass

                            workflow_tool_calls.append(
                                {
                                    "id": call.get("call_id", f"call_{len(workflow_tool_calls)}"),
                                    "type": "function",
                                    "function": {
                                        "name": tool_name,
                                        "arguments": tool_args,
                                    },
                                },
                            )

                        if workflow_tool_calls:
                            tool_calls_detected = workflow_tool_calls
                            log_stream_chunk("backend.gemini", "tool_calls", workflow_tool_calls, agent_id)

            if tool_calls_detected:
                yield StreamChunk(type="tool_calls", tool_calls=tool_calls_detected, source="gemini")

                if mcp_used:
                    yield StreamChunk(
                        type="mcp_status",
                        status="mcp_session_complete",
                        content="✅ [MCP] Session completed",
                        source="mcp_tools",
                    )

                yield StreamChunk(type="done")
                return

            if builtin_tools and final_response and hasattr(final_response, "candidates") and final_response.candidates:
                candidate = final_response.candidates[0]

                if hasattr(candidate, "grounding_metadata") and candidate.grounding_metadata:
                    search_actually_used = False
                    search_queries: List[str] = []

                    if hasattr(candidate.grounding_metadata, "web_search_queries") and candidate.grounding_metadata.web_search_queries:
                        try:
                            for query in candidate.grounding_metadata.web_search_queries:
                                if query and isinstance(query, str) and query.strip():
                                    trimmed_query = query.strip()
                                    search_queries.append(trimmed_query)
                                    search_actually_used = True
                        except (TypeError, AttributeError):
                            pass

                    if hasattr(candidate.grounding_metadata, "grounding_chunks") and candidate.grounding_metadata.grounding_chunks:
                        try:
                            if len(candidate.grounding_metadata.grounding_chunks) > 0:
                                search_actually_used = True
                        except (TypeError, AttributeError):
                            pass

                    if search_actually_used:
                        log_stream_chunk(
                            "backend.gemini",
                            "web_search_result",
                            {"queries": search_queries, "results_integrated": True},
                            agent_id,
                        )
                        log_tool_call(
                            agent_id,
                            "google_search_retrieval",
                            {
                                "queries": search_queries,
                                "chunks_found": len(getattr(candidate.grounding_metadata, "grounding_chunks", []) or []),
                            },
                            result="search_completed",
                            backend_name="gemini",
                        )

                        yield StreamChunk(
                            type="content",
                            content="🔍 [Builtin Tool: Web Search] Results integrated\n",
                        )

                        for query in search_queries:
                            log_stream_chunk(
                                "backend.gemini",
                                "web_search_result",
                                {"queries": search_queries, "results_integrated": True},
                                agent_id,
                            )
                            yield StreamChunk(type="content", content=f"🔍 [Search Query] '{query}'\n")

                        self.search_count += 1

                enable_code_execution = bool(
                    all_params.get("enable_code_execution") or all_params.get("code_execution"),
                )

                if enable_code_execution and hasattr(candidate, "content") and hasattr(candidate.content, "parts"):
                    code_parts: List[str] = []

                    for part in candidate.content.parts:
                        if hasattr(part, "executable_code") and part.executable_code:
                            code_content = getattr(part.executable_code, "code", str(part.executable_code))
                            code_parts.append(f"Code: {code_content}")
                        elif hasattr(part, "code_execution_result") and part.code_execution_result:
                            result_content = getattr(part.code_execution_result, "output", str(part.code_execution_result))
                            code_parts.append(f"Result: {result_content}")

                    if code_parts:
                        log_stream_chunk(
                            "backend.gemini",
                            "code_execution",
                            "Code executed",
                            agent_id,
                        )
                        log_tool_call(
                            agent_id,
                            "code_execution",
                            {"details": code_parts},
                            result="code_execution_completed",
                            backend_name="gemini",
                        )

                        yield StreamChunk(
                            type="content",
                            content="🧮 [Builtin Tool: Code Execution] Results integrated\n",
                        )

                        for entry in code_parts:
                            yield StreamChunk(type="content", content=f"🧮 {entry}\n")

                        self.code_execution_count += 1

            elif final_response and hasattr(final_response, "candidates"):
                for candidate in final_response.candidates:
                    if hasattr(candidate, "grounding_metadata"):
                        self.search_count += 1
                        logger.debug(f"[Gemini] Grounding (web search) used, count: {self.search_count}")

                    if hasattr(candidate, "content") and candidate.content:
                        if hasattr(candidate.content, "parts"):
                            for part in candidate.content.parts:
                                if hasattr(part, "executable_code") or hasattr(part, "code_execution_result"):
                                    self.code_execution_count += 1
                                    logger.debug(f"[Gemini] Code execution used, count: {self.code_execution_count}")
                                    break

            # Emit completion status
            if mcp_used:
                yield StreamChunk(
                    type="mcp_status",
                    status="mcp_session_complete",
                    content="✅ [MCP] Session completed",
                    source="mcp_tools",
                )

            yield StreamChunk(type="done")

        except Exception as e:
            logger.error(f"[Gemini] Error in stream_with_tools: {e}")
            raise

        finally:
            await self._cleanup_genai_resources(stream, client)

    async def _try_close_resource(
        self,
        resource: Any,
        method_names: tuple,
        resource_label: str,
    ) -> bool:
        """Try to close a resource using one of the provided method names.

        Args:
            resource: Object to close
            method_names: Method names to try (e.g., ("aclose", "close"))
            resource_label: Label for error logging

        Returns:
            True if closed successfully, False otherwise
        """
        if resource is None:
            return False

        for method_name in method_names:
            close_method = getattr(resource, method_name, None)
            if close_method is not None:
                try:
                    result = close_method()
                    if hasattr(result, "__await__"):
                        await result
                    return True
                except Exception as e:
                    log_backend_activity(
                        "gemini",
                        f"{resource_label} cleanup failed",
                        {"error": str(e), "method": method_name},
                        agent_id=self.agent_id,
                    )
                    return False
        return False

    async def _cleanup_genai_resources(self, stream, client) -> None:
        """Cleanup google-genai resources to avoid unclosed aiohttp sessions.

        Cleanup order is critical: stream → session → transport → client.
        Each resource is cleaned independently with error isolation.
        """
        # 1. Close stream
        await self._try_close_resource(stream, ("aclose", "close"), "Stream")

        # 2. Close internal aiohttp session (requires special handling)
        if client is not None:
            base_client = getattr(client, "_api_client", None)
            if base_client is not None:
                session = getattr(base_client, "_aiohttp_session", None)
                if session is not None and not getattr(session, "closed", True):
                    try:
                        await session.close()
                        log_backend_activity(
                            "gemini",
                            "Closed google-genai aiohttp session",
                            {},
                            agent_id=self.agent_id,
                        )
                        base_client._aiohttp_session = None
                        # Yield control to allow connector cleanup
                        await asyncio.sleep(0)
                    except Exception as e:
                        log_backend_activity(
                            "gemini",
                            "Failed to close google-genai aiohttp session",
                            {"error": str(e)},
                            agent_id=self.agent_id,
                        )

        # 3. Close internal async transport
        if client is not None:
            aio_obj = getattr(client, "aio", None)
            await self._try_close_resource(aio_obj, ("close", "stop"), "Client AIO")

        # 4. Close client
        await self._try_close_resource(client, ("aclose", "close"), "Client")

    def _append_tool_result_message(
        self,
        updated_messages: List[Dict[str, Any]],
        call: Dict[str, Any],
        result: Any,
        tool_type: str,
    ) -> None:
        """Append tool result to messages in Gemini conversation format.

        Gemini uses a different message format than OpenAI/Response API.
        We need to append messages in a format that Gemini SDK can understand
        when making recursive calls.

        Args:
            updated_messages: Message list to append to
            call: Tool call dictionary with call_id, name, arguments
            result: Tool execution result
            tool_type: "custom" or "mcp"
        """
        tool_result_msg = {
            "role": "tool",
            "name": call.get("name", ""),
            "content": str(result),
        }
        updated_messages.append(tool_result_msg)

        tool_results_store = getattr(self, "_active_tool_result_store", None)
        call_id = call.get("call_id")
        if isinstance(tool_results_store, dict) and call_id:
            tool_results_store[call_id] = str(result)

    def _append_tool_error_message(
        self,
        updated_messages: List[Dict[str, Any]],
        call: Dict[str, Any],
        error_msg: str,
        tool_type: str,
    ) -> None:
        """Append tool error to messages in Gemini conversation format.

        Args:
            updated_messages: Message list to append to
            call: Tool call dictionary with call_id, name, arguments
            error_msg: Error message string
            tool_type: "custom" or "mcp"
        """
        # Append error as function result
        error_result_msg = {
            "role": "tool",
            "name": call.get("name", ""),
            "content": f"Error: {error_msg}",
        }
        updated_messages.append(error_result_msg)

        tool_results_store = getattr(self, "_active_tool_result_store", None)
        call_id = call.get("call_id")
        if isinstance(tool_results_store, dict) and call_id:
            tool_results_store[call_id] = f"Error: {error_msg}"

    def get_provider_name(self) -> str:
        """Get the provider name."""
        return "Gemini"

    def get_filesystem_support(self) -> FilesystemSupport:
        """Gemini supports filesystem through MCP servers."""
        return FilesystemSupport.MCP

    def get_supported_builtin_tools(self) -> List[str]:
        """Get list of builtin tools supported by Gemini."""
        return ["google_search_retrieval", "code_execution"]

    def reset_tool_usage(self):
        """Reset tool usage tracking."""
        self.search_count = 0
        self.code_execution_count = 0
        # Reset MCP monitoring metrics when available
        for attr in (
            "_mcp_tool_calls_count",
            "_mcp_tool_failures",
            "_mcp_tool_successes",
            "_mcp_connection_retries",
        ):
            if hasattr(self, attr):
                setattr(self, attr, 0)
        super().reset_token_usage()

    async def cleanup_mcp(self):
        """Cleanup MCP connections - override parent class to use Gemini-specific cleanup."""
        if MCPResourceManager:
            try:
                await super().cleanup_mcp()
                return
            except Exception as error:
                log_backend_activity(
                    "gemini",
                    "MCP cleanup via resource manager failed",
                    {"error": str(error)},
                    agent_id=self.agent_id,
                )
                # Fall back to manual cleanup below

        if not self._mcp_client:
            return

        try:
            await self._mcp_client.disconnect()
            log_backend_activity("gemini", "MCP client disconnected", {}, agent_id=self.agent_id)
        except (
            MCPConnectionError,
            MCPTimeoutError,
            MCPServerError,
            MCPError,
            Exception,
        ) as e:
            if MCPErrorHandler:
                MCPErrorHandler.get_error_details(e, "disconnect", log=True)
            else:
                logger.exception("[Gemini] MCP disconnect error during cleanup")
        finally:
            self._mcp_client = None
            self._mcp_initialized = False
            if hasattr(self, "_mcp_functions"):
                self._mcp_functions.clear()
            if hasattr(self, "_mcp_function_names"):
                self._mcp_function_names.clear()

    async def __aenter__(self) -> "GeminiBackend":
        """Async context manager entry."""
        # Call parent class __aenter__ which handles MCP setup
        await super().__aenter__()
        return self

    async def __aexit__(
        self,
        exc_type: Optional[type],
        exc_val: Optional[BaseException],
        exc_tb: Optional[object],
    ) -> None:
        """Async context manager exit with automatic resource cleanup."""
        # Parameters are required by context manager protocol but not used
        _ = (exc_type, exc_val, exc_tb)
        try:
            await super().__aexit__(exc_type, exc_val, exc_tb)
        finally:
            if not MCPResourceManager:
                try:
                    await self.cleanup_mcp()
                except Exception as e:
                    log_backend_activity(
                        "gemini",
                        "Backend cleanup error",
                        {"error": str(e)},
                        agent_id=self.agent_id,
                    )<|MERGE_RESOLUTION|>--- conflicted
+++ resolved
@@ -35,7 +35,7 @@
     logger,
 )
 from .base import FilesystemSupport, StreamChunk
-from .base_with_custom_tool_and_mcp import CustomToolAndMCPBackend, ToolExecutionConfig
+from .base_with_custom_tool_and_mcp import CustomToolAndMCPBackend, CustomToolChunk, ToolExecutionConfig
 from .gemini_utils import CoordinationResponse, PostEvaluationResponse
 
 
@@ -152,7 +152,7 @@
         Returns False to skip upload_files processing in parent class methods.
         """
         return False
-
+    
     def _create_client(self, **kwargs):
         pass
 
@@ -177,6 +177,18 @@
         agent_id = self.agent_id or kwargs.get("agent_id", None)
         client = None
         stream = None
+
+        # Build execution context for tools (generic, not tool-specific)
+        # This is required for custom tool execution
+        from .base_with_custom_tool_and_mcp import ExecutionContext
+
+        self._execution_context = ExecutionContext(
+            messages=messages,
+            agent_system_message=kwargs.get("system_message", None),
+            agent_id=self.agent_id,
+            backend_name="gemini",
+            current_stage=self.coordination_stage,
+        )
 
         # Track whether MCP tools were actually used in this turn
         mcp_used = False
@@ -271,79 +283,6 @@
             # Add custom tools if available
             if using_custom_tools:
                 try:
-<<<<<<< HEAD
-                    # ====================================================================
-                    # Preparation phase: Initialize execution context and tools
-                    # ====================================================================
-                    # Initialize execution context for custom tool execution
-                    # This is required by stream_custom_tool_execution() inherited from parent class
-                    from .base_with_custom_tool_and_mcp import ExecutionContext
-
-                    self._execution_context = ExecutionContext(
-                        messages=messages,
-                        agent_system_message=kwargs.get("system_message", None),
-                        agent_id=self.agent_id,
-                        backend_name=self.backend_name,
-                        current_stage=self.coordination_stage,
-                    )
-
-                    mcp_sessions = []
-                    mcp_error = None
-                    custom_tools_functions = []
-                    custom_tools_error = None
-
-                    # Try to initialize MCP sessions
-                    if using_sdk_mcp and self.mcp_servers:
-                        try:
-                            if not self._mcp_client:
-                                raise RuntimeError("MCP client not initialized")
-                            mcp_sessions = self.mcp_manager.get_active_mcp_sessions(
-                                convert_to_permission_sessions=bool(self.filesystem_manager),
-                            )
-                            if not mcp_sessions:
-                                # If no MCP sessions, record error but don't interrupt (may still have custom tools)
-                                mcp_error = RuntimeError("No active MCP sessions available")
-                                logger.warning(f"[Gemini] MCP sessions unavailable: {mcp_error}")
-                        except Exception as e:
-                            mcp_error = e
-                            logger.warning(f"[Gemini] Failed to initialize MCP sessions: {e}")
-
-                    # Try to initialize custom tools
-                    if using_custom_tools:
-                        try:
-                            # Get custom tools schemas (in OpenAI format)
-                            custom_tools_schemas = self._get_custom_tools_schemas()
-                            if custom_tools_schemas:
-                                # Convert to Gemini SDK format using formatter
-                                # formatter handles: OpenAI format -> Gemini dict -> FunctionDeclaration objects
-                                custom_tools_functions = self.formatter.format_custom_tools(
-                                    custom_tools_schemas,
-                                    return_sdk_objects=True,
-                                )
-
-                                if custom_tools_functions:
-                                    logger.debug(
-                                        f"[Gemini] Loaded {len(custom_tools_functions)} custom tools " f"as FunctionDeclarations",
-                                    )
-                                else:
-                                    custom_tools_error = RuntimeError("Custom tools conversion failed")
-                                    logger.warning(f"[Gemini] Custom tools unavailable: {custom_tools_error}")
-                            else:
-                                custom_tools_error = RuntimeError("No custom tools available")
-                                logger.warning(f"[Gemini] Custom tools unavailable: {custom_tools_error}")
-                        except Exception as e:
-                            custom_tools_error = e
-                            logger.warning(f"[Gemini] Failed to initialize custom tools: {e}")
-
-                    # Check if at least one tool system is available
-                    has_mcp = bool(mcp_sessions and not mcp_error)
-                    has_custom_tools = bool(custom_tools_functions and not custom_tools_error)
-
-                    if not has_mcp and not has_custom_tools:
-                        # Both failed, raise error to enter fallback
-                        raise RuntimeError(
-                            f"Both MCP and custom tools unavailable. " f"MCP error: {mcp_error}. Custom tools error: {custom_tools_error}",
-=======
                     # Get custom tools schemas (in OpenAI format)
                     custom_tools_schemas = self._get_custom_tools_schemas()
                     if custom_tools_schemas:
@@ -351,7 +290,6 @@
                         custom_tools_functions = self.formatter.format_custom_tools(
                             custom_tools_schemas,
                             return_sdk_objects=True,
->>>>>>> 9a509e34
                         )
 
                         if custom_tools_functions:
@@ -524,32 +462,6 @@
                 if hasattr(chunk, "candidates") and chunk.candidates:
                     last_response_with_candidates = chunk
 
-<<<<<<< HEAD
-                            try:
-                                # Execute the custom tool with streaming
-                                accumulated_result = ""
-                                async for chunk in self.stream_custom_tool_execution(
-                                    {
-                                        "name": tool_name,
-                                        "arguments": json.dumps(tool_args) if isinstance(tool_args, dict) else tool_args,
-                                    },
-                                ):
-                                    if not chunk.completed:
-                                        # Stream partial results to user
-                                        yield StreamChunk(
-                                            type="custom_tool_status",
-                                            status="custom_tool_output",
-                                            content=chunk.data,
-                                            source="custom_tools",
-                                        )
-                                    else:
-                                        # Get final accumulated result
-                                        accumulated_result = chunk.accumulated_result
-
-                                result_str = accumulated_result
-                                # Format result as JSON if possible
-                                formatted_result = format_tool_response_as_json(result_str)
-=======
             # ====================================================================
             # Structured Coordination Output Parsing
             # ====================================================================
@@ -561,7 +473,6 @@
                 if parsed and isinstance(parsed, dict):
                     # Convert structured response to tool calls
                     tool_calls = self.formatter.convert_structured_to_tool_calls(parsed)
->>>>>>> 9a509e34
 
                     if tool_calls:
                         # Categorize the tool calls
@@ -1416,6 +1327,27 @@
         call_id = call.get("call_id")
         if isinstance(tool_results_store, dict) and call_id:
             tool_results_store[call_id] = f"Error: {error_msg}"
+
+    async def _execute_custom_tool(self, call: Dict[str, Any]) -> AsyncGenerator[CustomToolChunk, None]:
+        """Execute custom tool with streaming support - async generator for base class.
+
+        This method is called by _execute_tool_with_logging and yields CustomToolChunk
+        objects for intermediate streaming output. The base class detects the async
+        generator and streams intermediate results to users in real-time.
+
+        Args:
+            call: Tool call dictionary with name and arguments
+
+        Yields:
+            CustomToolChunk objects with streaming data
+
+        Note:
+            - Intermediate chunks (completed=False) are streamed to users in real-time
+            - Final chunk (completed=True) contains the accumulated result for message history
+            - The base class automatically handles extracting and displaying intermediate chunks
+        """
+        async for chunk in self.stream_custom_tool_execution(call):
+            yield chunk
 
     def get_provider_name(self) -> str:
         """Get the provider name."""
