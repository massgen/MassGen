# -*- coding: utf-8 -*-
"""
Base class for backends using OpenAI Chat Completions API format.
Handles common message processing, tool conversion, and streaming patterns.

Supported Providers and Environment Variables:
- OpenAI: OPENAI_API_KEY
- Cerebras AI: CEREBRAS_API_KEY
- Together AI: TOGETHER_API_KEY
- Fireworks AI: FIREWORKS_API_KEY
- Groq: GROQ_API_KEY
- Kimi/Moonshot: MOONSHOT_API_KEY or KIMI_API_KEY
- Nebius AI Studio: NEBIUS_API_KEY
- OpenRouter: OPENROUTER_API_KEY
- ZAI: ZAI_API_KEY
- POE: POE_API_KEY
- Qwen: QWEN_API_KEY
"""

from __future__ import annotations

# Standard library imports
from typing import Any, AsyncGenerator, Dict, List, Optional

# Third-party imports
from openai import AsyncOpenAI

from ..api_params_handler import ChatCompletionsAPIParamsHandler
from ..formatter import ChatCompletionsFormatter
from ..logger_config import log_backend_agent_message, log_stream_chunk, logger

# Local imports
from .base import FilesystemSupport, StreamChunk
from .base_with_custom_tool_and_mcp import CustomToolAndMCPBackend, ToolExecutionConfig


class ChatCompletionsBackend(CustomToolAndMCPBackend):
    """Complete OpenAI-compatible Chat Completions API backend.

    Can be used directly with any OpenAI-compatible provider by setting provider name.
    Supports Cerebras AI, Together AI, Fireworks AI, DeepInfra, and other compatible providers.

    Environment Variables:
        Provider-specific API keys are automatically detected based on provider name.
        See ProviderRegistry.PROVIDERS for the complete list.

    """

    def __init__(self, api_key: Optional[str] = None, **kwargs):
        super().__init__(api_key, **kwargs)
        # Backend name is already set in MCPBackend, but we may need to override it
        self.backend_name = self.get_provider_name()
        self.formatter = ChatCompletionsFormatter()
        self.api_params_handler = ChatCompletionsAPIParamsHandler(self)

    def supports_upload_files(self) -> bool:
        """Chat Completions backend supports upload_files preprocessing."""
        return True

    async def stream_with_tools(
        self,
        messages: List[Dict[str, Any]],
        tools: List[Dict[str, Any]],
        **kwargs,
    ) -> AsyncGenerator[StreamChunk, None]:
        """Stream response using OpenAI Response API with unified MCP/non-MCP processing."""
        async for chunk in super().stream_with_tools(messages, tools, **kwargs):
            yield chunk

    def _append_tool_result_message(
        self,
        updated_messages: List[Dict[str, Any]],
        call: Dict[str, Any],
        result: Any,
        tool_type: str,
    ) -> None:
        """Append tool result to messages in Chat Completions format.

        Args:
            updated_messages: Message list to append to
            call: Tool call dictionary with call_id, name, arguments
            result: Tool execution result
            tool_type: "custom" or "mcp"
        """
        function_output_msg = {
            "role": "tool",
            "tool_call_id": call.get("call_id", ""),
            "content": str(result),
        }
        updated_messages.append(function_output_msg)

    def _append_tool_error_message(
        self,
        updated_messages: List[Dict[str, Any]],
        call: Dict[str, Any],
        error_msg: str,
        tool_type: str,
    ) -> None:
        """Append tool error to messages in Chat Completions format.

        Args:
            updated_messages: Message list to append to
            call: Tool call dictionary with call_id, name, arguments
            error_msg: Error message string
            tool_type: "custom" or "mcp"
        """
        error_output_msg = {
            "role": "tool",
            "tool_call_id": call.get("call_id", ""),
            "content": error_msg,
        }
        updated_messages.append(error_output_msg)

    async def _stream_with_custom_and_mcp_tools(
        self,
        current_messages: List[Dict[str, Any]],
        tools: List[Dict[str, Any]],
        client,
        **kwargs,
    ) -> AsyncGenerator[StreamChunk, None]:
        """Recursively stream responses, executing custom and MCP tool calls as needed."""

        # Build API params for this iteration
        all_params = {**self.config, **kwargs}
        api_params = await self.api_params_handler.build_api_params(current_messages, tools, all_params)

        # Add provider tools (web search, code interpreter) if enabled
        provider_tools = self.api_params_handler.get_provider_tools(all_params)

        if provider_tools:
            if "tools" not in api_params:
                api_params["tools"] = []
            api_params["tools"].extend(provider_tools)

        # Start streaming
        stream = await client.chat.completions.create(**api_params)

        # Track function calls in this iteration
        captured_function_calls = []
        current_tool_calls = {}
        response_completed = False
        content = ""

        async for chunk in stream:
            try:
                if hasattr(chunk, "choices") and chunk.choices:
                    choice = chunk.choices[0]

                    # Handle content delta
                    if hasattr(choice, "delta") and choice.delta:
                        delta = choice.delta

                        # Plain text content
                        if getattr(delta, "content", None):
                            content_chunk = delta.content
                            content += content_chunk
                            yield StreamChunk(type="content", content=content_chunk)

                        # Tool calls streaming (OpenAI-style)
                        if getattr(delta, "tool_calls", None):
                            for tool_call_delta in delta.tool_calls:
                                index = getattr(tool_call_delta, "index", 0)

                                if index not in current_tool_calls:
                                    current_tool_calls[index] = {
                                        "id": "",
                                        "function": {
                                            "name": "",
                                            "arguments": "",
                                        },
                                    }

                                # Accumulate id
                                if getattr(tool_call_delta, "id", None):
                                    current_tool_calls[index]["id"] = tool_call_delta.id

                                # Function name
                                if hasattr(tool_call_delta, "function") and tool_call_delta.function:
                                    if getattr(tool_call_delta.function, "name", None):
                                        current_tool_calls[index]["function"]["name"] = tool_call_delta.function.name

                                    # Accumulate arguments (as string chunks)
                                    if getattr(tool_call_delta.function, "arguments", None):
                                        current_tool_calls[index]["function"]["arguments"] += tool_call_delta.function.arguments

                    # Handle finish reason
                    if getattr(choice, "finish_reason", None):
                        if choice.finish_reason == "tool_calls" and current_tool_calls:
                            final_tool_calls = []

                            for index in sorted(current_tool_calls.keys()):
                                call = current_tool_calls[index]
                                function_name = call["function"]["name"]
                                arguments_str = call["function"]["arguments"]

                                # Providers expect arguments to be a JSON string
                                arguments_str_sanitized = arguments_str if arguments_str.strip() else "{}"

                                final_tool_calls.append(
                                    {
                                        "id": call["id"],
                                        "type": "function",
                                        "function": {
                                            "name": function_name,
                                            "arguments": arguments_str_sanitized,
                                        },
                                    },
                                )

                            # Convert to captured format for processing (ensure arguments is a JSON string)
                            for tool_call in final_tool_calls:
                                args_value = tool_call["function"]["arguments"]
                                if not isinstance(args_value, str):
                                    args_value = self.formatter._serialize_tool_arguments(args_value)
                                captured_function_calls.append(
                                    {
                                        "call_id": tool_call["id"],
                                        "name": tool_call["function"]["name"],
                                        "arguments": args_value,
                                    },
                                )

                            yield StreamChunk(type="tool_calls", tool_calls=final_tool_calls)

                            response_completed = True
                            break  # Exit chunk loop to execute functions

                        elif choice.finish_reason in ["stop", "length"]:
                            response_completed = True
                            # No function calls, we're done (base case)
                            yield StreamChunk(type="done")
                            return

            except Exception as chunk_error:
                yield StreamChunk(type="error", error=f"Chunk processing error: {chunk_error}")
                continue

        # Execute any captured function calls
        if captured_function_calls and response_completed:
            # Categorize function calls using base helper
            mcp_calls, custom_calls, provider_calls = self._categorize_tool_calls(captured_function_calls)

            # If there are provider calls (non-MCP, non-custom), let API handle them
            if provider_calls:
                logger.info(f"Provider function calls detected: {[call['name'] for call in provider_calls]}. Ending local processing.")
                yield StreamChunk(type="done")
                return

            # Check circuit breaker status before executing MCP functions
            if mcp_calls and not await self._check_circuit_breaker_before_execution():
                logger.warning("All MCP servers blocked by circuit breaker")
                yield StreamChunk(
                    type="mcp_status",
                    status="mcp_blocked",
                    content="⚠️ [MCP] All servers blocked by circuit breaker",
                    source="circuit_breaker",
                )
                # Skip MCP tool execution but continue with custom tools
                mcp_calls = []

            # Initialize for execution
            functions_executed = False
            updated_messages = current_messages.copy()
            processed_call_ids = set()  # Track processed calls

            # Check if planning mode is enabled - selectively block MCP tool execution during planning
            if self.is_planning_mode_enabled():
                blocked_tools = self.get_planning_mode_blocked_tools()

                if not blocked_tools:
                    # Empty set means block ALL MCP tools (backward compatible)
                    logger.info("[ChatCompletions] Planning mode enabled - blocking ALL MCP tool execution")
                    yield StreamChunk(
                        type="mcp_status",
                        status="planning_mode_blocked",
                        content="🚫 [MCP] Planning mode active - all MCP tools blocked during coordination",
                        source="planning_mode",
                    )
                    # Skip all MCP tool execution but still continue with workflow
                    mcp_calls = []
                else:
                    # Selective blocking - log but continue to check each tool individually
                    logger.info(f"[ChatCompletions] Planning mode enabled - selective blocking of {len(blocked_tools)} tools")

            # Create single assistant message with all tool calls
            if captured_function_calls:
                # First add the assistant message with ALL tool_calls (both MCP and non-MCP)
                all_tool_calls = []
                for call in captured_function_calls:
                    all_tool_calls.append(
                        {
                            "id": call["call_id"],
                            "type": "function",
                            "function": {
                                "name": call["name"],
                                "arguments": self.formatter._serialize_tool_arguments(call["arguments"]),
                            },
                        },
                    )

                # Add assistant message with all tool calls
                if all_tool_calls:
                    assistant_message = {
                        "role": "assistant",
                        "content": content.strip() if content.strip() else None,
                        "tool_calls": all_tool_calls,
                    }
                    updated_messages.append(assistant_message)

<<<<<<< HEAD
            # Execute custom tools first
            for call in custom_calls:
                try:
                    # Yield custom tool call status
                    yield StreamChunk(
                        type="custom_tool_status",
                        status="custom_tool_called",
                        content=f"🔧 [Custom Tool] Calling {call['name']}...",
                        source=f"custom_{call['name']}",
                    )

                    # Yield custom tool arguments
                    yield StreamChunk(
                        type="custom_tool_status",
                        status="function_call",
                        content=f"Arguments for Calling {call['name']}: {call['arguments']}",
                        source=f"custom_{call['name']}",
                    )

                    # Execute custom tool with streaming
                    accumulated_result = ""
                    async for chunk in self.stream_custom_tool_execution(call):
                        if not chunk.completed:
                            # Stream partial results to user
                            yield StreamChunk(
                                type="custom_tool_status",
                                status="function_call_output",
                                content=chunk.data,
                                source=f"custom_{call['name']}",
                            )
                        else:
                            # Get final accumulated result
                            accumulated_result = chunk.accumulated_result

                    # Add function result to messages
                    function_output_msg = {
                        "role": "tool",
                        "tool_call_id": call["call_id"],
                        "content": accumulated_result,
                    }
                    updated_messages.append(function_output_msg)

                    # Yield custom tool results summary
                    yield StreamChunk(
                        type="custom_tool_status",
                        status="function_call_output",
                        content=f"Results for Calling {call['name']}: {accumulated_result}",
                        source=f"custom_{call['name']}",
                    )

                    # Yield custom tool response status
                    yield StreamChunk(
                        type="custom_tool_status",
                        status="custom_tool_response",
                        content=f"✅ [Custom Tool] {call['name']} completed",
                        source=f"custom_{call['name']}",
                    )

                    processed_call_ids.add(call["call_id"])
                    functions_executed = True
                    logger.info(f"Executed custom tool: {call['name']}")

                except Exception as e:
                    logger.error(f"Error executing custom tool {call['name']}: {e}")
                    error_msg = f"Error executing {call['name']}: {str(e)}"

                    # Yield error with arguments shown
                    yield StreamChunk(
                        type="custom_tool_status",
                        status="function_call",
                        content=f"Arguments for Calling {call['name']}: {call['arguments']}",
                        source=f"custom_{call['name']}",
                    )
=======
            # Create tool execution configuration objects
            custom_tool_config = ToolExecutionConfig(
                tool_type="custom",
                chunk_type="custom_tool_status",
                emoji_prefix="🔧 [Custom Tool]",
                success_emoji="✅ [Custom Tool]",
                error_emoji="❌ [Custom Tool Error]",
                source_prefix="custom_",
                status_called="custom_tool_called",
                status_response="custom_tool_response",
                status_error="custom_tool_error",
                execution_callback=self._execute_custom_tool,
            )
>>>>>>> 9a509e34

            mcp_tool_config = ToolExecutionConfig(
                tool_type="mcp",
                chunk_type="mcp_status",
                emoji_prefix="🔧 [MCP Tool]",
                success_emoji="✅ [MCP Tool]",
                error_emoji="❌ [MCP Tool Error]",
                source_prefix="mcp_",
                status_called="mcp_tool_called",
                status_response="mcp_tool_response",
                status_error="mcp_tool_error",
                execution_callback=self._execute_mcp_function_with_retry,
            )

            # Execute custom tools using unified method
            for call in custom_calls:
                async for chunk in self._execute_tool_with_logging(call, custom_tool_config, updated_messages, processed_call_ids):
                    yield chunk
                functions_executed = True

            # Execute MCP tools using unified method
            for call in mcp_calls:
                async for chunk in self._execute_tool_with_logging(call, mcp_tool_config, updated_messages, processed_call_ids):
                    yield chunk
                functions_executed = True

            # Ensure all captured function calls have results to prevent hanging
            for call in captured_function_calls:
                if call["call_id"] not in processed_call_ids:
                    logger.warning(f"Tool call {call['call_id']} for function {call['name']} was not processed - adding error result")

                    # Add missing function call and error result to messages
                    error_output_msg = {
                        "role": "tool",
                        "tool_call_id": call["call_id"],
                        "content": f"Error: Tool call {call['call_id']} for function {call['name']} was not processed. This may indicate a validation or execution error.",
                    }
                    updated_messages.append(error_output_msg)
                    functions_executed = True

            # Trim history after function executions to bound memory usage
            if functions_executed:
                updated_messages = self._trim_message_history(updated_messages)

                # Recursive call with updated messages
                async for chunk in self._stream_with_custom_and_mcp_tools(updated_messages, tools, client, **kwargs):
                    yield chunk
            else:
                # No functions were executed, we're done
                yield StreamChunk(type="done")
                return

        elif response_completed:
            # Response completed with no function calls - we're done (base case)
            yield StreamChunk(
                type="mcp_status",
                status="mcp_session_complete",
                content="✅ [MCP] Session completed",
                source="mcp_session",
            )
            yield StreamChunk(type="done")
            return

    async def _process_stream(self, stream, all_params, agent_id) -> AsyncGenerator[StreamChunk, None]:
        """Handle standard Chat Completions API streaming format with logging."""

        content = ""
        current_tool_calls = {}
        search_sources_used = 0
        provider_name = self.get_provider_name()
        enable_web_search = all_params.get("enable_web_search", False)
        log_prefix = f"backend.{provider_name.lower().replace(' ', '_')}"

        async for chunk in stream:
            try:
                if hasattr(chunk, "choices") and chunk.choices:
                    choice = chunk.choices[0]

                    # Handle content delta
                    if hasattr(choice, "delta") and choice.delta:
                        delta = choice.delta

                        # Plain text content
                        if getattr(delta, "content", None):
                            # handle reasoning first
                            reasoning_chunk = self._handle_reasoning_transition(log_prefix, agent_id)
                            if reasoning_chunk:
                                yield reasoning_chunk
                            content_chunk = delta.content
                            content += content_chunk
                            log_backend_agent_message(
                                agent_id or "default",
                                "RECV",
                                {"content": content_chunk},
                                backend_name=provider_name,
                            )
                            log_stream_chunk(log_prefix, "content", content_chunk, agent_id)
                            yield StreamChunk(type="content", content=content_chunk)

                        # Provider-specific reasoning/thinking streams (non-standard OpenAI fields)
                        if getattr(delta, "reasoning_content", None):
                            reasoning_active_key = "_reasoning_active"
                            setattr(self, reasoning_active_key, True)
                            thinking_delta = getattr(delta, "reasoning_content")
                            if thinking_delta:
                                log_stream_chunk(log_prefix, "reasoning", thinking_delta, agent_id)
                                yield StreamChunk(
                                    type="reasoning",
                                    content=thinking_delta,
                                    reasoning_delta=thinking_delta,
                                )

                        # Tool calls streaming (OpenAI-style)
                        if getattr(delta, "tool_calls", None):
                            # handle reasoning first
                            reasoning_chunk = self._handle_reasoning_transition(log_prefix, agent_id)
                            if reasoning_chunk:
                                yield reasoning_chunk

                            for tool_call_delta in delta.tool_calls:
                                index = getattr(tool_call_delta, "index", 0)

                                if index not in current_tool_calls:
                                    current_tool_calls[index] = {
                                        "id": "",
                                        "function": {
                                            "name": "",
                                            "arguments": "",
                                        },
                                    }

                                # Accumulate id
                                if getattr(tool_call_delta, "id", None):
                                    current_tool_calls[index]["id"] = tool_call_delta.id

                                # Function name
                                if hasattr(tool_call_delta, "function") and tool_call_delta.function:
                                    if getattr(tool_call_delta.function, "name", None):
                                        current_tool_calls[index]["function"]["name"] = tool_call_delta.function.name

                                    # Accumulate arguments (as string chunks)
                                    if getattr(tool_call_delta.function, "arguments", None):
                                        current_tool_calls[index]["function"]["arguments"] += tool_call_delta.function.arguments

                    # Handle finish reason
                    if getattr(choice, "finish_reason", None):
                        # handle reasoning first
                        reasoning_chunk = self._handle_reasoning_transition(log_prefix, agent_id)
                        if reasoning_chunk:
                            yield reasoning_chunk

                        if choice.finish_reason == "tool_calls" and current_tool_calls:
                            final_tool_calls = []

                            for index in sorted(current_tool_calls.keys()):
                                call = current_tool_calls[index]
                                function_name = call["function"]["name"]
                                arguments_str = call["function"]["arguments"]

                                # Providers expect arguments to be a JSON string
                                arguments_str_sanitized = arguments_str if arguments_str.strip() else "{}"

                                final_tool_calls.append(
                                    {
                                        "id": call["id"],
                                        "type": "function",
                                        "function": {
                                            "name": function_name,
                                            "arguments": arguments_str_sanitized,
                                        },
                                    },
                                )

                            log_stream_chunk(log_prefix, "tool_calls", final_tool_calls, agent_id)
                            yield StreamChunk(type="tool_calls", tool_calls=final_tool_calls)

                            complete_message = {
                                "role": "assistant",
                                "content": content.strip(),
                                "tool_calls": final_tool_calls,
                            }

                            yield StreamChunk(
                                type="complete_message",
                                complete_message=complete_message,
                            )
                            log_stream_chunk(log_prefix, "done", None, agent_id)
                            yield StreamChunk(type="done")
                            return

                        elif choice.finish_reason in ["stop", "length"]:
                            if search_sources_used > 0:
                                search_complete_msg = f"\n✅ [Live Search Complete] Used {search_sources_used} sources\n"
                                log_stream_chunk(log_prefix, "content", search_complete_msg, agent_id)
                                yield StreamChunk(
                                    type="content",
                                    content=search_complete_msg,
                                )

                            # Handle citations if present
                            if hasattr(chunk, "citations") and chunk.citations:
                                if enable_web_search:
                                    citation_text = "\n📚 **Citations:**\n"
                                    for i, citation in enumerate(chunk.citations, 1):
                                        citation_text += f"{i}. {citation}\n"
                                    log_stream_chunk(log_prefix, "content", citation_text, agent_id)
                                    yield StreamChunk(type="content", content=citation_text)

                            # Return final message
                            complete_message = {
                                "role": "assistant",
                                "content": content.strip(),
                            }
                            yield StreamChunk(
                                type="complete_message",
                                complete_message=complete_message,
                            )
                            log_stream_chunk(log_prefix, "done", None, agent_id)
                            yield StreamChunk(type="done")
                            return

                # Optionally handle usage metadata
                if hasattr(chunk, "usage") and chunk.usage:
                    if getattr(chunk.usage, "num_sources_used", 0) > 0:
                        search_sources_used = chunk.usage.num_sources_used
                        if enable_web_search:
                            search_msg = f"\n📊 [Live Search] Using {search_sources_used} sources for real-time data\n"
                            log_stream_chunk(log_prefix, "content", search_msg, agent_id)
                            yield StreamChunk(
                                type="content",
                                content=search_msg,
                            )

            except Exception as chunk_error:
                error_msg = f"Chunk processing error: {chunk_error}"
                log_stream_chunk(log_prefix, "error", error_msg, agent_id)
                yield StreamChunk(type="error", error=error_msg)
                continue

        # Fallback in case stream ends without finish_reason
        log_stream_chunk(log_prefix, "done", None, agent_id)
        yield StreamChunk(type="done")

    def create_tool_result_message(self, tool_call: Dict[str, Any], result_content: str) -> Dict[str, Any]:
        """Create tool result message for Chat Completions format."""
        tool_call_id = self.extract_tool_call_id(tool_call)
        return {
            "role": "tool",
            "tool_call_id": tool_call_id,
            "content": result_content,
        }

    def extract_tool_result_content(self, tool_result_message: Dict[str, Any]) -> str:
        """Extract content from Chat Completions tool result message."""
        return tool_result_message.get("content", "")

    def _convert_messages_for_mcp_chat_completions(self, messages: List[Dict[str, Any]]) -> List[Dict[str, Any]]:
        """Convert messages for MCP Chat Completions format if needed."""
        # For Chat Completions, messages are already in the correct format
        # Just ensure tool result messages use the correct format
        converted_messages = []

        for message in messages:
            if message.get("type") == "function_call_output":
                # Convert Response API format to Chat Completions format
                converted_message = {
                    "role": "tool",
                    "tool_call_id": message.get("call_id"),
                    "content": message.get("output", ""),
                }
                converted_messages.append(converted_message)
            else:
                # Pass through other messages as-is
                converted_messages.append(message.copy())

        return converted_messages

    def get_provider_name(self) -> str:
        """Get the name of this provider."""
        # Check if provider name was explicitly set in config
        if "provider" in self.config:
            return self.config["provider"]
        elif "provider_name" in self.config:
            return self.config["provider_name"]

        # Try to infer from base_url
        base_url = self.config.get("base_url", "")
        if "openai.com" in base_url:
            return "OpenAI"
        elif "cerebras.ai" in base_url:
            return "Cerebras AI"
        elif "together.xyz" in base_url:
            return "Together AI"
        elif "fireworks.ai" in base_url:
            return "Fireworks AI"
        elif "groq.com" in base_url:
            return "Groq"
        elif "openrouter.ai" in base_url:
            return "OpenRouter"
        elif "z.ai" in base_url or "bigmodel.cn" in base_url:
            return "ZAI"
        elif "nebius.com" in base_url:
            return "Nebius AI Studio"
        elif "moonshot.ai" in base_url or "moonshot.cn" in base_url:
            return "Kimi"
        elif "poe.com" in base_url:
            return "POE"
        elif "aliyuncs.com" in base_url:
            return "Qwen"
        else:
            return "ChatCompletion"

    def get_filesystem_support(self) -> FilesystemSupport:
        """Chat Completions supports filesystem through MCP servers."""
        return FilesystemSupport.MCP

    def get_supported_builtin_tools(self) -> List[str]:
        """Get list of builtin tools supported by this provider."""
        # Chat Completions API doesn't typically support builtin tools like web_search
        # But some providers might - this can be overridden in subclasses
        return []

    def _create_client(self, **kwargs) -> AsyncOpenAI:
        """Create OpenAI client with consistent configuration."""
        import openai

        all_params = {**self.config, **kwargs}
        base_url = all_params.get("base_url", "https://api.openai.com/v1")
        return openai.AsyncOpenAI(api_key=self.api_key, base_url=base_url)

    def _handle_reasoning_transition(self, log_prefix: str, agent_id: Optional[str]) -> Optional[StreamChunk]:
        """Handle reasoning state transition and return StreamChunk if transition occurred."""
        reasoning_active_key = "_reasoning_active"
        if hasattr(self, reasoning_active_key):
            if getattr(self, reasoning_active_key) is True:
                setattr(self, reasoning_active_key, False)
                log_stream_chunk(log_prefix, "reasoning_done", "", agent_id)
                return StreamChunk(type="reasoning_done", content="")
        return None<|MERGE_RESOLUTION|>--- conflicted
+++ resolved
@@ -31,7 +31,7 @@
 
 # Local imports
 from .base import FilesystemSupport, StreamChunk
-from .base_with_custom_tool_and_mcp import CustomToolAndMCPBackend, ToolExecutionConfig
+from .base_with_custom_tool_and_mcp import CustomToolAndMCPBackend, CustomToolChunk, ToolExecutionConfig
 
 
 class ChatCompletionsBackend(CustomToolAndMCPBackend):
@@ -110,6 +110,27 @@
             "content": error_msg,
         }
         updated_messages.append(error_output_msg)
+
+    async def _execute_custom_tool(self, call: Dict[str, Any]) -> AsyncGenerator[CustomToolChunk, None]:
+        """Execute custom tool with streaming support - async generator for base class.
+
+        This method is called by _execute_tool_with_logging and yields CustomToolChunk
+        objects for intermediate streaming output. The base class detects the async
+        generator and streams intermediate results to users in real-time.
+
+        Args:
+            call: Tool call dictionary with name and arguments
+
+        Yields:
+            CustomToolChunk objects with streaming data
+
+        Note:
+            - Intermediate chunks (completed=False) are streamed to users in real-time
+            - Final chunk (completed=True) contains the accumulated result for message history
+            - The base class automatically handles extracting and displaying intermediate chunks
+        """
+        async for chunk in self.stream_custom_tool_execution(call):
+            yield chunk
 
     async def _stream_with_custom_and_mcp_tools(
         self,
@@ -307,81 +328,6 @@
                     }
                     updated_messages.append(assistant_message)
 
-<<<<<<< HEAD
-            # Execute custom tools first
-            for call in custom_calls:
-                try:
-                    # Yield custom tool call status
-                    yield StreamChunk(
-                        type="custom_tool_status",
-                        status="custom_tool_called",
-                        content=f"🔧 [Custom Tool] Calling {call['name']}...",
-                        source=f"custom_{call['name']}",
-                    )
-
-                    # Yield custom tool arguments
-                    yield StreamChunk(
-                        type="custom_tool_status",
-                        status="function_call",
-                        content=f"Arguments for Calling {call['name']}: {call['arguments']}",
-                        source=f"custom_{call['name']}",
-                    )
-
-                    # Execute custom tool with streaming
-                    accumulated_result = ""
-                    async for chunk in self.stream_custom_tool_execution(call):
-                        if not chunk.completed:
-                            # Stream partial results to user
-                            yield StreamChunk(
-                                type="custom_tool_status",
-                                status="function_call_output",
-                                content=chunk.data,
-                                source=f"custom_{call['name']}",
-                            )
-                        else:
-                            # Get final accumulated result
-                            accumulated_result = chunk.accumulated_result
-
-                    # Add function result to messages
-                    function_output_msg = {
-                        "role": "tool",
-                        "tool_call_id": call["call_id"],
-                        "content": accumulated_result,
-                    }
-                    updated_messages.append(function_output_msg)
-
-                    # Yield custom tool results summary
-                    yield StreamChunk(
-                        type="custom_tool_status",
-                        status="function_call_output",
-                        content=f"Results for Calling {call['name']}: {accumulated_result}",
-                        source=f"custom_{call['name']}",
-                    )
-
-                    # Yield custom tool response status
-                    yield StreamChunk(
-                        type="custom_tool_status",
-                        status="custom_tool_response",
-                        content=f"✅ [Custom Tool] {call['name']} completed",
-                        source=f"custom_{call['name']}",
-                    )
-
-                    processed_call_ids.add(call["call_id"])
-                    functions_executed = True
-                    logger.info(f"Executed custom tool: {call['name']}")
-
-                except Exception as e:
-                    logger.error(f"Error executing custom tool {call['name']}: {e}")
-                    error_msg = f"Error executing {call['name']}: {str(e)}"
-
-                    # Yield error with arguments shown
-                    yield StreamChunk(
-                        type="custom_tool_status",
-                        status="function_call",
-                        content=f"Arguments for Calling {call['name']}: {call['arguments']}",
-                        source=f"custom_{call['name']}",
-                    )
-=======
             # Create tool execution configuration objects
             custom_tool_config = ToolExecutionConfig(
                 tool_type="custom",
@@ -395,7 +341,6 @@
                 status_error="custom_tool_error",
                 execution_callback=self._execute_custom_tool,
             )
->>>>>>> 9a509e34
 
             mcp_tool_config = ToolExecutionConfig(
                 tool_type="mcp",
