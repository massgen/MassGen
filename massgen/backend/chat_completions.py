--- conflicted
+++ resolved
@@ -1069,8 +1069,6 @@
                 {"messages": api_params["messages"], "tools": len(api_params.get("tools", [])) if api_params.get("tools") else 0},
                 backend_name=self.get_provider_name()
             )
-
-<<<<<<< HEAD
             # Determine execution mode based on available MCP functions
             if self.functions:
                 # stdio/streamable-http MCP execution
@@ -1103,9 +1101,9 @@
                     yield chunk
 
         except Exception as e:
-            yield StreamChunk(
-                type="error", error=f"Chat Completions API error: {str(e)}"
-            )
+            error_msg = f"Chat Completions API error: {str(e)}"
+            log_stream_chunk(f"backend.{self.get_provider_name().lower().replace(' ', '_')}", "error", error_msg, agent_id)
+            yield StreamChunk(type="error", error=error_msg)
         finally:
             # Cleanup MCP resources if initialized but context manager isn't used
             if self._mcp_initialized and not hasattr(self, '_context_manager_active'):
@@ -1114,29 +1112,11 @@
                 except Exception as cleanup_error:
                     logger.error(f"MCP cleanup failed during stream termination: {cleanup_error}")
             
-=======
-            # create stream
-            stream = await client.chat.completions.create(**api_params)
-
-            # Use existing streaming handler with enhanced error handling and logging
-            async for chunk in self.handle_chat_completions_stream_with_logging(
-                stream, enable_web_search, agent_id
-            ):
-                yield chunk
-
-        except Exception as e:
-            error_msg = f"Chat Completions API error: {str(e)}"
-            log_stream_chunk(f"backend.{self.get_provider_name().lower().replace(' ', '_')}", "error", error_msg, agent_id)
-            yield StreamChunk(type="error", error=error_msg)
-        finally:
->>>>>>> 565a9cbd
             # Ensure the underlying HTTP client is properly closed to avoid event loop issues
             try:
                 if hasattr(client, 'aclose'):
                     await client.aclose()
-            except Exception:
-<<<<<<< HEAD
-                
+            except Exception: 
                 pass
 
     def _trim_message_history(self, messages: List[Dict[str, Any]]) -> List[Dict[str, Any]]:
@@ -1453,10 +1433,6 @@
         except Exception as e:
             logger.error(f"Non-MCP streaming failed: {e}")
             yield StreamChunk(type="error", error=f"Chat Completions API error: {str(e)}")
-=======
-                # Suppress cleanup errors so we don't mask primary exceptions
-                pass
->>>>>>> 565a9cbd
 
     def estimate_tokens(self, text: str) -> int:
         """Estimate token count for text (rough approximation)."""
