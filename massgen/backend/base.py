--- conflicted
+++ resolved
@@ -57,15 +57,12 @@
 
         # Initialize utility classes
         self.token_usage = TokenUsage()
-<<<<<<< HEAD
         
         # Planning mode flag - when True, MCP tools should be blocked during coordination
         self._planning_mode_enabled: bool = False
         
-=======
         self.token_calculator = TokenCostCalculator()
 
->>>>>>> b77f6898
         # Filesystem manager integration
         self.filesystem_manager = None
         cwd = kwargs.get("cwd")
@@ -388,7 +385,6 @@
         For stateless backends, this is a no-op.
         For stateful backends, this clears conversation history and session state.
         """
-<<<<<<< HEAD
         pass  # Default implementation for stateless backends
 
     def set_planning_mode(self, enabled: bool) -> None:
@@ -411,7 +407,6 @@
             True if planning mode is enabled (MCP tools should be blocked)
         """
         return self._planning_mode_enabled
-=======
 
     async def _cleanup_client(self, client: Any) -> None:
         """Clean up OpenAI client resources."""
@@ -419,5 +414,4 @@
             if client is not None and hasattr(client, "aclose"):
                 await client.aclose()
         except Exception:
-            pass
->>>>>>> b77f6898
+            pass