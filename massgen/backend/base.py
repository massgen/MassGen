--- conflicted
+++ resolved
@@ -79,15 +79,12 @@
                 enable_mcp_command_line = kwargs.get("enable_mcp_command_line", False)
                 command_line_allowed_commands = kwargs.get("command_line_allowed_commands")
                 command_line_blocked_commands = kwargs.get("command_line_blocked_commands")
-<<<<<<< HEAD
                 command_line_execution_mode = kwargs.get("command_line_execution_mode", "local")
                 command_line_docker_image = kwargs.get("command_line_docker_image", "massgen/mcp-runtime:latest")
                 command_line_docker_memory_limit = kwargs.get("command_line_docker_memory_limit")
                 command_line_docker_cpu_limit = kwargs.get("command_line_docker_cpu_limit")
                 command_line_docker_network_mode = kwargs.get("command_line_docker_network_mode", "none")
-=======
                 enable_audio_generation = kwargs.get("enable_audio_generation", False)
->>>>>>> c7c96189
                 self.filesystem_manager = FilesystemManager(
                     cwd=cwd,
                     agent_temporary_workspace_parent=temp_workspace_parent,
@@ -97,15 +94,12 @@
                     enable_mcp_command_line=enable_mcp_command_line,
                     command_line_allowed_commands=command_line_allowed_commands,
                     command_line_blocked_commands=command_line_blocked_commands,
-<<<<<<< HEAD
                     command_line_execution_mode=command_line_execution_mode,
                     command_line_docker_image=command_line_docker_image,
                     command_line_docker_memory_limit=command_line_docker_memory_limit,
                     command_line_docker_cpu_limit=command_line_docker_cpu_limit,
                     command_line_docker_network_mode=command_line_docker_network_mode,
-=======
                     enable_audio_generation=enable_audio_generation,
->>>>>>> c7c96189
                 )
 
                 # Inject filesystem MCP server into configuration
