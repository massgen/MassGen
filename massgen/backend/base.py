--- conflicted
+++ resolved
@@ -75,26 +75,20 @@
                 context_paths = kwargs.get("context_paths", [])
                 context_write_access_enabled = kwargs.get("context_write_access_enabled", False)
                 enable_image_generation = kwargs.get("enable_image_generation", False)
-<<<<<<< HEAD
                 enable_mcp_command_line = kwargs.get("enable_mcp_command_line", False)
                 command_line_allowed_commands = kwargs.get("command_line_allowed_commands")
                 command_line_blocked_commands = kwargs.get("command_line_blocked_commands")
-=======
                 enable_audio_generation = kwargs.get("enable_audio_generation", False)
->>>>>>> a6472d3d
                 self.filesystem_manager = FilesystemManager(
                     cwd=cwd,
                     agent_temporary_workspace_parent=temp_workspace_parent,
                     context_paths=context_paths,
                     context_write_access_enabled=context_write_access_enabled,
                     enable_image_generation=enable_image_generation,
-<<<<<<< HEAD
                     enable_mcp_command_line=enable_mcp_command_line,
                     command_line_allowed_commands=command_line_allowed_commands,
                     command_line_blocked_commands=command_line_blocked_commands,
-=======
                     enable_audio_generation=enable_audio_generation,
->>>>>>> a6472d3d
                 )
 
                 # Inject filesystem MCP server into configuration
