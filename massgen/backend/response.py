"""
Response API backend implementation.
Standalone implementation optimized for the standard Response API format (originated by OpenAI).
"""
from __future__ import annotations
import os
import json
from typing import Dict, List, Any, AsyncGenerator, Optional
from .mcp_backend import MCPBackend
from .base import StreamChunk, FilesystemSupport
from ..logger_config import (
    log_backend_agent_message,
    log_stream_chunk,
    logger,
)


class ResponseBackend(MCPBackend):
    """Backend using the standard Response API format."""

    def __init__(self, api_key: Optional[str] = None, **kwargs):
        # Call MCPBackend constructor which handles MCP initialization
        super().__init__(api_key, **kwargs)
        # Only set Response API-specific attributes
        self.api_key = api_key or os.getenv("OPENAI_API_KEY")

    def _get_provider_tools(self, kwargs: Dict[str, Any]) -> List[Dict[str, Any]]:
        """Get provider tools (web search, code interpreter) if enabled."""
        provider_tools = []
        enable_web_search = kwargs.get("enable_web_search", False)
        enable_code_interpreter = kwargs.get("enable_code_interpreter", False)

        if enable_web_search:
            provider_tools.append({"type": "web_search"})
        if enable_code_interpreter:
            provider_tools.append(
                {"type": "code_interpreter", "container": {"type": "auto"}}
            )
        return provider_tools

    async def _build_api_params(
        self,
        messages: List[Dict[str, Any]],
        tools: List[Dict[str, Any]],
        kwargs: Dict[str, Any],
    ) -> Dict[str, Any]:
        """Build OpenAI Response API parameters with MCP integration."""
        # Merge config with kwargs
        all_params = {**self.config, **kwargs}

        # Convert messages to Response API format
        converted_messages = self.message_formatter.to_response_api_format(messages)

        # Response API parameters (uses 'input', not 'messages')
        api_params = {"input": converted_messages, "stream": True}

        # Direct passthrough of all parameters except those handled separately
        excluded_params = self.get_base_excluded_config_params() | {
            # Response API specific exclusions
            "input",
            "enable_web_search",
            "enable_code_interpreter",
            "allowed_tools",  # Tool filtering parameter
            "exclude_tools",  # Tool filtering parameter
        }
        for key, value in all_params.items():
            if key not in excluded_params and value is not None:
                # Handle OpenAI Response API parameter name differences
                if key == "max_tokens":
                    api_params["max_output_tokens"] = value
                else:
                    api_params[key] = value

        # Add framework tools (convert to Response API format)
        if tools:
            converted_tools = self.tool_formatter.to_response_api_format(tools)
            api_params["tools"] = converted_tools

        # Add MCP tools (stdio + streamable-http) as functions
        if self._mcp_functions:
            mcp_tools = self.mcp_tool_formatter.to_response_api_format(
                self._mcp_functions
            )
            if mcp_tools:
                if "tools" not in api_params:
                    api_params["tools"] = []
                api_params["tools"].extend(mcp_tools)
                logger.info(
                    f"Added {len(mcp_tools)} MCP tools (stdio + streamable-http) to OpenAI Response API"
                )
        # Add provider tools (web search, code interpreter) if enabled
        provider_tools = self._get_provider_tools(all_params)

        if provider_tools:
            if "tools" not in api_params:
                api_params["tools"] = []
            api_params["tools"].extend(provider_tools)

        return api_params

    async def _create_stream(self, api_params: Dict[str, Any]) -> Any:
        """Create backend-specific streaming iterator."""
        import openai
        client = openai.AsyncOpenAI(api_key=self.api_key)
        return await client.responses.create(**api_params)

    def _detect_function_calls(self, chunk, current_call, captured_calls):
        """Detect function calls from Response API chunks."""
        consumed = False
        if hasattr(chunk, "type"):
            if (
                chunk.type == "response.output_item.added"
                and hasattr(chunk, "item")
                and chunk.item
                and getattr(chunk.item, "type", None) == "function_call"
            ):
                current_call = {
                    "call_id": getattr(chunk.item, "call_id", ""),
                    "name": getattr(chunk.item, "name", ""),
                    "arguments": "",
                }
                logger.info(f"Function call detected: {current_call['name']}")
                consumed = True
            elif (
                chunk.type == "response.function_call_arguments.delta"
                and current_call is not None
            ):
                delta = getattr(chunk, "delta", "")
                current_call["arguments"] += delta
                consumed = True
            elif (
                chunk.type == "response.output_item.done"
                and current_call is not None
            ):
                captured_calls.append(current_call)
                current_call = None
                consumed = True
        return current_call, captured_calls, consumed

    def _process_chunk(self, chunk) -> StreamChunk:
        """Process individual stream chunks and convert to StreamChunk format."""
        if not hasattr(chunk, "type"):
            return StreamChunk(type="content", content="")

        chunk_type = chunk.type

        # Handle different chunk types
        if chunk_type == "response.output_text.delta" and hasattr(chunk, "delta"):
            log_backend_agent_message(
                self.agent_id or "default",
                "RECV",
                {"content": chunk.delta},
                backend_name=self.get_provider_name(),
            )
            log_stream_chunk("backend.response", "content", chunk.delta, self.agent_id)
            return StreamChunk(type="content", content=chunk.delta)

        elif chunk_type == "response.reasoning_text.delta" and hasattr(chunk, "delta"):
            log_stream_chunk("backend.response", "reasoning", chunk.delta, self.agent_id)
            return StreamChunk(
                type="reasoning",
                content=f"🧠 [Reasoning] {chunk.delta}",
                reasoning_delta=chunk.delta,
                item_id=getattr(chunk, "item_id", None),
                content_index=getattr(chunk, "content_index", None),
            )

        elif chunk_type == "response.reasoning_text.done":
            reasoning_text = getattr(chunk, "text", "")
            log_stream_chunk(
                "backend.response", "reasoning_done", reasoning_text, self.agent_id
            )
            return StreamChunk(
                type="reasoning_done",
                content=f"\n🧠 [Reasoning Complete]\n",
                reasoning_text=reasoning_text,
                item_id=getattr(chunk, "item_id", None),
                content_index=getattr(chunk, "content_index", None),
            )

        elif chunk_type == "response.reasoning_summary_text.delta" and hasattr(
            chunk, "delta"
        ):
            log_stream_chunk(
                "backend.response", "reasoning_summary", chunk.delta, self.agent_id
            )
            return StreamChunk(
                type="reasoning_summary",
                content=chunk.delta,
                reasoning_summary_delta=chunk.delta,
                item_id=getattr(chunk, "item_id", None),
                summary_index=getattr(chunk, "summary_index", None),
            )

        elif chunk_type == "response.reasoning_summary_text.done":
            summary_text = getattr(chunk, "text", "")
            log_stream_chunk(
                "backend.response", "reasoning_summary_done", summary_text, self.agent_id
            )
            return StreamChunk(
                type="reasoning_summary_done",
                content=f"\n📋 [Reasoning Summary Complete]\n",
                reasoning_summary_text=summary_text,
                item_id=getattr(chunk, "item_id", None),
                summary_index=getattr(chunk, "summary_index", None),
            )

        # Provider tool events
        elif chunk_type == "response.web_search_call.in_progress":
            log_stream_chunk(
                "backend.response", "web_search", "Starting search", self.agent_id
            )
            return StreamChunk(
                type="content",
                content=f"\n🔍 [Provider Tool: Web Search] Starting search...",
            )
        elif chunk_type == "response.web_search_call.searching":
            log_stream_chunk("backend.response", "web_search", "Searching", self.agent_id)
            return StreamChunk(
                type="content", content=f"\n🔍 [Provider Tool: Web Search] Searching..."
            )
        elif chunk_type == "response.web_search_call.completed":
            log_stream_chunk(
                "backend.response", "web_search", "Search completed", self.agent_id
            )
            return StreamChunk(
                type="content",
                content=f"\n✅ [Provider Tool: Web Search] Search completed",
            )

        elif chunk_type == "response.code_interpreter_call.in_progress":
            log_stream_chunk(
                "backend.response", "code_interpreter", "Starting execution", self.agent_id
            )
            return StreamChunk(
                type="content",
                content=f"\n💻 [Provider Tool: Code Interpreter] Starting execution...",
            )
        elif chunk_type == "response.code_interpreter_call.executing":
            log_stream_chunk(
                "backend.response", "code_interpreter", "Executing", self.agent_id
            )
            return StreamChunk(
                type="content",
                content=f"\n💻 [Provider Tool: Code Interpreter] Executing...",
            )
        elif chunk_type == "response.code_interpreter_call.completed":
            log_stream_chunk(
                "backend.response", "code_interpreter", "Execution completed", self.agent_id
            )
            return StreamChunk(
                type="content",
                content=f"\n✅ [Provider Tool: Code Interpreter] Execution completed",
            )
        elif chunk.type == "response.output_item.done":
            # Get search query or executed code details - show them right after completion
            if hasattr(chunk, "item") and chunk.item:
                if hasattr(chunk.item, "type") and chunk.item.type == "web_search_call":
                    if hasattr(chunk.item, "action") and ("query" in chunk.item.action):
                        search_query = chunk.item.action["query"]
                        if search_query:
                            log_stream_chunk(
                                "backend.response",
                                "search_query",
                                search_query,
                                self.agent_id,
                            )
                            return StreamChunk(
                                type="content",
                                content=f"\n🔍 [Search Query] '{search_query}'\n",
                            )
                elif (
                    hasattr(chunk.item, "type")
                    and chunk.item.type == "code_interpreter_call"
                ):
                    if hasattr(chunk.item, "code") and chunk.item.code:
                        # Format code as a proper code block - don't assume language
                        log_stream_chunk(
                            "backend.response",
                            "code_executed",
                            chunk.item.code,
                            self.agent_id,
                        )
                        return StreamChunk(
                            type="content",
                            content=f"💻 [Code Executed]\n```\n{chunk.item.code}\n```\n",
                        )

                    # Also show the execution output if available
                    if hasattr(chunk.item, "outputs") and chunk.item.outputs:
                        for output in chunk.item.outputs:
                            output_text = None
                            if hasattr(output, "text") and output.text:
                                output_text = output.text
                            elif hasattr(output, "content") and output.content:
                                output_text = output.content
                            elif hasattr(output, "data") and output.data:
                                output_text = str(output.data)
                            elif isinstance(output, str):
                                output_text = output
                            elif isinstance(output, dict):
                                # Handle dict format outputs
                                if "text" in output:
                                    output_text = output["text"]
                                elif "content" in output:
                                    output_text = output["content"]
                                elif "data" in output:
                                    output_text = str(output["data"])

                            if output_text and output_text.strip():
                                log_stream_chunk(
                                    "backend.response",
                                    "code_result",
                                    output_text.strip(),
                                    self.agent_id,
                                )
                                return StreamChunk(
                                    type="content",
                                    content=f"📊 [Result] {output_text.strip()}\n",
                                )
        # MCP events
        elif chunk_type == "response.mcp_list_tools.started":
            return StreamChunk(
                type="content", content="\n🔧 [MCP] Listing available tools..."
            )
        elif chunk_type == "response.mcp_list_tools.completed":
            return StreamChunk(
                type="content", content="\n✅ [MCP] Tool listing completed"
            )
        elif chunk_type == "response.mcp_list_tools.failed":
            return StreamChunk(type="content", content="\n❌ [MCP] Tool listing failed")

        elif chunk_type == "response.mcp_call.started":
            tool_name = getattr(chunk, "tool_name", "unknown")
            return StreamChunk(
                type="content", content=f"\n🔧 [MCP] Calling tool '{tool_name}'..."
            )
        elif chunk_type == "response.mcp_call.in_progress":
            return StreamChunk(
                type="content", content="\n⏳ [MCP] Tool execution in progress..."
            )
        elif chunk_type == "response.mcp_call.completed":
            tool_name = getattr(chunk, "tool_name", "unknown")
            return StreamChunk(
                type="content", content=f"\n✅ [MCP] Tool '{tool_name}' completed"
            )
        elif chunk_type == "response.mcp_call.failed":
            tool_name = getattr(chunk, "tool_name", "unknown")
            error_msg = getattr(chunk, "error", "unknown error")
            return StreamChunk(
                type="content",
                content=f"\n❌ [MCP] Tool '{tool_name}' failed: {error_msg}",
            )

        elif chunk.type == "response.completed":
            # Extract and yield tool calls from the complete response
            if hasattr(chunk, "response"):
                response_dict = self._convert_to_dict(chunk.response)

                # Handle builtin tool results from output array with simple content format
                if isinstance(response_dict, dict) and "output" in response_dict:
                    for item in response_dict["output"]:
                        if item.get("type") == "code_interpreter_call":
                            # Code execution result
                            status = item.get("status", "unknown")
                            code = item.get("code", "")
                            outputs = item.get("outputs")
                            content = f"\n🔧 Code Interpreter [{status.title()}]"
                            if code:
                                content += f": {code}"
                            if outputs:
                                content += f" → {outputs}"

                            log_stream_chunk(
                                "backend.response",
                                "code_interpreter_result",
                                content,
                                self.agent_id,
                            )
                            return StreamChunk(type="content", content=content)
                        elif item.get("type") == "web_search_call":
                            # Web search result
                            status = item.get("status", "unknown")
                            # Query is in action.query, not directly in item
                            query = item.get("action", {}).get("query", "")
                            results = item.get("results")

                            # Only show web search completion if query is present
                            if query:
                                content = f"\n🔧 Web Search [{status.title()}]: {query}"
                                if results:
                                    content += f" → Found {len(results)} results"
                                log_stream_chunk(
                                    "backend.response",
                                    "web_search_result",
                                    content,
                                    self.agent_id,
                                )
                                return StreamChunk(type="tool", content=content)

                # Yield the complete response for internal use
                log_stream_chunk(
                    "backend.response",
                    "complete_response",
                    "Response completed",
                    self.agent_id,
                )
                return StreamChunk(type="complete_response", response=response_dict)

        # Default chunk - this should not happen for valid responses
        return StreamChunk(type="content", content="")

    def _format_tool_result(self, tool_call, result_content):
        """Format tool result message for Response API."""
        return {
            "type": "function_call_output",
            "call_id": tool_call.get("call_id", ""),
            "output": result_content,
        }

    async def _stream_without_mcp(
        self, messages: List[Dict[str, Any]], tools: List[Dict[str, Any]], **kwargs
    ) -> AsyncGenerator[StreamChunk, None]:
        """Stream without MCP functionality (fallback mode)."""
        all_params = {**self.config, **kwargs}
        api_params = await self._build_api_params(messages, tools, all_params)

        stream = await self._create_stream(api_params)
        async for chunk in stream:
            processed = self._process_chunk(chunk)
            if processed.type == "complete_response":
                # Yield the complete response first
                yield processed
                # Then signal completion with done chunk
                log_stream_chunk("backend.response", "done", None, self.agent_id)
                yield StreamChunk(type="done")
<<<<<<< HEAD
=======
                return

            # Check circuit breaker status before executing MCP functions
            if self._circuit_breakers_enabled and self._mcp_tools_circuit_breaker:
                # Get current mcp_tools servers using utility functions
                normalized_servers = MCPSetupManager.normalize_mcp_servers(self.mcp_servers)
                mcp_tools_servers = MCPSetupManager.separate_stdio_streamable_servers(normalized_servers)
                
                filtered_servers = MCPCircuitBreakerManager.apply_circuit_breaker_filtering(
                    mcp_tools_servers, self._mcp_tools_circuit_breaker
                )
                if not filtered_servers:
                    logger.warning("All MCP servers blocked by circuit breaker")
                    yield StreamChunk(
                        type="mcp_status",
                        status="mcp_blocked",
                        content="⚠️ [MCP] All servers blocked by circuit breaker",
                        source="circuit_breaker"
                    )
                    yield StreamChunk(type="done")
                    return

            # Execute only MCP function calls
            mcp_functions_executed = False
            updated_messages = current_messages.copy()
            # Ensure every captured function call gets a result to prevent hanging
            processed_call_ids = set()

            for call in captured_function_calls:
                function_name = call["name"]
                if function_name in self.functions:
                    # Yield MCP tool call status
                    yield StreamChunk(
                        type="mcp_status", 
                        status="mcp_tool_called",
                        content=f"🔧 [MCP Tool] Calling {function_name}...",
                        source=f"mcp_{function_name}"
                    )
                    
                    try:
                        # Execute MCP function with retry and exponential backoff
                        result, result_obj = await self._execute_mcp_function_with_retry(
                            function_name, call["arguments"]
                        )
                        
                        # Check if function failed after all retries
                        if isinstance(result, str) and result.startswith("Error:"):
                            # Log failure but still create tool response
                            logger.warning(f"MCP function {function_name} failed after retries: {result}")

                            # Add error result to messages
                            function_call_msg = {
                                "type": "function_call",
                                "call_id": call["call_id"],
                                "name": function_name,
                                "arguments": call["arguments"]
                            }
                            updated_messages.append(function_call_msg)

                            error_output_msg = {
                                "type": "function_call_output",
                                "call_id": call["call_id"],
                                "output": result
                            }
                            updated_messages.append(error_output_msg)

                            processed_call_ids.add(call["call_id"])
                            mcp_functions_executed = True
                            continue
                            
                    except Exception as e:
                        # Only catch unexpected non-MCP system errors
                        logger.error(f"Unexpected error in MCP function execution: {e}")
                        error_msg = f"Error executing {function_name}: {str(e)}"

                        # Add error result to messages
                        function_call_msg = {
                            "type": "function_call",
                            "call_id": call["call_id"],
                            "name": function_name,
                            "arguments": call["arguments"]
                        }
                        updated_messages.append(function_call_msg)

                        error_output_msg = {
                            "type": "function_call_output",
                            "call_id": call["call_id"],
                            "output": error_msg
                        }
                        updated_messages.append(error_output_msg)

                        processed_call_ids.add(call["call_id"])
                        mcp_functions_executed = True
                        continue

                    # Add function call to messages and yield as StreamChunk
                    function_call_msg = {
                        "type": "function_call",
                        "call_id": call["call_id"],
                        "name": function_name,
                        "arguments": call["arguments"]
                    }
                    updated_messages.append(function_call_msg)
                    yield StreamChunk(
                        type="mcp_status",
                        status="function_call",
                        content=f"Arguments for Calling {function_name}: {call['arguments']}",
                        source=f"mcp_{function_name}"
                    )
                    
                    # Add function output to messages and yield as StreamChunk
                    function_output_msg = {
                        "type": "function_call_output",
                        "call_id": call["call_id"],
                        "output": str(result)
                    }
                    updated_messages.append(function_output_msg)
                    yield StreamChunk(
                        type="mcp_status",
                        status="function_call_output",
                        content=f"Results for Calling {function_name}: {str(result_obj.content[0].text)}",
                        source=f"mcp_{function_name}"
                    )

                    logger.info(f"Executed MCP function {function_name} (stdio/streamable-http)")
                    processed_call_ids.add(call["call_id"])

                    # Yield MCP tool response status
                    yield StreamChunk(
                        type="mcp_status",
                        status="mcp_tool_response", 
                        content=f"✅ [MCP Tool] {function_name} completed",
                        source=f"mcp_{function_name}"
                    )
                    
                    mcp_functions_executed = True

            # Ensure all captured function calls have results to prevent hanging
            for call in captured_function_calls:
                if call["call_id"] not in processed_call_ids:
                    logger.warning(f"Tool call {call['call_id']} for function {call['name']} was not processed - adding error result")

                    # Add missing function call and error result to messages
                    function_call_msg = {
                        "type": "function_call",
                        "call_id": call["call_id"],
                        "name": call["name"],
                        "arguments": call["arguments"]
                    }
                    updated_messages.append(function_call_msg)

                    error_output_msg = {
                        "type": "function_call_output",
                        "call_id": call["call_id"],
                        "output": f"Error: Tool call {call['call_id']} for function {call['name']} was not processed. This may indicate a validation or execution error."
                    }
                    updated_messages.append(error_output_msg)
                    mcp_functions_executed = True

            # Trim history after function executions to bound memory usage
            if mcp_functions_executed:
                updated_messages = MCPMessageManager.trim_message_history(updated_messages, self._max_mcp_message_history)
                
                # Recursive call with updated messages
                async for chunk in self._stream_mcp_recursive(updated_messages, tools, client, **kwargs):
                    yield chunk
>>>>>>> b0a94fb8
            else:
                yield processed

    async def stream_with_tools(
        self, messages: List[Dict[str, Any]], tools: List[Dict[str, Any]], **kwargs
    ) -> AsyncGenerator[StreamChunk, None]:
        """Main streaming entry point with MCP support."""
        async for chunk in self.stream_with_mcp_support(messages, tools, **kwargs):
            yield chunk

    def get_provider_name(self) -> str:
        """Get the provider name."""
        return "OpenAI"

    def get_filesystem_support(self) -> FilesystemSupport:
        """OpenAI supports filesystem through MCP servers."""
        return FilesystemSupport.MCP

    def get_supported_builtin_tools(self) -> List[str]:
        """Get list of builtin tools supported by OpenAI."""
        return ["web_search", "code_interpreter"]

    def create_tool_result_message(
        self,
        tool_call: Dict[str, Any],
        result_content: str,
    ) -> Dict[str, Any]:
        """Create tool result message for OpenAI Responses API format."""
        tool_call_id = self.extract_tool_call_id(tool_call)
        # Use Responses API format directly - no conversion needed
        return {
            "type": "function_call_output",
            "call_id": tool_call_id,
            "output": result_content,
        }

    def extract_tool_result_content(self, tool_result_message: Dict[str, Any]) -> str:
        """Extract content from OpenAI Responses API tool result message."""
        return tool_result_message.get("output", "")

    def _convert_to_dict(self, obj) -> Dict[str, Any]:
        """Convert any object to dictionary with multiple fallback methods."""
        try:
            if hasattr(obj, "model_dump"):
                return obj.model_dump()
            elif hasattr(obj, "dict"):
                return obj.dict()
            else:
                return dict(obj)
        except:
            # Final fallback: extract key attributes manually
            return {
                key: getattr(obj, key, None)
                for key in dir(obj)
                if not key.startswith("_") and not callable(getattr(obj, key, None))
            }<|MERGE_RESOLUTION|>--- conflicted
+++ resolved
@@ -1,18 +1,20 @@
+# -*- coding: utf-8 -*-
 """
 Response API backend implementation.
 Standalone implementation optimized for the standard Response API format (originated by OpenAI).
 """
 from __future__ import annotations
+
 import os
-import json
-from typing import Dict, List, Any, AsyncGenerator, Optional
-from .mcp_backend import MCPBackend
-from .base import StreamChunk, FilesystemSupport
+from typing import Any, AsyncGenerator, Dict, List, Optional
+
 from ..logger_config import (
     log_backend_agent_message,
     log_stream_chunk,
     logger,
 )
+from .base import FilesystemSupport, StreamChunk
+from .mcp_backend import MCPBackend
 
 
 class ResponseBackend(MCPBackend):
@@ -34,7 +36,7 @@
             provider_tools.append({"type": "web_search"})
         if enable_code_interpreter:
             provider_tools.append(
-                {"type": "code_interpreter", "container": {"type": "auto"}}
+                {"type": "code_interpreter", "container": {"type": "auto"}},
             )
         return provider_tools
 
@@ -79,14 +81,14 @@
         # Add MCP tools (stdio + streamable-http) as functions
         if self._mcp_functions:
             mcp_tools = self.mcp_tool_formatter.to_response_api_format(
-                self._mcp_functions
+                self._mcp_functions,
             )
             if mcp_tools:
                 if "tools" not in api_params:
                     api_params["tools"] = []
                 api_params["tools"].extend(mcp_tools)
                 logger.info(
-                    f"Added {len(mcp_tools)} MCP tools (stdio + streamable-http) to OpenAI Response API"
+                    f"Added {len(mcp_tools)} MCP tools (stdio + streamable-http) to OpenAI Response API",
                 )
         # Add provider tools (web search, code interpreter) if enabled
         provider_tools = self._get_provider_tools(all_params)
@@ -101,6 +103,7 @@
     async def _create_stream(self, api_params: Dict[str, Any]) -> Any:
         """Create backend-specific streaming iterator."""
         import openai
+
         client = openai.AsyncOpenAI(api_key=self.api_key)
         return await client.responses.create(**api_params)
 
@@ -108,12 +111,7 @@
         """Detect function calls from Response API chunks."""
         consumed = False
         if hasattr(chunk, "type"):
-            if (
-                chunk.type == "response.output_item.added"
-                and hasattr(chunk, "item")
-                and chunk.item
-                and getattr(chunk.item, "type", None) == "function_call"
-            ):
+            if chunk.type == "response.output_item.added" and hasattr(chunk, "item") and chunk.item and getattr(chunk.item, "type", None) == "function_call":
                 current_call = {
                     "call_id": getattr(chunk.item, "call_id", ""),
                     "name": getattr(chunk.item, "name", ""),
@@ -121,17 +119,11 @@
                 }
                 logger.info(f"Function call detected: {current_call['name']}")
                 consumed = True
-            elif (
-                chunk.type == "response.function_call_arguments.delta"
-                and current_call is not None
-            ):
+            elif chunk.type == "response.function_call_arguments.delta" and current_call is not None:
                 delta = getattr(chunk, "delta", "")
                 current_call["arguments"] += delta
                 consumed = True
-            elif (
-                chunk.type == "response.output_item.done"
-                and current_call is not None
-            ):
+            elif chunk.type == "response.output_item.done" and current_call is not None:
                 captured_calls.append(current_call)
                 current_call = None
                 consumed = True
@@ -168,21 +160,28 @@
         elif chunk_type == "response.reasoning_text.done":
             reasoning_text = getattr(chunk, "text", "")
             log_stream_chunk(
-                "backend.response", "reasoning_done", reasoning_text, self.agent_id
+                "backend.response",
+                "reasoning_done",
+                reasoning_text,
+                self.agent_id,
             )
             return StreamChunk(
                 type="reasoning_done",
-                content=f"\n🧠 [Reasoning Complete]\n",
+                content="\n🧠 [Reasoning Complete]\n",
                 reasoning_text=reasoning_text,
                 item_id=getattr(chunk, "item_id", None),
                 content_index=getattr(chunk, "content_index", None),
             )
 
         elif chunk_type == "response.reasoning_summary_text.delta" and hasattr(
-            chunk, "delta"
+            chunk,
+            "delta",
         ):
             log_stream_chunk(
-                "backend.response", "reasoning_summary", chunk.delta, self.agent_id
+                "backend.response",
+                "reasoning_summary",
+                chunk.delta,
+                self.agent_id,
             )
             return StreamChunk(
                 type="reasoning_summary",
@@ -195,11 +194,14 @@
         elif chunk_type == "response.reasoning_summary_text.done":
             summary_text = getattr(chunk, "text", "")
             log_stream_chunk(
-                "backend.response", "reasoning_summary_done", summary_text, self.agent_id
+                "backend.response",
+                "reasoning_summary_done",
+                summary_text,
+                self.agent_id,
             )
             return StreamChunk(
                 type="reasoning_summary_done",
-                content=f"\n📋 [Reasoning Summary Complete]\n",
+                content="\n📋 [Reasoning Summary Complete]\n",
                 reasoning_summary_text=summary_text,
                 item_id=getattr(chunk, "item_id", None),
                 summary_index=getattr(chunk, "summary_index", None),
@@ -208,49 +210,65 @@
         # Provider tool events
         elif chunk_type == "response.web_search_call.in_progress":
             log_stream_chunk(
-                "backend.response", "web_search", "Starting search", self.agent_id
-            )
-            return StreamChunk(
-                type="content",
-                content=f"\n🔍 [Provider Tool: Web Search] Starting search...",
+                "backend.response",
+                "web_search",
+                "Starting search",
+                self.agent_id,
+            )
+            return StreamChunk(
+                type="content",
+                content="\n🔍 [Provider Tool: Web Search] Starting search...",
             )
         elif chunk_type == "response.web_search_call.searching":
             log_stream_chunk("backend.response", "web_search", "Searching", self.agent_id)
             return StreamChunk(
-                type="content", content=f"\n🔍 [Provider Tool: Web Search] Searching..."
+                type="content",
+                content="\n🔍 [Provider Tool: Web Search] Searching...",
             )
         elif chunk_type == "response.web_search_call.completed":
             log_stream_chunk(
-                "backend.response", "web_search", "Search completed", self.agent_id
-            )
-            return StreamChunk(
-                type="content",
-                content=f"\n✅ [Provider Tool: Web Search] Search completed",
+                "backend.response",
+                "web_search",
+                "Search completed",
+                self.agent_id,
+            )
+            return StreamChunk(
+                type="content",
+                content="\n✅ [Provider Tool: Web Search] Search completed",
             )
 
         elif chunk_type == "response.code_interpreter_call.in_progress":
             log_stream_chunk(
-                "backend.response", "code_interpreter", "Starting execution", self.agent_id
-            )
-            return StreamChunk(
-                type="content",
-                content=f"\n💻 [Provider Tool: Code Interpreter] Starting execution...",
+                "backend.response",
+                "code_interpreter",
+                "Starting execution",
+                self.agent_id,
+            )
+            return StreamChunk(
+                type="content",
+                content="\n💻 [Provider Tool: Code Interpreter] Starting execution...",
             )
         elif chunk_type == "response.code_interpreter_call.executing":
             log_stream_chunk(
-                "backend.response", "code_interpreter", "Executing", self.agent_id
-            )
-            return StreamChunk(
-                type="content",
-                content=f"\n💻 [Provider Tool: Code Interpreter] Executing...",
+                "backend.response",
+                "code_interpreter",
+                "Executing",
+                self.agent_id,
+            )
+            return StreamChunk(
+                type="content",
+                content="\n💻 [Provider Tool: Code Interpreter] Executing...",
             )
         elif chunk_type == "response.code_interpreter_call.completed":
             log_stream_chunk(
-                "backend.response", "code_interpreter", "Execution completed", self.agent_id
-            )
-            return StreamChunk(
-                type="content",
-                content=f"\n✅ [Provider Tool: Code Interpreter] Execution completed",
+                "backend.response",
+                "code_interpreter",
+                "Execution completed",
+                self.agent_id,
+            )
+            return StreamChunk(
+                type="content",
+                content="\n✅ [Provider Tool: Code Interpreter] Execution completed",
             )
         elif chunk.type == "response.output_item.done":
             # Get search query or executed code details - show them right after completion
@@ -269,10 +287,7 @@
                                 type="content",
                                 content=f"\n🔍 [Search Query] '{search_query}'\n",
                             )
-                elif (
-                    hasattr(chunk.item, "type")
-                    and chunk.item.type == "code_interpreter_call"
-                ):
+                elif hasattr(chunk.item, "type") and chunk.item.type == "code_interpreter_call":
                     if hasattr(chunk.item, "code") and chunk.item.code:
                         # Format code as a proper code block - don't assume language
                         log_stream_chunk(
@@ -321,11 +336,13 @@
         # MCP events
         elif chunk_type == "response.mcp_list_tools.started":
             return StreamChunk(
-                type="content", content="\n🔧 [MCP] Listing available tools..."
+                type="content",
+                content="\n🔧 [MCP] Listing available tools...",
             )
         elif chunk_type == "response.mcp_list_tools.completed":
             return StreamChunk(
-                type="content", content="\n✅ [MCP] Tool listing completed"
+                type="content",
+                content="\n✅ [MCP] Tool listing completed",
             )
         elif chunk_type == "response.mcp_list_tools.failed":
             return StreamChunk(type="content", content="\n❌ [MCP] Tool listing failed")
@@ -333,16 +350,19 @@
         elif chunk_type == "response.mcp_call.started":
             tool_name = getattr(chunk, "tool_name", "unknown")
             return StreamChunk(
-                type="content", content=f"\n🔧 [MCP] Calling tool '{tool_name}'..."
+                type="content",
+                content=f"\n🔧 [MCP] Calling tool '{tool_name}'...",
             )
         elif chunk_type == "response.mcp_call.in_progress":
             return StreamChunk(
-                type="content", content="\n⏳ [MCP] Tool execution in progress..."
+                type="content",
+                content="\n⏳ [MCP] Tool execution in progress...",
             )
         elif chunk_type == "response.mcp_call.completed":
             tool_name = getattr(chunk, "tool_name", "unknown")
             return StreamChunk(
-                type="content", content=f"\n✅ [MCP] Tool '{tool_name}' completed"
+                type="content",
+                content=f"\n✅ [MCP] Tool '{tool_name}' completed",
             )
         elif chunk_type == "response.mcp_call.failed":
             tool_name = getattr(chunk, "tool_name", "unknown")
@@ -419,7 +439,10 @@
         }
 
     async def _stream_without_mcp(
-        self, messages: List[Dict[str, Any]], tools: List[Dict[str, Any]], **kwargs
+        self,
+        messages: List[Dict[str, Any]],
+        tools: List[Dict[str, Any]],
+        **kwargs,
     ) -> AsyncGenerator[StreamChunk, None]:
         """Stream without MCP functionality (fallback mode)."""
         all_params = {**self.config, **kwargs}
@@ -434,180 +457,14 @@
                 # Then signal completion with done chunk
                 log_stream_chunk("backend.response", "done", None, self.agent_id)
                 yield StreamChunk(type="done")
-<<<<<<< HEAD
-=======
-                return
-
-            # Check circuit breaker status before executing MCP functions
-            if self._circuit_breakers_enabled and self._mcp_tools_circuit_breaker:
-                # Get current mcp_tools servers using utility functions
-                normalized_servers = MCPSetupManager.normalize_mcp_servers(self.mcp_servers)
-                mcp_tools_servers = MCPSetupManager.separate_stdio_streamable_servers(normalized_servers)
-                
-                filtered_servers = MCPCircuitBreakerManager.apply_circuit_breaker_filtering(
-                    mcp_tools_servers, self._mcp_tools_circuit_breaker
-                )
-                if not filtered_servers:
-                    logger.warning("All MCP servers blocked by circuit breaker")
-                    yield StreamChunk(
-                        type="mcp_status",
-                        status="mcp_blocked",
-                        content="⚠️ [MCP] All servers blocked by circuit breaker",
-                        source="circuit_breaker"
-                    )
-                    yield StreamChunk(type="done")
-                    return
-
-            # Execute only MCP function calls
-            mcp_functions_executed = False
-            updated_messages = current_messages.copy()
-            # Ensure every captured function call gets a result to prevent hanging
-            processed_call_ids = set()
-
-            for call in captured_function_calls:
-                function_name = call["name"]
-                if function_name in self.functions:
-                    # Yield MCP tool call status
-                    yield StreamChunk(
-                        type="mcp_status", 
-                        status="mcp_tool_called",
-                        content=f"🔧 [MCP Tool] Calling {function_name}...",
-                        source=f"mcp_{function_name}"
-                    )
-                    
-                    try:
-                        # Execute MCP function with retry and exponential backoff
-                        result, result_obj = await self._execute_mcp_function_with_retry(
-                            function_name, call["arguments"]
-                        )
-                        
-                        # Check if function failed after all retries
-                        if isinstance(result, str) and result.startswith("Error:"):
-                            # Log failure but still create tool response
-                            logger.warning(f"MCP function {function_name} failed after retries: {result}")
-
-                            # Add error result to messages
-                            function_call_msg = {
-                                "type": "function_call",
-                                "call_id": call["call_id"],
-                                "name": function_name,
-                                "arguments": call["arguments"]
-                            }
-                            updated_messages.append(function_call_msg)
-
-                            error_output_msg = {
-                                "type": "function_call_output",
-                                "call_id": call["call_id"],
-                                "output": result
-                            }
-                            updated_messages.append(error_output_msg)
-
-                            processed_call_ids.add(call["call_id"])
-                            mcp_functions_executed = True
-                            continue
-                            
-                    except Exception as e:
-                        # Only catch unexpected non-MCP system errors
-                        logger.error(f"Unexpected error in MCP function execution: {e}")
-                        error_msg = f"Error executing {function_name}: {str(e)}"
-
-                        # Add error result to messages
-                        function_call_msg = {
-                            "type": "function_call",
-                            "call_id": call["call_id"],
-                            "name": function_name,
-                            "arguments": call["arguments"]
-                        }
-                        updated_messages.append(function_call_msg)
-
-                        error_output_msg = {
-                            "type": "function_call_output",
-                            "call_id": call["call_id"],
-                            "output": error_msg
-                        }
-                        updated_messages.append(error_output_msg)
-
-                        processed_call_ids.add(call["call_id"])
-                        mcp_functions_executed = True
-                        continue
-
-                    # Add function call to messages and yield as StreamChunk
-                    function_call_msg = {
-                        "type": "function_call",
-                        "call_id": call["call_id"],
-                        "name": function_name,
-                        "arguments": call["arguments"]
-                    }
-                    updated_messages.append(function_call_msg)
-                    yield StreamChunk(
-                        type="mcp_status",
-                        status="function_call",
-                        content=f"Arguments for Calling {function_name}: {call['arguments']}",
-                        source=f"mcp_{function_name}"
-                    )
-                    
-                    # Add function output to messages and yield as StreamChunk
-                    function_output_msg = {
-                        "type": "function_call_output",
-                        "call_id": call["call_id"],
-                        "output": str(result)
-                    }
-                    updated_messages.append(function_output_msg)
-                    yield StreamChunk(
-                        type="mcp_status",
-                        status="function_call_output",
-                        content=f"Results for Calling {function_name}: {str(result_obj.content[0].text)}",
-                        source=f"mcp_{function_name}"
-                    )
-
-                    logger.info(f"Executed MCP function {function_name} (stdio/streamable-http)")
-                    processed_call_ids.add(call["call_id"])
-
-                    # Yield MCP tool response status
-                    yield StreamChunk(
-                        type="mcp_status",
-                        status="mcp_tool_response", 
-                        content=f"✅ [MCP Tool] {function_name} completed",
-                        source=f"mcp_{function_name}"
-                    )
-                    
-                    mcp_functions_executed = True
-
-            # Ensure all captured function calls have results to prevent hanging
-            for call in captured_function_calls:
-                if call["call_id"] not in processed_call_ids:
-                    logger.warning(f"Tool call {call['call_id']} for function {call['name']} was not processed - adding error result")
-
-                    # Add missing function call and error result to messages
-                    function_call_msg = {
-                        "type": "function_call",
-                        "call_id": call["call_id"],
-                        "name": call["name"],
-                        "arguments": call["arguments"]
-                    }
-                    updated_messages.append(function_call_msg)
-
-                    error_output_msg = {
-                        "type": "function_call_output",
-                        "call_id": call["call_id"],
-                        "output": f"Error: Tool call {call['call_id']} for function {call['name']} was not processed. This may indicate a validation or execution error."
-                    }
-                    updated_messages.append(error_output_msg)
-                    mcp_functions_executed = True
-
-            # Trim history after function executions to bound memory usage
-            if mcp_functions_executed:
-                updated_messages = MCPMessageManager.trim_message_history(updated_messages, self._max_mcp_message_history)
-                
-                # Recursive call with updated messages
-                async for chunk in self._stream_mcp_recursive(updated_messages, tools, client, **kwargs):
-                    yield chunk
->>>>>>> b0a94fb8
             else:
                 yield processed
 
     async def stream_with_tools(
-        self, messages: List[Dict[str, Any]], tools: List[Dict[str, Any]], **kwargs
+        self,
+        messages: List[Dict[str, Any]],
+        tools: List[Dict[str, Any]],
+        **kwargs,
     ) -> AsyncGenerator[StreamChunk, None]:
         """Main streaming entry point with MCP support."""
         async for chunk in self.stream_with_mcp_support(messages, tools, **kwargs):
@@ -652,10 +509,6 @@
                 return obj.dict()
             else:
                 return dict(obj)
-        except:
+        except Exception:
             # Final fallback: extract key attributes manually
-            return {
-                key: getattr(obj, key, None)
-                for key in dir(obj)
-                if not key.startswith("_") and not callable(getattr(obj, key, None))
-            }+            return {key: getattr(obj, key, None) for key in dir(obj) if not key.startswith("_") and not callable(getattr(obj, key, None))}