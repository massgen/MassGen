--- conflicted
+++ resolved
@@ -25,6 +25,7 @@
 from .base import FilesystemSupport, StreamChunk
 from .base_with_custom_tool_and_mcp import (
     CustomToolAndMCPBackend,
+    CustomToolChunk,
     ToolExecutionConfig,
     UploadFileError,
 )
@@ -212,6 +213,27 @@
         }
         updated_messages.append(error_output_msg)
 
+    async def _execute_custom_tool(self, call: Dict[str, Any]) -> AsyncGenerator[CustomToolChunk, None]:
+        """Execute custom tool with streaming support - async generator for base class.
+
+        This method is called by _execute_tool_with_logging and yields CustomToolChunk
+        objects for intermediate streaming output. The base class detects the async
+        generator and streams intermediate results to users in real-time.
+
+        Args:
+            call: Tool call dictionary with name and arguments
+
+        Yields:
+            CustomToolChunk objects with streaming data
+
+        Note:
+            - Intermediate chunks (completed=False) are streamed to users in real-time
+            - Final chunk (completed=True) contains the accumulated result for message history
+            - The base class automatically handles extracting and displaying intermediate chunks
+        """
+        async for chunk in self.stream_custom_tool_execution(call):
+            yield chunk
+
     async def _stream_with_custom_and_mcp_tools(
         self,
         current_messages: List[Dict[str, Any]],
@@ -312,77 +334,6 @@
             updated_messages = current_messages.copy()
             processed_call_ids = set()  # Initialize processed_call_ids here
 
-<<<<<<< HEAD
-            # Execute custom tools first
-            for call in custom_calls:
-                try:
-                    # Yield custom tool call status
-                    yield TextStreamChunk(
-                        type=ChunkType.CUSTOM_TOOL_STATUS,
-                        status="custom_tool_called",
-                        content=f"🔧 [Custom Tool] Calling {call['name']}...",
-                        source=f"custom_{call['name']}",
-                    )
-
-                    # Yield custom tool arguments (like MCP tools)
-                    yield TextStreamChunk(
-                        type=ChunkType.CUSTOM_TOOL_STATUS,
-                        status="function_call",
-                        content=f"Arguments for Calling {call['name']}: {call['arguments']}",
-                        source=f"custom_{call['name']}",
-                    )
-
-                    # Execute custom tool with streaming
-                    accumulated_result = ""
-                    async for chunk in self.stream_custom_tool_execution(call):
-                        if not chunk.completed:
-                            # Stream partial results to user
-                            yield TextStreamChunk(
-                                type=ChunkType.CUSTOM_TOOL_STATUS,
-                                status="function_call_output",
-                                content=chunk.data,
-                                source=f"custom_{call['name']}",
-                            )
-                        else:
-                            # Get final accumulated result
-                            accumulated_result = chunk.accumulated_result
-
-                    # Add function call and result to messages
-                    function_call_msg = {
-                        "type": "function_call",
-                        "call_id": call["call_id"],
-                        "name": call["name"],
-                        "arguments": call["arguments"],
-                    }
-                    updated_messages.append(function_call_msg)
-
-                    function_output_msg = {
-                        "type": "function_call_output",
-                        "call_id": call["call_id"],
-                        "output": accumulated_result,
-                    }
-                    updated_messages.append(function_output_msg)
-
-                    # Yield custom tool results summary (like MCP tools)
-                    yield TextStreamChunk(
-                        type=ChunkType.CUSTOM_TOOL_STATUS,
-                        status="function_call_output",
-                        content=f"Results for Calling {call['name']}: {accumulated_result}",
-                        source=f"custom_{call['name']}",
-                    )
-
-                    # Yield custom tool response status
-                    yield TextStreamChunk(
-                        type=ChunkType.CUSTOM_TOOL_STATUS,
-                        status="custom_tool_response",
-                        content=f"✅ [Custom Tool] {call['name']} completed",
-                        source=f"custom_{call['name']}",
-                    )
-
-                    processed_call_ids.add(call["call_id"])
-                    functions_executed = True
-                    logger.info(f"Executed custom tool: {call['name']}")
-=======
             # Configuration for custom tool execution
             CUSTOM_TOOL_CONFIG = ToolExecutionConfig(
                 tool_type="custom",
@@ -396,7 +347,6 @@
                 status_error="custom_tool_error",
                 execution_callback=self._execute_custom_tool,
             )
->>>>>>> 9a509e34
 
             # Configuration for MCP tool execution
             MCP_TOOL_CONFIG = ToolExecutionConfig(
