--- conflicted
+++ resolved
@@ -284,20 +284,6 @@
 
                     # Register each function with its corresponding values
                     for i, func in enumerate(functions):
-<<<<<<< HEAD
-                        # Load function to check signature for workspace_path injection
-                        if path:
-                            loaded_func = self.custom_tool_manager._load_function_from_path(path, func)
-                        else:
-                            loaded_func = self.custom_tool_manager._load_builtin_function(func)
-
-                        if loaded_func is None:
-                            logger.error(f"Could not load function '{func}' from path: {path}")
-                            continue
-
-                        # Check if function accepts workspace_path parameter
-                        import inspect
-=======
                         # Inject agent_cwd into preset_args if filesystem_manager is available
                         final_preset_args = preset_args_list[i].copy() if preset_args_list[i] else {}
                         if self.filesystem_manager and self.filesystem_manager.cwd:
@@ -310,37 +296,18 @@
 
                         # Load the function first if custom name is needed
                         if names[i] and names[i] != func:
-                            # Need to load function and apply custom name
+                            # Load function to apply custom name
                             if path:
                                 loaded_func = self.custom_tool_manager._load_function_from_path(path, func)
                             else:
                                 loaded_func = self.custom_tool_manager._load_builtin_function(func)
->>>>>>> f276fe54
-
-                        sig = inspect.signature(loaded_func)
-                        accepts_workspace_path = "workspace_path" in sig.parameters
-
-                        # Inject workspace_path if function accepts it and filesystem manager exists
-                        current_preset_args = preset_args_list[i] or {}
-                        if accepts_workspace_path and self.filesystem_manager:
-                            workspace_path_value = str(Path(str(self.filesystem_manager.get_current_workspace())).resolve())
-                            current_preset_args = {**current_preset_args, "workspace_path": workspace_path_value}
-                            logger.debug(f"Auto-injected workspace_path for {func}: {workspace_path_value}")
-
-                        # Apply custom name if needed
-                        if names[i] and names[i] != func:
+
+                            if loaded_func is None:
+                                logger.error(f"Could not load function '{func}' from path: {path}")
+                                continue
+
                             loaded_func.__name__ = names[i]
 
-<<<<<<< HEAD
-                        # Register with loaded function (always use loaded function now)
-                        self.custom_tool_manager.add_tool_function(
-                            path=None,
-                            func=loaded_func,
-                            category=category,
-                            preset_args=current_preset_args,
-                            description=descriptions[i],
-                        )
-=======
                             # Register with loaded function (no path needed)
                             self.custom_tool_manager.add_tool_function(
                                 path=None,
@@ -358,7 +325,6 @@
                                 preset_args=final_preset_args,
                                 description=descriptions[i],
                             )
->>>>>>> f276fe54
 
                         # Use custom name for logging and tracking if provided
                         registered_name = names[i] if names[i] else func
