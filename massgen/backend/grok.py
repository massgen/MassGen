from __future__ import annotations

from openai import AsyncOpenAI

"""
Grok/xAI backend is using the chat_completions backend for streaming.
It overrides methods for Grok-specific features (Grok Live Search).

✅ TESTED: Backend works correctly with architecture
- ✅ Grok API integration working (through chat_completions)
- ✅ Streaming functionality working correctly  
- ✅ SingleAgent integration working
- ✅ Error handling and pricing calculations implemented
- ✅ Web search is working through Grok Live Search
- ✅ MCP is working

TODO for future releases:
- Test multi-agent orchestrator integration
- Validate advanced Grok-specific features
"""

import os
from typing import Dict, List, Any, Optional
from .chat_completions import ChatCompletionsBackend
from ..logger_config import (
    log_stream_chunk,
)


class GrokBackend(ChatCompletionsBackend):
    """Grok backend using xAI's OpenAI-compatible API."""

    def __init__(self, api_key: Optional[str] = None, **kwargs):
        super().__init__(api_key, **kwargs)
        self.api_key = api_key or os.getenv("XAI_API_KEY")
        self.base_url = "https://api.x.ai/v1"

<<<<<<< HEAD
    async def stream_with_tools(
        self, messages: List[Dict[str, Any]], tools: List[Dict[str, Any]], **kwargs
    ) -> AsyncGenerator[StreamChunk, None]:
        """Stream response using xAI's OpenAI-compatible API."""
        # Extract agent_id for logging
        agent_id = kwargs.get("agent_id", None)

        log_backend_activity(
            self.get_provider_name(),
            "Starting stream_with_tools",
            {"num_messages": len(messages), "num_tools": len(tools) if tools else 0},
            agent_id=agent_id,
        )

        # Convert messages for Grok API compatibility
        grok_messages = self._convert_messages_for_grok(messages)

        # Log messages being sent
        log_backend_agent_message(
            agent_id or "default",
            "SEND",
            {"messages": grok_messages, "tools": len(tools) if tools else 0},
            backend_name=self.get_provider_name(),
        )

        try:
            import openai

            # Use OpenAI client with xAI base URL
            client = openai.AsyncOpenAI(api_key=self.api_key, base_url=self.base_url)

            # Merge constructor config with stream kwargs (stream kwargs take priority)
            all_params = {**self.config, **kwargs}

            # Extract framework-specific parameters
            enable_web_search = all_params.get("enable_web_search", False)

            # Convert tools to Chat Completions format
            converted_tools = (
                self.convert_tools_to_chat_completions_format(tools) if tools else None
            )

            # Chat Completions API parameters
            api_params = {
                "messages": grok_messages,
                "tools": converted_tools,
                "stream": True,
            }

            # Direct passthrough of all parameters except those handled separately
            excluded_params = self.get_base_excluded_config_params() | {
                # Grok specific exclusions
                "enable_web_search",
            }
            for key, value in all_params.items():
                if key not in excluded_params and value is not None:
                    api_params[key] = value

            # Add Live Search parameters if enabled (Grok-specific)
            if enable_web_search:
                # Check for conflict with manually specified search_parameters
                existing_extra = api_params.get("extra_body", {})
                if (
=======
    def _create_openai_client(self, **kwargs) -> AsyncOpenAI:
        """Create OpenAI client configured for xAI's Grok API."""
        import openai

        return openai.AsyncOpenAI(api_key=self.api_key, base_url=self.base_url)

    def _build_base_api_params(
        self, messages: List[Dict[str, Any]], all_params: Dict[str, Any]
    ) -> Dict[str, Any]:
        """Build base API params for xAI's Grok API."""
        api_params = super()._build_base_api_params(messages, all_params)

        # Add Live Search parameters if enabled (Grok-specific)
        enable_web_search = all_params.get("enable_web_search", False)
        if enable_web_search:
            # Check for conflict with manually specified search_parameters
            existing_extra = api_params.get("extra_body", {})
            if (
>>>>>>> 13101c4c
                    isinstance(existing_extra, dict)
                    and "search_parameters" in existing_extra
            ):
                error_message = "Conflict: Cannot use both 'enable_web_search: true' and manual 'extra_body.search_parameters'. Use one or the other."
                log_stream_chunk('backend.grok', 'error', error_message, self.agent_id)
                raise ValueError(error_message)
            # Merge search_parameters into existing extra_body
            search_params = {"mode": "auto", "return_citations": True}
            merged_extra = existing_extra.copy()
            merged_extra["search_parameters"] = search_params
            api_params["extra_body"] = merged_extra

        return api_params

    def get_provider_name(self) -> str:
        """Get the name of this provider."""
        return "Grok"

    def get_supported_builtin_tools(self) -> List[str]:
        """Get list of builtin tools supported by Grok."""
        return ["web_search"]

    def estimate_tokens(self, text: str) -> int:
        """Estimate token count for text (rough approximation)."""
        return int(len(text.split()) * 1.3)

    def calculate_cost(
        self, input_tokens: int, output_tokens: int, model: str
    ) -> float:
        """Calculate cost for token usage."""
        model_lower = model.lower()

        # Handle -mini models with lower costs
        if "grok-2" in model_lower:
            if "mini" in model_lower:
                input_cost = (input_tokens / 1_000_000) * 1.0  # Lower cost for mini
                output_cost = (output_tokens / 1_000_000) * 5.0
            else:
                input_cost = (input_tokens / 1_000_000) * 2.0
                output_cost = (output_tokens / 1_000_000) * 10.0
        elif "grok-3" in model_lower:
            if "mini" in model_lower:
                input_cost = (input_tokens / 1_000_000) * 2.5  # Lower cost for mini
                output_cost = (output_tokens / 1_000_000) * 7.5
            else:
                input_cost = (input_tokens / 1_000_000) * 5.0
                output_cost = (output_tokens / 1_000_000) * 15.0
        elif "grok-4" in model_lower:
            if "mini" in model_lower:
                input_cost = (input_tokens / 1_000_000) * 4.0  # Lower cost for mini
                output_cost = (output_tokens / 1_000_000) * 10.0
            else:
                input_cost = (input_tokens / 1_000_000) * 8.0
                output_cost = (output_tokens / 1_000_000) * 20.0
        else:
            # Default fallback (assume grok-3 pricing)
            input_cost = (input_tokens / 1_000_000) * 5.0
            output_cost = (output_tokens / 1_000_000) * 15.0

        return input_cost + output_cost
<|MERGE_RESOLUTION|>--- conflicted
+++ resolved
@@ -35,71 +35,6 @@
         self.api_key = api_key or os.getenv("XAI_API_KEY")
         self.base_url = "https://api.x.ai/v1"
 
-<<<<<<< HEAD
-    async def stream_with_tools(
-        self, messages: List[Dict[str, Any]], tools: List[Dict[str, Any]], **kwargs
-    ) -> AsyncGenerator[StreamChunk, None]:
-        """Stream response using xAI's OpenAI-compatible API."""
-        # Extract agent_id for logging
-        agent_id = kwargs.get("agent_id", None)
-
-        log_backend_activity(
-            self.get_provider_name(),
-            "Starting stream_with_tools",
-            {"num_messages": len(messages), "num_tools": len(tools) if tools else 0},
-            agent_id=agent_id,
-        )
-
-        # Convert messages for Grok API compatibility
-        grok_messages = self._convert_messages_for_grok(messages)
-
-        # Log messages being sent
-        log_backend_agent_message(
-            agent_id or "default",
-            "SEND",
-            {"messages": grok_messages, "tools": len(tools) if tools else 0},
-            backend_name=self.get_provider_name(),
-        )
-
-        try:
-            import openai
-
-            # Use OpenAI client with xAI base URL
-            client = openai.AsyncOpenAI(api_key=self.api_key, base_url=self.base_url)
-
-            # Merge constructor config with stream kwargs (stream kwargs take priority)
-            all_params = {**self.config, **kwargs}
-
-            # Extract framework-specific parameters
-            enable_web_search = all_params.get("enable_web_search", False)
-
-            # Convert tools to Chat Completions format
-            converted_tools = (
-                self.convert_tools_to_chat_completions_format(tools) if tools else None
-            )
-
-            # Chat Completions API parameters
-            api_params = {
-                "messages": grok_messages,
-                "tools": converted_tools,
-                "stream": True,
-            }
-
-            # Direct passthrough of all parameters except those handled separately
-            excluded_params = self.get_base_excluded_config_params() | {
-                # Grok specific exclusions
-                "enable_web_search",
-            }
-            for key, value in all_params.items():
-                if key not in excluded_params and value is not None:
-                    api_params[key] = value
-
-            # Add Live Search parameters if enabled (Grok-specific)
-            if enable_web_search:
-                # Check for conflict with manually specified search_parameters
-                existing_extra = api_params.get("extra_body", {})
-                if (
-=======
     def _create_openai_client(self, **kwargs) -> AsyncOpenAI:
         """Create OpenAI client configured for xAI's Grok API."""
         import openai
@@ -118,7 +53,6 @@
             # Check for conflict with manually specified search_parameters
             existing_extra = api_params.get("extra_body", {})
             if (
->>>>>>> 13101c4c
                     isinstance(existing_extra, dict)
                     and "search_parameters" in existing_extra
             ):
