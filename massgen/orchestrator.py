# -*- coding: utf-8 -*-
"""
MassGen Orchestrator Agent - Chat interface that manages sub-agents internally.

The orchestrator presents a unified chat interface to users while coordinating
multiple sub-agents using the proven binary decision framework behind the scenes.

TODOs:
- Move CLI's coordinate_with_context logic to orchestrator and simplify CLI to just use orchestrator
- Implement orchestrator system message functionality to customize coordination behavior:
  * Custom voting strategies (consensus, expertise-weighted, domain-specific)
  * Message construction templates for sub-agent instructions
  * Conflict resolution approaches (evidence-based, democratic, expert-priority)
  * Workflow preferences (thorough vs fast, iterative vs single-pass)
  * Domain-specific coordination (research teams, technical reviews, creative brainstorming)
  * Dynamic agent selection based on task requirements and orchestrator instructions
"""

import asyncio
import json
import os
import shutil
import time
import traceback
from dataclasses import dataclass, field
from datetime import datetime
from pathlib import Path
from typing import Any, AsyncGenerator, Dict, List, Optional

from .agent_config import AgentConfig
from .backend.base import StreamChunk
from .chat_agent import ChatAgent
from .coordination_tracker import CoordinationTracker
from .logger_config import get_log_session_dir  # Import to get log directory
from .logger_config import logger  # Import logger directly for INFO logging
from .logger_config import (
    log_coordination_step,
    log_orchestrator_activity,
    log_orchestrator_agent_message,
    log_stream_chunk,
    log_tool_call,
)
from .message_templates import MessageTemplates
from .stream_chunk import ChunkType
from .utils import ActionType, AgentStatus


@dataclass
class AgentState:
    """Runtime state for an agent during coordination.

    Attributes:
        answer: The agent's current answer/summary, if any
        has_voted: Whether the agent has voted in the current round
        votes: Dictionary storing vote data for this agent
        restart_pending: Whether the agent should gracefully restart due to new answers
        is_killed: Whether this agent has been killed due to timeout/limits
        timeout_reason: Reason for timeout (if applicable)
    """

    answer: Optional[str] = None
    has_voted: bool = False
    votes: Dict[str, Any] = field(default_factory=dict)
    restart_pending: bool = False
    is_killed: bool = False
    timeout_reason: Optional[str] = None
    last_context: Optional[Dict[str, Any]] = None  # Store the context sent to this agent


class Orchestrator(ChatAgent):
    """
    Orchestrator Agent - Unified chat interface with sub-agent coordination.

    The orchestrator acts as a single agent from the user's perspective, but internally
    coordinates multiple sub-agents using the proven binary decision framework.

    Key Features:
    - Unified chat interface (same as any individual agent)
    - Automatic sub-agent coordination and conflict resolution
    - Transparent MassGen workflow execution
    - Real-time streaming with proper source attribution
    - Graceful restart mechanism for dynamic case transitions
    - Session management

    TODO - Missing Configuration Options:
    - Option to include/exclude voting details in user messages
    - Configurable timeout settings for agent responses
    - Configurable retry limits and backoff strategies
    - Custom voting strategies beyond simple majority
    - Configurable presentation formats for final answers
    - Advanced coordination workflows (hierarchical, weighted voting, etc.)

    TODO (v0.0.14 Context Sharing Enhancement - See docs/dev_notes/v0.0.14-context.md):
    - Add permission validation logic for agent workspace access
    - Implement validate_agent_access() method to check if agent has required permission for resource
    - Replace current prompt-based access control with explicit system-level enforcement
    - Add PermissionManager integration for managing agent access rules
    - Implement audit logging for all access attempts to workspace resources
    - Support dynamic permission negotiation during runtime
    - Add configurable policy framework for permission management
    - Integrate with workspace snapshot mechanism for controlled context sharing

    Restart Behavior:
    When an agent provides new_answer, all agents gracefully restart to ensure
    consistent coordination state. This allows all agents to transition to Case 2
    evaluation with the new answers available.
    """

    def __init__(
        self,
        agents: Dict[str, ChatAgent],
        orchestrator_id: str = "orchestrator",
        session_id: Optional[str] = None,
        config: Optional[AgentConfig] = None,
        snapshot_storage: Optional[str] = None,
        agent_temporary_workspace: Optional[str] = None,
        previous_turns: Optional[List[Dict[str, Any]]] = None,
    ):
        """
        Initialize MassGen orchestrator.

        Args:
            agents: Dictionary of {agent_id: ChatAgent} - can be individual agents or other orchestrators
            orchestrator_id: Unique identifier for this orchestrator (default: "orchestrator")
            session_id: Optional session identifier
            config: Optional AgentConfig for customizing orchestrator behavior
            snapshot_storage: Optional path to store agent workspace snapshots
            agent_temporary_workspace: Optional path for agent temporary workspaces
            previous_turns: List of previous turn metadata for multi-turn conversations (loaded by CLI)
        """
        super().__init__(session_id)
        self.orchestrator_id = orchestrator_id
        self.agents = agents
        self.agent_states = {aid: AgentState() for aid in agents.keys()}
        self.config = config or AgentConfig.create_openai_config()

        # Get message templates from config
        self.message_templates = self.config.message_templates or MessageTemplates()
        # Create workflow tools for agents (vote and new_answer)
        self.workflow_tools = self.message_templates.get_standard_tools(list(agents.keys()))

        # MassGen-specific state
        self.current_task: Optional[str] = None
        self.workflow_phase: str = "idle"  # idle, coordinating, presenting

        # Internal coordination state
        self._coordination_messages: List[Dict[str, str]] = []
        self._selected_agent: Optional[str] = None
        self._final_presentation_content: Optional[str] = None

        # Timeout and resource tracking
        self.total_tokens: int = 0
        self.coordination_start_time: float = 0
        self.is_orchestrator_timeout: bool = False
        self.timeout_reason: Optional[str] = None

        # Coordination state tracking for cleanup
        self._active_streams: Dict = {}
        self._active_tasks: Dict = {}

        # Context sharing for agents with filesystem support
        self._snapshot_storage: Optional[str] = snapshot_storage
        self._agent_temporary_workspace: Optional[str] = agent_temporary_workspace

        # Multi-turn session tracking (loaded by CLI, not managed by orchestrator)
        self._previous_turns: List[Dict[str, Any]] = previous_turns or []

        # Coordination tracking - always enabled for analysis/debugging
        self.coordination_tracker = CoordinationTracker()
        self.coordination_tracker.initialize_session(list(agents.keys()))

        # Create snapshot storage and workspace directories if specified
        if snapshot_storage:
            self._snapshot_storage = snapshot_storage
            snapshot_path = Path(self._snapshot_storage)
            # Clean existing directory if it exists and has contents
            if snapshot_path.exists() and any(snapshot_path.iterdir()):
                shutil.rmtree(snapshot_path)
            snapshot_path.mkdir(parents=True, exist_ok=True)

        # Configure orchestration paths for each agent with filesystem support
        for agent_id, agent in self.agents.items():
            if agent.backend.filesystem_manager:
                agent.backend.filesystem_manager.setup_orchestration_paths(
                    agent_id=agent_id,
                    snapshot_storage=self._snapshot_storage,
                    agent_temporary_workspace=self._agent_temporary_workspace,
                )

    @staticmethod
    def _get_chunk_type_value(chunk) -> str:
        """
        Extract chunk type as string, handling both legacy and typed chunks.

        Args:
            chunk: StreamChunk, TextStreamChunk, or MultimodalStreamChunk

        Returns:
            String representation of chunk type (e.g., "content", "tool_calls")
        """
        chunk_type = chunk.type

        if isinstance(chunk_type, ChunkType):
            return chunk_type.value

        return str(chunk_type)

    async def chat(
        self,
        messages: List[Dict[str, Any]],
        tools: List[Dict[str, Any]] = None,
        reset_chat: bool = False,
        clear_history: bool = False,
    ) -> AsyncGenerator[StreamChunk, None]:
        """
        Main chat interface - handles user messages and coordinates sub-agents.

        Args:
            messages: List of conversation messages
            tools: Ignored by orchestrator (uses internal workflow tools)
            reset_chat: If True, reset conversation and start fresh
            clear_history: If True, clear history before processing

        Yields:
            StreamChunk: Streaming response chunks
        """
        _ = tools  # Unused parameter

        # Handle conversation management
        if clear_history:
            self.conversation_history.clear()
        if reset_chat:
            self.reset()

        # Process all messages to build conversation context
        conversation_context = self._build_conversation_context(messages)
        user_message = conversation_context.get("current_message")

        if not user_message:
            log_stream_chunk("orchestrator", "error", "No user message found in conversation")
            yield StreamChunk(type="error", error="No user message found in conversation")
            return

        # Add user message to history
        self.add_to_history("user", user_message)

        # Determine what to do based on current state and conversation context
        if self.workflow_phase == "idle":
            # New task - start MassGen coordination with full context
            self.current_task = user_message
            # Reinitialize session with user prompt now that we have it
            self.coordination_tracker.initialize_session(list(self.agents.keys()), self.current_task)
            self.workflow_phase = "coordinating"

            # Clear agent workspaces for new turn (if this is a multi-turn conversation with history)
            if conversation_context and conversation_context.get("conversation_history"):
                self._clear_agent_workspaces()

            async for chunk in self._coordinate_agents_with_timeout(conversation_context):
                yield chunk

        elif self.workflow_phase == "presenting":
            # Handle follow-up question with full conversation context
            async for chunk in self._handle_followup(user_message, conversation_context):
                yield chunk
        else:
            # Already coordinating - provide status update
            log_stream_chunk("orchestrator", "content", "🔄 Coordinating agents, please wait...")
            yield StreamChunk(type="content", content="🔄 Coordinating agents, please wait...")
            # Note: In production, you might want to queue follow-up questions

    async def chat_simple(self, user_message: str) -> AsyncGenerator[StreamChunk, None]:
        """
        Backwards compatible simple chat interface.

        Args:
            user_message: Simple string message from user

        Yields:
            StreamChunk: Streaming response chunks
        """
        messages = [{"role": "user", "content": user_message}]
        async for chunk in self.chat(messages):
            yield chunk

    def _build_conversation_context(self, messages: List[Dict[str, Any]]) -> Dict[str, Any]:
        """Build conversation context from message list."""
        conversation_history = []
        current_message = None

        # Process messages to extract conversation history and current message
        for message in messages:
            role = message.get("role")
            content = message.get("content", "")

            if role == "user":
                current_message = content
                # Add to history (excluding the current message)
                if len(conversation_history) > 0 or len(messages) > 1:
                    conversation_history.append(message.copy())
            elif role == "assistant":
                conversation_history.append(message.copy())
            elif role == "system":
                # System messages are typically not part of conversation history
                pass

        # Remove the last user message from history since that's the current message
        if conversation_history and conversation_history[-1].get("role") == "user":
            conversation_history.pop()

        return {
            "current_message": current_message,
            "conversation_history": conversation_history,
            "full_messages": messages,
        }

    def save_coordination_logs(self):
        """Public method to save coordination logs after final presentation is complete."""
        # End the coordination session
        self.coordination_tracker._end_session()

        # Save coordination logs using the coordination tracker
        log_session_dir = get_log_session_dir()
        if log_session_dir:
            self.coordination_tracker.save_coordination_logs(log_session_dir)

    async def _coordinate_agents_with_timeout(self, conversation_context: Optional[Dict[str, Any]] = None) -> AsyncGenerator[StreamChunk, None]:
        """Execute coordination with orchestrator-level timeout protection."""
        self.coordination_start_time = time.time()
        self.total_tokens = 0
        self.is_orchestrator_timeout = False
        self.timeout_reason = None

        log_orchestrator_activity(
            self.orchestrator_id,
            "Starting coordination with timeout",
            {
                "timeout_seconds": self.config.timeout_config.orchestrator_timeout_seconds,
                "agents": list(self.agents.keys()),
            },
        )

        # Track active coordination state for cleanup
        self._active_streams = {}
        self._active_tasks = {}

        timeout_seconds = self.config.timeout_config.orchestrator_timeout_seconds

        try:
            # Use asyncio.timeout for timeout protection
            async with asyncio.timeout(timeout_seconds):
                async for chunk in self._coordinate_agents(conversation_context):
                    # Track tokens if this is a content chunk
                    if hasattr(chunk, "content") and chunk.content:
                        self.total_tokens += len(chunk.content.split())  # Rough token estimation

                    yield chunk

        except asyncio.TimeoutError:
            self.is_orchestrator_timeout = True
            elapsed = time.time() - self.coordination_start_time
            self.timeout_reason = f"Time limit exceeded ({elapsed:.1f}s/{timeout_seconds}s)"
            # Track timeout for all agents that were still working
            for agent_id in self.agent_states.keys():
                if not self.agent_states[agent_id].has_voted:
                    self.coordination_tracker.track_agent_action(agent_id, ActionType.TIMEOUT, self.timeout_reason)

            # Force cleanup of any active agent streams and tasks
            await self._cleanup_active_coordination()

        # Handle timeout by jumping to final presentation
        if self.is_orchestrator_timeout:
            async for chunk in self._handle_orchestrator_timeout():
                yield chunk

    async def _coordinate_agents(self, conversation_context: Optional[Dict[str, Any]] = None) -> AsyncGenerator[StreamChunk, None]:
        """Execute unified MassGen coordination workflow with real-time streaming."""
        log_coordination_step(
            "Starting multi-agent coordination",
            {
                "agents": list(self.agents.keys()),
                "has_context": conversation_context is not None,
            },
        )

        # Check if we should skip coordination rounds (debug/test mode)
        if self.config.skip_coordination_rounds:
            log_stream_chunk(
                "orchestrator",
                "content",
                "⚡ [DEBUG MODE] Skipping coordination rounds, going straight to final presentation...\n\n",
                self.orchestrator_id,
            )
            yield StreamChunk(
                type="content",
                content="⚡ [DEBUG MODE] Skipping coordination rounds, going straight to final presentation...\n\n",
                source=self.orchestrator_id,
            )

            # Select first agent as winner (or random if needed)
            self._selected_agent = list(self.agents.keys())[0]
            log_coordination_step(
                "Skipped coordination, selected first agent",
                {"selected_agent": self._selected_agent},
            )

            # Present final answer immediately
            async for chunk in self._present_final_answer():
                yield chunk
            return

        log_stream_chunk(
            "orchestrator",
            "content",
            "🚀 Starting multi-agent coordination...\n\n",
            self.orchestrator_id,
        )
        yield StreamChunk(
            type="content",
            content="🚀 Starting multi-agent coordination...\n\n",
            source=self.orchestrator_id,
        )

        votes = {}  # Track votes: voter_id -> {"agent_id": voted_for, "reason": reason}

        # Initialize all agents with has_voted = False and set restart flags
        for agent_id in self.agents.keys():
            self.agent_states[agent_id].has_voted = False
            self.agent_states[agent_id].restart_pending = True

        log_stream_chunk(
            "orchestrator",
            "content",
            "## 📋 Agents Coordinating\n",
            self.orchestrator_id,
        )
        yield StreamChunk(
            type="content",
            content="## 📋 Agents Coordinating\n",
            source=self.orchestrator_id,
        )

        # Start streaming coordination with real-time agent output
        async for chunk in self._stream_coordination_with_agents(votes, conversation_context):
            yield chunk

        # Determine final agent based on votes
        current_answers = {aid: state.answer for aid, state in self.agent_states.items() if state.answer}
        self._selected_agent = self._determine_final_agent_from_votes(votes, current_answers)

        log_coordination_step(
            "Final agent selected",
            {"selected_agent": self._selected_agent, "votes": votes},
        )

        # Present final answer
        async for chunk in self._present_final_answer():
            yield chunk

    async def _stream_coordination_with_agents(
        self,
        votes: Dict[str, Dict],
        conversation_context: Optional[Dict[str, Any]] = None,
    ) -> AsyncGenerator[StreamChunk, None]:
        """
        Coordinate agents with real-time streaming of their outputs.

        Processes agent stream signals:
        - "content": Streams real-time agent output to user
        - "result": Records votes/answers, triggers restart_pending for other agents
        - "error": Displays error and closes agent stream (self-terminating)
        - "done": Closes agent stream gracefully

        Restart Mechanism:
        When any agent provides new_answer, all other agents get restart_pending=True
        and gracefully terminate their current work before restarting.
        """
        active_streams = {}
        active_tasks = {}  # Track active tasks to prevent duplicate task creation

        # Store references for timeout cleanup
        self._active_streams = active_streams
        self._active_tasks = active_tasks

        # Stream agent outputs in real-time until all have voted
        while not all(state.has_voted for state in self.agent_states.values()):
            # Start new coordination iteration
            self.coordination_tracker.start_new_iteration()

            # Check for orchestrator timeout - stop spawning new agents
            if self.is_orchestrator_timeout:
                break
            # Start any agents that aren't running and haven't voted yet
            current_answers = {aid: state.answer for aid, state in self.agent_states.items() if state.answer}
            for agent_id in self.agents.keys():
                if agent_id not in active_streams and not self.agent_states[agent_id].has_voted and not self.agent_states[agent_id].is_killed:
                    active_streams[agent_id] = self._stream_agent_execution(
                        agent_id,
                        self.current_task,
                        current_answers,
                        conversation_context,
                    )

            if not active_streams:
                break

            # Create tasks only for streams that don't already have active tasks
            for agent_id, stream in active_streams.items():
                if agent_id not in active_tasks:
                    active_tasks[agent_id] = asyncio.create_task(self._get_next_chunk(stream))

            if not active_tasks:
                break

            done, _ = await asyncio.wait(active_tasks.values(), return_when=asyncio.FIRST_COMPLETED)

            # Collect results from completed agents
            reset_signal = False
            voted_agents = {}
            answered_agents = {}
            completed_agent_ids = set()  # Track all agents whose tasks completed, i.e., done, error, result.

            # Process completed stream chunks
            for task in done:
                agent_id = next(aid for aid, t in active_tasks.items() if t is task)
                # Remove completed task from active_tasks
                del active_tasks[agent_id]

                try:
                    chunk_type, chunk_data = await task

                    if chunk_type == "content":
                        # Stream agent content in real-time with source info
                        log_stream_chunk("orchestrator", "content", chunk_data, agent_id)
                        yield StreamChunk(type="content", content=chunk_data, source=agent_id)

                    elif chunk_type == "reasoning":
                        # Stream reasoning content with proper attribution
                        log_stream_chunk("orchestrator", "reasoning", chunk_data, agent_id)
                        yield chunk_data  # chunk_data is already a StreamChunk with source

                    elif chunk_type == "result":
                        # Agent completed with result
                        result_type, result_data = chunk_data
                        # Result ends the agent's current stream
                        completed_agent_ids.add(agent_id)
                        log_stream_chunk(
                            "orchestrator",
                            f"result.{result_type}",
                            result_data,
                            agent_id,
                        )

                        # Emit agent completion status immediately upon result
                        yield StreamChunk(
                            type="agent_status",
                            source=agent_id,
                            status="completed",
                            content="",
                        )
                        await self._close_agent_stream(agent_id, active_streams)

                        if result_type == "answer":
                            # Agent provided an answer (initial or improved)
                            agent = self.agents.get(agent_id)
                            # Get the context that was sent to this agent
                            agent_context = self.get_last_context(agent_id)
                            # Save snapshot (of workspace and answer) when agent provides new answer
                            answer_timestamp = await self._save_agent_snapshot(
                                agent_id,
                                answer_content=result_data,
                                context_data=agent_context,
                            )
                            if agent and agent.backend.filesystem_manager:
                                agent.backend.filesystem_manager.log_current_state("after providing answer")
                            # Always record answers, even from restarting agents (orchestrator accepts them)

                            answered_agents[agent_id] = result_data
                            # Pass timestamp to coordination_tracker for mapping
                            self.coordination_tracker.add_agent_answer(
                                agent_id,
                                result_data,
                                snapshot_timestamp=answer_timestamp,
                            )
                            restart_triggered_id = agent_id  # Last agent to provide new answer
                            reset_signal = True
                            log_stream_chunk(
                                "orchestrator",
                                "content",
                                "✅ Answer provided\n",
                                agent_id,
                            )

                            # Track new answer event
                            log_stream_chunk(
                                "orchestrator",
                                "content",
                                "✅ Answer provided\n",
                                agent_id,
                            )
                            yield StreamChunk(
                                type="content",
                                content="✅ Answer provided\n",
                                source=agent_id,
                            )

                        elif result_type == "vote":
                            # Agent voted for existing answer
                            # Ignore votes from agents with restart pending (votes are about current state)
                            if self._check_restart_pending(agent_id):
                                voted_for = result_data.get("agent_id", "<unknown>")
                                reason = result_data.get("reason", "No reason provided")
                                # Track the ignored vote action
                                self.coordination_tracker.track_agent_action(
                                    agent_id,
                                    ActionType.VOTE_IGNORED,
                                    f"Voted for {voted_for} but ignored due to restart",
                                )
                                # Save in coordination tracker that we waste a vote due to restart
                                log_stream_chunk(
                                    "orchestrator",
                                    "content",
                                    f"🔄 Vote for [{voted_for}] ignored (reason: {reason}) - restarting due to new answers",
                                    agent_id,
                                )
                                yield StreamChunk(
                                    type="content",
                                    content=f"🔄 Vote for [{voted_for}] ignored (reason: {reason}) - restarting due to new answers",
                                    source=agent_id,
                                )
                                # yield StreamChunk(type="content", content="🔄 Vote ignored - restarting due to new answers", source=agent_id)
                            else:
                                # Save vote snapshot (includes workspace)
                                vote_timestamp = await self._save_agent_snapshot(
                                    agent_id=agent_id,
                                    vote_data=result_data,
                                    context_data=self.get_last_context(agent_id),
                                )
                                # Log workspaces for current agent
                                agent = self.agents.get(agent_id)
                                if agent and agent.backend.filesystem_manager:
                                    self.agents.get(agent_id).backend.filesystem_manager.log_current_state("after voting")
                                voted_agents[agent_id] = result_data
                                # Pass timestamp to coordination_tracker for mapping
                                self.coordination_tracker.add_agent_vote(
                                    agent_id,
                                    result_data,
                                    snapshot_timestamp=vote_timestamp,
                                )

                                # Track new vote event
                                voted_for = result_data.get("agent_id", "<unknown>")
                                reason = result_data.get("reason", "No reason provided")
                                log_stream_chunk(
                                    "orchestrator",
                                    "content",
                                    f"✅ Vote recorded for [{result_data['agent_id']}]",
                                    agent_id,
                                )
                                yield StreamChunk(
                                    type="content",
                                    content=f"✅ Vote recorded for [{result_data['agent_id']}]",
                                    source=agent_id,
                                )

                    elif chunk_type == "error":
                        # Agent error
                        self.coordination_tracker.track_agent_action(agent_id, ActionType.ERROR, chunk_data)
                        # Error ends the agent's current stream
                        completed_agent_ids.add(agent_id)
                        log_stream_chunk("orchestrator", "error", chunk_data, agent_id)
                        yield StreamChunk(type="content", content=f"❌ {chunk_data}", source=agent_id)
                        log_stream_chunk("orchestrator", "agent_status", "completed", agent_id)
                        yield StreamChunk(
                            type="agent_status",
                            source=agent_id,
                            status="completed",
                            content="",
                        )
                        await self._close_agent_stream(agent_id, active_streams)

                    elif chunk_type == "debug":
                        # Debug information - forward as StreamChunk for logging
                        log_stream_chunk("orchestrator", "debug", chunk_data, agent_id)
                        yield StreamChunk(type="debug", content=chunk_data, source=agent_id)

                    elif chunk_type == "mcp_status":
                        # MCP status messages - forward with proper formatting
                        mcp_message = f"🔧 MCP: {chunk_data}"
                        log_stream_chunk("orchestrator", "mcp_status", chunk_data, agent_id)
                        yield StreamChunk(type="content", content=mcp_message, source=agent_id)

                    elif chunk_type == "done":
                        # Stream completed - emit completion status for frontend
                        completed_agent_ids.add(agent_id)
                        log_stream_chunk("orchestrator", "done", None, agent_id)
                        yield StreamChunk(
                            type="agent_status",
                            source=agent_id,
                            status="completed",
                            content="",
                        )
                        await self._close_agent_stream(agent_id, active_streams)

                except Exception as e:
                    self.coordination_tracker.track_agent_action(agent_id, ActionType.ERROR, f"Stream error - {e}")
                    completed_agent_ids.add(agent_id)
                    log_stream_chunk("orchestrator", "error", f"❌ Stream error - {e}", agent_id)
                    yield StreamChunk(
                        type="content",
                        content=f"❌ Stream error - {e}",
                        source=agent_id,
                    )
                    await self._close_agent_stream(agent_id, active_streams)

            # Apply all state changes atomically after processing all results
            if reset_signal:
                # Reset all agents' has_voted to False (any new answer invalidates all votes)
                for state in self.agent_states.values():
                    state.has_voted = False
                votes.clear()

                for agent_id in self.agent_states.keys():
                    self.agent_states[agent_id].restart_pending = True

                # Track restart signals
                self.coordination_tracker.track_restart_signal(restart_triggered_id, list(self.agent_states.keys()))
                # Note that the agent that sent the restart signal had its stream end so we should mark as completed. NOTE the below breaks it.
                self.coordination_tracker.complete_agent_restart(restart_triggered_id)
            # Set has_voted = True for agents that voted (only if no reset signal)
            else:
                for agent_id, vote_data in voted_agents.items():
                    self.agent_states[agent_id].has_voted = True
                    votes[agent_id] = vote_data

            # Update answers for agents that provided them
            for agent_id, answer in answered_agents.items():
                self.agent_states[agent_id].answer = answer

            # Update status based on what actions agents took
            for agent_id in completed_agent_ids:
                if agent_id in answered_agents:
                    self.coordination_tracker.change_status(agent_id, AgentStatus.ANSWERED)
                elif agent_id in voted_agents:
                    self.coordination_tracker.change_status(agent_id, AgentStatus.VOTED)
                # Errors and timeouts are already tracked via track_agent_action

        # Cancel any remaining tasks and close streams, as all agents have voted (no more new answers)
        for agent_id, task in active_tasks.items():
            if not task.done():
                self.coordination_tracker.track_agent_action(
                    agent_id,
                    ActionType.CANCELLED,
                    "All agents voted - coordination complete",
                )
            task.cancel()
        for agent_id in list(active_streams.keys()):
            await self._close_agent_stream(agent_id, active_streams)

    async def _copy_all_snapshots_to_temp_workspace(self, agent_id: str) -> Optional[str]:
        """Copy all agents' latest workspace snapshots to a temporary workspace for context sharing.

        TODO (v0.0.14 Context Sharing Enhancement - See docs/dev_notes/v0.0.14-context.md):
        - Validate agent permissions before restoring snapshots
        - Check if agent has read access to other agents' workspaces
        - Implement fine-grained control over which snapshots can be accessed
        - Add audit logging for snapshot access attempts

        Args:
            agent_id: ID of the Claude Code agent receiving the context

        Returns:
            Path to the agent's workspace directory if successful, None otherwise
        """
        agent = self.agents.get(agent_id)
        if not agent:
            return None

        # Check if agent has filesystem support
        if not agent.backend.filesystem_manager:
            return None

        # Create anonymous mapping for agent IDs (same logic as in message_templates.py)
        # This ensures consistency with the anonymous IDs shown to agents
        agent_mapping = {}
        sorted_agent_ids = sorted(self.agents.keys())
        for i, real_agent_id in enumerate(sorted_agent_ids, 1):
            agent_mapping[real_agent_id] = f"agent{i}"

        # Collect snapshots from snapshot_storage directory
        all_snapshots = {}
        if self._snapshot_storage:
            snapshot_base = Path(self._snapshot_storage)
            for source_agent_id in self.agents.keys():
                source_snapshot = snapshot_base / source_agent_id
                if source_snapshot.exists() and source_snapshot.is_dir():
                    all_snapshots[source_agent_id] = source_snapshot

        # Use the filesystem manager to copy snapshots to temp workspace
        workspace_path = await agent.backend.filesystem_manager.copy_snapshots_to_temp_workspace(all_snapshots, agent_mapping)
        return str(workspace_path) if workspace_path else None

    async def _save_agent_snapshot(
        self,
        agent_id: str,
        answer_content: str = None,
        vote_data: Dict[str, Any] = None,
        is_final: bool = False,
        context_data: Any = None,
    ) -> str:
        """
        Save a snapshot of an agent's working directory and answer/vote with the same timestamp.

        Creates a timestamped directory structure:
        - agent_id/timestamp/workspace/ - Contains the workspace files
        - agent_id/timestamp/answer.txt - Contains the answer text (if provided)
        - agent_id/timestamp/vote.json - Contains the vote data (if provided)
        - agent_id/timestamp/context.txt - Contains the context used (if provided)

        Args:
            agent_id: ID of the agent
            answer_content: The answer content to save (if provided)
            vote_data: The vote data to save (if provided)
            is_final: If True, save as final snapshot for presentation
            context_data: The context data to save (conversation, answers, etc.)

        Returns:
            The timestamp used for this snapshot
        """
        logger.info(f"[Orchestrator._save_agent_snapshot] Called for agent_id={agent_id}, has_answer={bool(answer_content)}, has_vote={bool(vote_data)}, is_final={is_final}")

        agent = self.agents.get(agent_id)
        if not agent:
            logger.warning(f"[Orchestrator._save_agent_snapshot] Agent {agent_id} not found in agents dict")
            return None

        # Generate single timestamp for answer/vote and workspace
        timestamp = datetime.now().strftime("%Y%m%d_%H%M%S_%f")

        # Save answer if provided
        if answer_content:
            try:
                log_session_dir = get_log_session_dir()
                if log_session_dir:
                    if is_final:
                        # For final, save to final directory
                        timestamped_dir = log_session_dir / "final" / agent_id
                    else:
                        # For regular snapshots, create timestamped directory
                        timestamped_dir = log_session_dir / agent_id / timestamp
                    timestamped_dir.mkdir(parents=True, exist_ok=True)
                    answer_file = timestamped_dir / "answer.txt"

                    # Write the answer content
                    answer_file.write_text(answer_content)
                    logger.info(f"[Orchestrator._save_agent_snapshot] Saved answer to {answer_file}")

            except Exception as e:
                logger.warning(f"[Orchestrator._save_agent_snapshot] Failed to save answer for {agent_id}: {e}")

        # Save vote if provided
        if vote_data:
            try:
                log_session_dir = get_log_session_dir()
                if log_session_dir:
                    # Create timestamped directory for vote
                    timestamped_dir = log_session_dir / agent_id / timestamp
                    timestamped_dir.mkdir(parents=True, exist_ok=True)
                    vote_file = timestamped_dir / "vote.json"

                    # Get current state for context
                    current_answers = {aid: state.answer for aid, state in self.agent_states.items() if state.answer}

                    # Create anonymous agent mapping
                    agent_mapping = {}
                    for i, real_id in enumerate(sorted(self.agents.keys()), 1):
                        agent_mapping[f"agent{i}"] = real_id

                    # Build comprehensive vote data
                    comprehensive_vote_data = {
                        "voter_id": agent_id,
                        "voter_anon_id": next(
                            (anon for anon, real in agent_mapping.items() if real == agent_id),
                            agent_id,
                        ),
                        "voted_for": vote_data.get("agent_id", "unknown"),
                        "voted_for_anon": next(
                            (anon for anon, real in agent_mapping.items() if real == vote_data.get("agent_id")),
                            "unknown",
                        ),
                        "reason": vote_data.get("reason", ""),
                        "timestamp": timestamp,
                        "unix_timestamp": time.time(),
                        "iteration": self.coordination_tracker.current_iteration if self.coordination_tracker else None,
                        "coordination_round": self.coordination_tracker.max_round if self.coordination_tracker else None,
                        "available_options": list(current_answers.keys()),
                        "available_options_anon": [
                            next(
                                (anon for anon, real in agent_mapping.items() if real == aid),
                                aid,
                            )
                            for aid in sorted(current_answers.keys())
                        ],
                        "agent_mapping": agent_mapping,
                        "vote_context": {
                            "total_agents": len(self.agents),
                            "agents_with_answers": len(current_answers),
                            "current_task": self.current_task,
                        },
                    }

                    # Write the comprehensive vote data
                    with open(vote_file, "w", encoding="utf-8") as f:
                        json.dump(comprehensive_vote_data, f, indent=2)
                    logger.info(f"[Orchestrator._save_agent_snapshot] Saved comprehensive vote to {vote_file}")

            except Exception as e:
                logger.error(f"[Orchestrator._save_agent_snapshot] Failed to save vote for {agent_id}: {e}")
                logger.error(f"[Orchestrator._save_agent_snapshot] Traceback: {traceback.format_exc()}")

        # Save workspace snapshot with the same timestamp
        if agent.backend.filesystem_manager:
            logger.info(f"[Orchestrator._save_agent_snapshot] Agent {agent_id} has filesystem_manager, calling save_snapshot with timestamp={timestamp if not is_final else None}")
            await agent.backend.filesystem_manager.save_snapshot(timestamp=timestamp if not is_final else None, is_final=is_final)

            # Clear workspace after saving snapshot (but not for final snapshots)
            if not is_final:
                agent.backend.filesystem_manager.clear_workspace()
                logger.info(f"[Orchestrator._save_agent_snapshot] Cleared workspace for {agent_id} after saving snapshot")
        else:
            logger.info(f"[Orchestrator._save_agent_snapshot] Agent {agent_id} does not have filesystem_manager")

        # Save context if provided (unified context saving)
        if context_data and (answer_content or vote_data):
            try:
                log_session_dir = get_log_session_dir()
                if log_session_dir:
                    if is_final:
                        timestamped_dir = log_session_dir / "final" / agent_id
                    else:
                        timestamped_dir = log_session_dir / agent_id / timestamp

                    context_file = timestamped_dir / "context.txt"

                    # Handle different types of context data
                    if isinstance(context_data, dict):
                        # Pretty print dict/JSON data
                        context_file.write_text(json.dumps(context_data, indent=2, default=str))
                    else:
                        # Save as string
                        context_file.write_text(str(context_data))

                    logger.info(f"[Orchestrator._save_agent_snapshot] Saved context to {context_file}")
            except Exception as ce:
                logger.warning(f"[Orchestrator._save_agent_snapshot] Failed to save context for {agent_id}: {ce}")

        # Return the timestamp for tracking
        return timestamp if not is_final else "final"

    def get_last_context(self, agent_id: str) -> Any:
        """Get the last context for an agent, or None if not available."""
        return self.agent_states[agent_id].last_context if agent_id in self.agent_states else None

    async def _close_agent_stream(self, agent_id: str, active_streams: Dict[str, AsyncGenerator]) -> None:
        """Close and remove an agent stream safely."""
        if agent_id in active_streams:
            try:
                await active_streams[agent_id].aclose()
            except Exception:
                pass  # Ignore cleanup errors
            del active_streams[agent_id]

    def _check_restart_pending(self, agent_id: str) -> bool:
        """Check if agent should restart and yield restart message if needed. This will always be called when exiting out of _stream_agent_execution()."""
        restart_pending = self.agent_states[agent_id].restart_pending
        return restart_pending

    async def _save_partial_work_on_restart(self, agent_id: str) -> None:
        """
        Save partial work snapshot when agent is restarting due to new answers from others.
        This ensures that any work done before the restart is preserved and shared with other agents.

        Args:
            agent_id: ID of the agent being restarted
        """
        agent = self.agents.get(agent_id)
        if not agent or not agent.backend.filesystem_manager:
            return

        logger.info(f"[Orchestrator._save_partial_work_on_restart] Saving partial work for {agent_id} before restart")

        # Save the partial work snapshot with context
        await self._save_agent_snapshot(
            agent_id,
            answer_content=None,  # No complete answer yet
            context_data=self.get_last_context(agent_id),
            is_final=False,
        )

        agent.backend.filesystem_manager.log_current_state("after saving partial work on restart")

    def _normalize_workspace_paths_in_answers(self, answers: Dict[str, str], viewing_agent_id: Optional[str] = None) -> Dict[str, str]:
        """Normalize absolute workspace paths in agent answers to accessible temporary workspace paths.

        This addresses the issue where agents working in separate workspace directories
        reference the same logical files using different absolute paths, causing them
        to think they're working on different tasks when voting.

        Converts workspace paths to temporary workspace paths where the viewing agent can actually
        access other agents' files for verification during context sharing.

        TODO: Replace with Docker volume mounts to ensure consistent paths across agents.

        Args:
            answers: Dict mapping agent_id to their answer content
            viewing_agent_id: The agent who will be reading these answers.
                            If None, normalizes to generic "workspace/" prefix.

        Returns:
            Dict with same keys but normalized answer content with accessible paths
        """
        normalized_answers = {}

        # Get viewing agent's temporary workspace path for context sharing (full absolute path)
        temp_workspace_base = None
        if viewing_agent_id:
            viewing_agent = self.agents.get(viewing_agent_id)
            if viewing_agent and viewing_agent.backend.filesystem_manager:
                temp_workspace_base = str(viewing_agent.backend.filesystem_manager.agent_temporary_workspace)
        # Create anonymous agent mapping for consistent directory names
        agent_mapping = {}
        sorted_agent_ids = sorted(self.agents.keys())
        for i, real_agent_id in enumerate(sorted_agent_ids, 1):
            agent_mapping[real_agent_id] = f"agent{i}"

        for agent_id, answer in answers.items():
            normalized_answer = answer

            # Replace all workspace paths found in the answer with accessible paths
            for other_agent_id, other_agent in self.agents.items():
                if not other_agent.backend.filesystem_manager:
                    continue

                anon_agent_id = agent_mapping.get(other_agent_id, f"agent_{other_agent_id}")
                replace_path = os.path.join(temp_workspace_base, anon_agent_id) if temp_workspace_base else anon_agent_id
                other_workspace = str(other_agent.backend.filesystem_manager.get_current_workspace())
                logger.debug(
                    f"[Orchestrator._normalize_workspace_paths_in_answers] Replacing {other_workspace} in answer from {agent_id} with path {replace_path}. original answer: {normalized_answer}",
                )
                normalized_answer = normalized_answer.replace(other_workspace, replace_path)
                logger.debug(f"[Orchestrator._normalize_workspace_paths_in_answers] Intermediate normalized answer: {normalized_answer}")

            normalized_answers[agent_id] = normalized_answer

        return normalized_answers

    def _normalize_workspace_paths_for_comparison(self, content: str, replacement_path: str = "/workspace") -> str:
        """
        Normalize all workspace paths in content to a canonical form for equality comparison.

        Unlike _normalize_workspace_paths_in_answers which normalizes paths for specific agents,
        this method normalizes ALL workspace paths to a neutral canonical form (like '/workspace')
        so that content can be compared for equality regardless of which agent workspace it came from.

        Args:
            content: Content that may contain workspace paths

        Returns:
            Content with all workspace paths normalized to canonical form
        """
        normalized_content = content

        # Replace all agent workspace paths with canonical '/workspace/'
        for agent_id, agent in self.agents.items():
            if not agent.backend.filesystem_manager:
                continue

            # Get this agent's workspace path
            workspace_path = str(agent.backend.filesystem_manager.get_current_workspace())
            normalized_content = normalized_content.replace(workspace_path, replacement_path)

        return normalized_content

    async def _cleanup_active_coordination(self) -> None:
        """Force cleanup of active coordination streams and tasks on timeout."""
        # Cancel and cleanup active tasks
        if hasattr(self, "_active_tasks") and self._active_tasks:
            for agent_id, task in self._active_tasks.items():
                if not task.done():
                    # Only track if not already tracked by timeout above
                    if not self.is_orchestrator_timeout:
                        self.coordination_tracker.track_agent_action(agent_id, ActionType.CANCELLED, "Coordination cleanup")
                    task.cancel()
                    try:
                        await task
                    except (asyncio.CancelledError, Exception):
                        pass  # Ignore cleanup errors
            self._active_tasks.clear()

        # Close active streams
        if hasattr(self, "_active_streams") and self._active_streams:
            for agent_id in list(self._active_streams.keys()):
                await self._close_agent_stream(agent_id, self._active_streams)

    # TODO (v0.0.14 Context Sharing Enhancement - See docs/dev_notes/v0.0.14-context.md):
    # Add the following permission validation methods:
    # async def validate_agent_access(self, agent_id: str, resource_path: str, access_type: str) -> bool:
    #     """Check if agent has required permission for resource.
    #
    #     Args:
    #         agent_id: ID of the agent requesting access
    #         resource_path: Path to the resource being accessed
    #         access_type: Type of access (read, write, read-write, execute)
    #
    #     Returns:
    #         bool: True if access is allowed, False otherwise
    #     """
    #     # Implementation will check against PermissionManager
    #     pass

    def _create_tool_error_messages(
        self,
        agent: "ChatAgent",
        tool_calls: List[Dict[str, Any]],
        primary_error_msg: str,
        secondary_error_msg: str = None,
    ) -> List[Dict[str, Any]]:
        """
        Create tool error messages for all tool calls in a response.

        Args:
            agent: The ChatAgent instance for backend access
            tool_calls: List of tool calls that need error responses
            primary_error_msg: Error message for the first tool call
            secondary_error_msg: Error message for additional tool calls (defaults to primary_error_msg)

        Returns:
            List of tool result messages that can be sent back to the agent
        """
        if not tool_calls:
            return []

        if secondary_error_msg is None:
            secondary_error_msg = primary_error_msg

        enforcement_msgs = []

        # Send primary error for the first tool call
        first_tool_call = tool_calls[0]
        error_result_msg = agent.backend.create_tool_result_message(first_tool_call, primary_error_msg)
        enforcement_msgs.append(error_result_msg)

        # Send secondary error messages for any additional tool calls (API requires response to ALL calls)
        for additional_tool_call in tool_calls[1:]:
            neutral_msg = agent.backend.create_tool_result_message(additional_tool_call, secondary_error_msg)
            enforcement_msgs.append(neutral_msg)

        return enforcement_msgs

    async def _stream_agent_execution(
        self,
        agent_id: str,
        task: str,
        answers: Dict[str, str],
        conversation_context: Optional[Dict[str, Any]] = None,
    ) -> AsyncGenerator[tuple, None]:
        """
        Stream agent execution with real-time content and final result.

        Yields:
            ("content", str): Real-time agent output (source attribution added by caller)
            ("result", (type, data)): Final result - ("vote", vote_data) or ("answer", content)
            ("error", str): Error message (self-terminating)
            ("done", None): Graceful completion signal

        Restart Behavior:
            If restart_pending is True, agent gracefully terminates with "done" signal.
            restart_pending is cleared at the beginning of execution.
        """
        agent = self.agents[agent_id]

        # Get backend name for logging
        backend_name = None
        if hasattr(agent, "backend") and hasattr(agent.backend, "get_provider_name"):
            backend_name = agent.backend.get_provider_name()

        log_orchestrator_activity(
            self.orchestrator_id,
            f"Starting agent execution: {agent_id}",
            {
                "agent_id": agent_id,
                "backend": backend_name,
                "task": task if task else None,  # Full task for debug logging
                "has_answers": bool(answers),
                "num_answers": len(answers) if answers else 0,
            },
        )

        # Add periodic heartbeat logging for stuck agents
        logger.info(f"[Orchestrator] Agent {agent_id} starting execution loop...")

        # Initialize agent state
        self.agent_states[agent_id].is_killed = False
        self.agent_states[agent_id].timeout_reason = None

        # Clear restart pending flag at the beginning of agent execution
        if self.agent_states[agent_id].restart_pending:
            # Track restart_pending transition (True → False) - restart processed
            self.coordination_tracker.complete_agent_restart(agent_id)

        self.agent_states[agent_id].restart_pending = False

        # Copy all agents' snapshots to temp workspace for context sharing
        await self._copy_all_snapshots_to_temp_workspace(agent_id)

        # Clear the agent's workspace to prepare for new execution
        # This preserves the previous agent's output for logging while giving a clean slate
        if agent.backend.filesystem_manager:
            # agent.backend.filesystem_manager.clear_workspace()  # Don't clear for now.
            agent.backend.filesystem_manager.log_current_state("before execution")

        try:
            # Get agent's custom system message if available
            agent_system_message = agent.get_configurable_system_message()

            # Append filesystem system message, if applicable
            if agent.backend.filesystem_manager:
                main_workspace = str(agent.backend.filesystem_manager.get_current_workspace())
                temp_workspace = str(agent.backend.filesystem_manager.agent_temporary_workspace) if agent.backend.filesystem_manager.agent_temporary_workspace else None
                # Get context paths if available
                context_paths = agent.backend.filesystem_manager.path_permission_manager.get_context_paths() if agent.backend.filesystem_manager.path_permission_manager else []

                # Add previous turns as read-only context paths (only n-2 and earlier)
                previous_turns_context = self._get_previous_turns_context_paths()

                # Filter to only show turn n-2 and earlier (agents start with n-1 in their workspace)
                # Get current turn from previous_turns list
                current_turn_num = len(previous_turns_context) + 1 if previous_turns_context else 1
                turns_to_show = [t for t in previous_turns_context if t["turn"] < current_turn_num - 1]

                # Previous turn paths already registered in orchestrator constructor

                # Check if workspace was pre-populated (has any previous turns)
                workspace_prepopulated = len(previous_turns_context) > 0

                # Check if image generation is enabled for this agent
                enable_image_generation = False
                if hasattr(agent, "config") and agent.config:
                    enable_image_generation = agent.config.backend_params.get("enable_image_generation", False)
                elif hasattr(agent, "backend") and hasattr(agent.backend, "backend_params"):
                    enable_image_generation = agent.backend.backend_params.get("enable_image_generation", False)

                # Extract command execution parameters
                enable_command_execution = False
                if hasattr(agent, "config") and agent.config:
                    enable_command_execution = agent.config.backend_params.get("enable_mcp_command_line", False)
                elif hasattr(agent, "backend") and hasattr(agent.backend, "backend_params"):
                    enable_command_execution = agent.backend.backend_params.get("enable_mcp_command_line", False)

                filesystem_system_message = self.message_templates.filesystem_system_message(
                    main_workspace=main_workspace,
                    temp_workspace=temp_workspace,
                    context_paths=context_paths,
                    previous_turns=turns_to_show,
                    workspace_prepopulated=workspace_prepopulated,
                    enable_image_generation=enable_image_generation,
                    agent_answers=answers,
                    enable_command_execution=enable_command_execution,
                )
                agent_system_message = f"{agent_system_message}\n\n{filesystem_system_message}" if agent_system_message else filesystem_system_message

            # Normalize workspace paths in agent answers for better comparison from this agent's perspective
            normalized_answers = self._normalize_workspace_paths_in_answers(answers, agent_id) if answers else answers

            # Log the normalized answers this agent will see
            if normalized_answers:
                logger.info(f"[Orchestrator] Agent {agent_id} sees normalized answers: {normalized_answers}")
            else:
                logger.info(f"[Orchestrator] Agent {agent_id} sees no existing answers")

            # Check if planning mode is enabled for coordination phase
            is_coordination_phase = self.workflow_phase == "coordinating"
            planning_mode_enabled = (
                self.config.coordination_config and self.config.coordination_config.enable_planning_mode and is_coordination_phase
                if self.config and hasattr(self.config, "coordination_config")
                else False
            )

            # Add planning mode instructions to system message if enabled
            if planning_mode_enabled and self.config.coordination_config.planning_mode_instruction:
                planning_instructions = f"\n\n{self.config.coordination_config.planning_mode_instruction}"
                agent_system_message = f"{agent_system_message}{planning_instructions}" if agent_system_message else planning_instructions.strip()

            # Build conversation with context support
            if conversation_context and conversation_context.get("conversation_history"):
                # Use conversation context-aware building
                conversation = self.message_templates.build_conversation_with_context(
                    current_task=task,
                    conversation_history=conversation_context.get("conversation_history", []),
                    agent_summaries=normalized_answers,
                    valid_agent_ids=list(normalized_answers.keys()) if normalized_answers else None,
                    base_system_message=agent_system_message,
                )
            else:
                # Fallback to standard conversation building
                conversation = self.message_templates.build_initial_conversation(
                    task=task,
                    agent_summaries=normalized_answers,
                    valid_agent_ids=list(normalized_answers.keys()) if normalized_answers else None,
                    base_system_message=agent_system_message,
                )

            # Track all the context used for this agent execution
            self.coordination_tracker.track_agent_context(
                agent_id,
                answers,
                conversation.get("conversation_history", []),
                conversation,
            )

            # Store the context in agent state for later use when saving snapshots
            self.agent_states[agent_id].last_context = conversation

            # Log the messages being sent to the agent with backend info
            backend_name = None
            if hasattr(agent, "backend") and hasattr(agent.backend, "get_provider_name"):
                backend_name = agent.backend.get_provider_name()

            log_orchestrator_agent_message(
                agent_id,
                "SEND",
                {
                    "system": conversation["system_message"],
                    "user": conversation["user_message"],
                },
                backend_name=backend_name,
            )

            # Clean startup without redundant messages
            # Set planning mode on the agent's backend to control MCP tool execution
            if hasattr(agent.backend, "set_planning_mode"):
                agent.backend.set_planning_mode(planning_mode_enabled)
                if planning_mode_enabled:
                    logger.info(f"[Orchestrator] Backend planning mode ENABLED for {agent_id} - MCP tools blocked")
                else:
                    logger.info(f"[Orchestrator] Backend planning mode DISABLED for {agent_id} - MCP tools allowed")

            # Build proper conversation messages with system + user messages
            max_attempts = 3
            conversation_messages = [
                {"role": "system", "content": conversation["system_message"]},
                {"role": "user", "content": conversation["user_message"]},
            ]
            enforcement_msg = self.message_templates.enforcement_message()

            # Update agent status to STREAMING
            self.coordination_tracker.change_status(agent_id, AgentStatus.STREAMING)

            for attempt in range(max_attempts):
                logger.info(f"[Orchestrator] Agent {agent_id} attempt {attempt + 1}/{max_attempts}")

                if self._check_restart_pending(agent_id):
                    logger.info(f"[Orchestrator] Agent {agent_id} restarting due to restart_pending flag")
                    # Save any partial work before restarting
                    await self._save_partial_work_on_restart(agent_id)
                    # yield ("content", "🔄 Gracefully restarting due to new answers from other agents")
                    yield (
                        "content",
                        f"🔁 [{agent_id}] gracefully restarting due to new answer detected\n",
                    )
                    yield ("done", None)
                    return

                # Stream agent response with workflow tools
                # TODO: Need to still log this redo enforcement msg in the context.txt, and this & others in the coordination tracker.
                if attempt == 0:
                    # First attempt: orchestrator provides initial conversation
                    # But we need the agent to have this in its history for subsequent calls
                    # First attempt: provide complete conversation and reset agent's history
                    chat_stream = agent.chat(conversation_messages, self.workflow_tools, reset_chat=True)
                else:
                    # Subsequent attempts: send enforcement message (set by error handling)

                    if isinstance(enforcement_msg, list):
                        # Tool message array
                        chat_stream = agent.chat(enforcement_msg, self.workflow_tools, reset_chat=False)
                    else:
                        # Single user message
                        enforcement_message = {
                            "role": "user",
                            "content": enforcement_msg,
                        }
                        chat_stream = agent.chat([enforcement_message], self.workflow_tools, reset_chat=False)
                response_text = ""
                tool_calls = []
                workflow_tool_found = False

                logger.info(f"[Orchestrator] Agent {agent_id} starting to stream chat response...")

                async for chunk in chat_stream:
                    chunk_type = self._get_chunk_type_value(chunk)
                    if chunk_type == "content":
                        response_text += chunk.content
                        # Stream agent content directly - source field handles attribution
                        yield ("content", chunk.content)
                        # Log received content
                        backend_name = None
                        if hasattr(agent, "backend") and hasattr(agent.backend, "get_provider_name"):
                            backend_name = agent.backend.get_provider_name()
                        log_orchestrator_agent_message(
                            agent_id,
                            "RECV",
                            {"content": chunk.content},
                            backend_name=backend_name,
                        )
                    elif chunk_type in [
                        "reasoning",
                        "reasoning_done",
                        "reasoning_summary",
                        "reasoning_summary_done",
                    ]:
                        # Stream reasoning content as tuple format
                        reasoning_chunk = StreamChunk(
                            type=chunk.type,
                            content=chunk.content,
                            source=agent_id,
                            reasoning_delta=getattr(chunk, "reasoning_delta", None),
                            reasoning_text=getattr(chunk, "reasoning_text", None),
                            reasoning_summary_delta=getattr(chunk, "reasoning_summary_delta", None),
                            reasoning_summary_text=getattr(chunk, "reasoning_summary_text", None),
                            item_id=getattr(chunk, "item_id", None),
                            content_index=getattr(chunk, "content_index", None),
                            summary_index=getattr(chunk, "summary_index", None),
                        )
                        yield ("reasoning", reasoning_chunk)
                    elif chunk_type == "backend_status":
                        pass
                    elif chunk_type == "mcp_status":
                        # Forward MCP status messages with proper formatting
                        mcp_content = f"🔧 MCP: {chunk.content}"
                        yield ("content", mcp_content)
                    elif chunk_type == "debug":
                        # Forward debug chunks
                        yield ("debug", chunk.content)
                    elif chunk_type == "tool_calls":
                        # Use the correct tool_calls field
                        chunk_tool_calls = getattr(chunk, "tool_calls", []) or []
                        tool_calls.extend(chunk_tool_calls)
                        # Stream tool calls to show agent actions
                        # Get backend name for logging
                        backend_name = None
                        if hasattr(agent, "backend") and hasattr(agent.backend, "get_provider_name"):
                            backend_name = agent.backend.get_provider_name()

                        for tool_call in chunk_tool_calls:
                            tool_name = agent.backend.extract_tool_name(tool_call)
                            tool_args = agent.backend.extract_tool_arguments(tool_call)

                            if tool_name == "new_answer":
                                content = tool_args.get("content", "")
                                yield ("content", f'💡 Providing answer: "{content}"')
                                log_tool_call(
                                    agent_id,
                                    "new_answer",
                                    {"content": content},
                                    None,
                                    backend_name,
                                )  # Full content for debug logging
                            elif tool_name == "vote":
                                agent_voted_for = tool_args.get("agent_id", "")
                                reason = tool_args.get("reason", "")
                                log_tool_call(
                                    agent_id,
                                    "vote",
                                    {"agent_id": agent_voted_for, "reason": reason},
                                    None,
                                    backend_name,
                                )  # Full reason for debug logging

                                # Convert anonymous agent ID to real agent ID for display
                                real_agent_id = agent_voted_for
                                if answers:  # Only do mapping if answers exist
                                    agent_mapping = {}
                                    for i, real_id in enumerate(sorted(answers.keys()), 1):
                                        agent_mapping[f"agent{i}"] = real_id
                                    real_agent_id = agent_mapping.get(agent_voted_for, agent_voted_for)

                                yield (
                                    "content",
                                    f"🗳️ Voting for [{real_agent_id}] (options: {', '.join(sorted(answers.keys()))}) : {reason}",
                                )
                            else:
                                yield ("content", f"🔧 Using {tool_name}")
                                log_tool_call(agent_id, tool_name, tool_args, None, backend_name)
                    elif chunk_type == "error":
                        # Stream error information to user interface
                        error_msg = getattr(chunk, "error", str(chunk.content)) if hasattr(chunk, "error") else str(chunk.content)
                        yield ("content", f"❌ Error: {error_msg}\n")

                # Check for multiple vote calls before processing
                vote_calls = [tc for tc in tool_calls if agent.backend.extract_tool_name(tc) == "vote"]
                if len(vote_calls) > 1:
                    if attempt < max_attempts - 1:
                        if self._check_restart_pending(agent_id):
                            await self._save_partial_work_on_restart(agent_id)
                            yield (
                                "content",
                                f"🔁 [{agent_id}] gracefully restarting due to new answer detected\n",
                            )
                            yield ("done", None)
                            return
                        error_msg = f"Multiple vote calls not allowed. Made {len(vote_calls)} calls but must make exactly 1. Call vote tool once with chosen agent."
                        yield ("content", f"❌ {error_msg}")

                        # Send tool error response for all tool calls
                        enforcement_msg = self._create_tool_error_messages(
                            agent,
                            tool_calls,
                            error_msg,
                            "Vote rejected due to multiple votes.",
                        )
                        continue  # Retry this attempt
                    else:
                        yield (
                            "error",
                            f"Agent made {len(vote_calls)} vote calls in single response after max attempts",
                        )
                        yield ("done", None)
                        return

                # Check for mixed new_answer and vote calls - violates binary decision framework
                new_answer_calls = [tc for tc in tool_calls if agent.backend.extract_tool_name(tc) == "new_answer"]
                if len(vote_calls) > 0 and len(new_answer_calls) > 0:
                    if attempt < max_attempts - 1:
                        if self._check_restart_pending(agent_id):
                            await self._save_partial_work_on_restart(agent_id)
                            yield (
                                "content",
                                f"🔁 [{agent_id}] gracefully restarting due to new answer detected\n",
                            )
                            yield ("done", None)
                            return
                        error_msg = "Cannot use both 'vote' and 'new_answer' in same response. Choose one: vote for existing answer OR provide new answer."
                        yield ("content", f"❌ {error_msg}")

                        # Send tool error response for all tool calls that caused the violation
                        enforcement_msg = self._create_tool_error_messages(agent, tool_calls, error_msg)
                        continue  # Retry this attempt
                    else:
                        yield (
                            "error",
                            "Agent used both vote and new_answer tools in single response after max attempts",
                        )
                        yield ("done", None)
                        return

                # Process all tool calls
                if tool_calls:
                    for tool_call in tool_calls:
                        tool_name = agent.backend.extract_tool_name(tool_call)
                        tool_args = agent.backend.extract_tool_arguments(tool_call)

                        if tool_name == "vote":
                            # Log which agents we are choosing from
                            logger.info(f"[Orchestrator] Agent {agent_id} voting from options: {list(answers.keys()) if answers else 'No answers available'}")
                            # Check if agent should restart - votes invalid during restart
                            if self._check_restart_pending(agent_id):
                                await self._save_partial_work_on_restart(agent_id)
                                yield (
                                    "content",
                                    f"🔄 [{agent_id}] Vote invalid - restarting due to new answers",
                                )
                                yield ("done", None)
                                return

                            workflow_tool_found = True
                            # Vote for existing answer (requires existing answers)
                            if not answers:
                                # Invalid - can't vote when no answers exist
                                if attempt < max_attempts - 1:
                                    if self._check_restart_pending(agent_id):
                                        await self._save_partial_work_on_restart(agent_id)
                                        yield (
                                            "content",
                                            f"🔁 [{agent_id}] gracefully restarting due to new answer detected\n",
                                        )
                                        yield ("done", None)
                                        return
                                    error_msg = "Cannot vote when no answers exist. Use new_answer tool."
                                    yield ("content", f"❌ {error_msg}")
                                    # Create proper tool error message for retry
                                    enforcement_msg = self._create_tool_error_messages(agent, [tool_call], error_msg)
                                    continue
                                else:
                                    yield (
                                        "error",
                                        "Cannot vote when no answers exist after max attempts",
                                    )
                                    yield ("done", None)
                                    return

                            voted_agent_anon = tool_args.get("agent_id")
                            reason = tool_args.get("reason", "")

                            # Convert anonymous agent ID back to real agent ID
                            agent_mapping = {}
                            for i, real_agent_id in enumerate(sorted(answers.keys()), 1):
                                agent_mapping[f"agent{i}"] = real_agent_id

                            voted_agent = agent_mapping.get(voted_agent_anon, voted_agent_anon)

                            # Handle invalid agent_id
                            if voted_agent not in answers:
                                if attempt < max_attempts - 1:
                                    if self._check_restart_pending(agent_id):
                                        await self._save_partial_work_on_restart(agent_id)
                                        yield (
                                            "content",
                                            f"🔁 [{agent_id}] gracefully restarting due to new answer detected\n",
                                        )
                                        yield ("done", None)
                                        return
                                    # Create reverse mapping for error message
                                    reverse_mapping = {real_id: f"agent{i}" for i, real_id in enumerate(sorted(answers.keys()), 1)}
                                    valid_anon_agents = [reverse_mapping[real_id] for real_id in answers.keys()]
                                    error_msg = f"Invalid agent_id '{voted_agent_anon}'. Valid agents: {', '.join(valid_anon_agents)}"
                                    # Send tool error result back to agent
                                    yield ("content", f"❌ {error_msg}")
                                    # Create proper tool error message for retry
                                    enforcement_msg = self._create_tool_error_messages(agent, [tool_call], error_msg)
                                    continue  # Retry with updated conversation
                                else:
                                    yield (
                                        "error",
                                        f"Invalid agent_id after {max_attempts} attempts",
                                    )
                                    yield ("done", None)
                                    return
                            # Record the vote locally (but orchestrator may still ignore it)
                            self.agent_states[agent_id].votes = {
                                "agent_id": voted_agent,
                                "reason": reason,
                            }

                            # Send tool result - orchestrator will decide if vote is accepted
                            # Vote submitted (result will be shown by orchestrator)
                            yield (
                                "result",
                                ("vote", {"agent_id": voted_agent, "reason": reason}),
                            )
                            yield ("done", None)
                            return

                        elif tool_name == "new_answer":
                            workflow_tool_found = True
                            # Agent provided new answer
                            content = tool_args.get("content", response_text.strip())

                            # Check for duplicate answer
                            # Normalize both new content and existing content to neutral paths for comparison
                            normalized_new_content = self._normalize_workspace_paths_for_comparison(content)

                            for existing_agent_id, existing_content in answers.items():
                                normalized_existing_content = self._normalize_workspace_paths_for_comparison(existing_content)
                                if normalized_new_content.strip() == normalized_existing_content.strip():
                                    if attempt < max_attempts - 1:
                                        if self._check_restart_pending(agent_id):
                                            await self._save_partial_work_on_restart(agent_id)
                                            yield (
                                                "content",
                                                f"🔁 [{agent_id}] gracefully restarting due to new answer detected\n",
                                            )
                                            yield ("done", None)
                                            return
                                        error_msg = f"Answer already provided by {existing_agent_id}. Provide different answer or vote for existing one."
                                        yield ("content", f"❌ {error_msg}")
                                        # Create proper tool error message for retry
                                        enforcement_msg = self._create_tool_error_messages(agent, [tool_call], error_msg)
                                        continue
                                    else:
                                        yield (
                                            "error",
                                            f"Duplicate answer provided after {max_attempts} attempts",
                                        )
                                        yield ("done", None)
                                        return
                            # Send successful tool result back to agent
                            # Answer recorded (result will be shown by orchestrator)
                            yield ("result", ("answer", content))
                            yield ("done", None)
                            return
                        elif tool_name.startswith("mcp"):
                            pass
                        else:
                            # Non-workflow tools not yet implemented
                            yield (
                                "content",
                                f"🔧 used {tool_name} tool (not implemented)",
                            )

                # Case 3: Non-workflow response, need enforcement (only if no workflow tool was found)
                if not workflow_tool_found:
                    if self._check_restart_pending(agent_id):
                        await self._save_partial_work_on_restart(agent_id)
                        yield (
                            "content",
                            f"🔁 [{agent_id}] gracefully restarting due to new answer detected\n",
                        )
                        yield ("done", None)
                        return
                    if attempt < max_attempts - 1:
                        yield ("content", "🔄 needs to use workflow tools...\n")
                        # Reset to default enforcement message for this case
                        enforcement_msg = self.message_templates.enforcement_message()
                        continue  # Retry with updated conversation
                    else:
                        # Last attempt failed, agent did not provide proper workflow response
                        yield (
                            "error",
                            f"Agent failed to use workflow tools after {max_attempts} attempts",
                        )
                        yield ("done", None)
                        return

        except Exception as e:
            yield ("error", f"Agent execution failed: {str(e)}")
            yield ("done", None)

    async def _get_next_chunk(self, stream: AsyncGenerator[tuple, None]) -> tuple:
        """Get the next chunk from an agent stream."""
        try:
            return await stream.__anext__()
        except StopAsyncIteration:
            return ("done", None)
        except Exception as e:
            return ("error", str(e))

    async def _present_final_answer(self) -> AsyncGenerator[StreamChunk, None]:
        """Present the final coordinated answer."""
        log_stream_chunk("orchestrator", "content", "## 🎯 Final Coordinated Answer\n")
        yield StreamChunk(type="content", content="## 🎯 Final Coordinated Answer\n")

        # Select the best agent based on current state
        if not self._selected_agent:
            self._selected_agent = self._determine_final_agent_from_states()
            if self._selected_agent:
                log_stream_chunk(
                    "orchestrator",
                    "content",
                    f"🏆 Selected Agent: {self._selected_agent}\n",
                )
                yield StreamChunk(
                    type="content",
                    content=f"🏆 Selected Agent: {self._selected_agent}\n",
                )

        if self._selected_agent and self._selected_agent in self.agent_states and self.agent_states[self._selected_agent].answer:
            final_answer = self.agent_states[self._selected_agent].answer  # NOTE: This is the raw answer from the winning agent, not the actual final answer.

            # Add to conversation history
            self.add_to_history("assistant", final_answer)

            log_stream_chunk("orchestrator", "content", f"🏆 Selected Agent: {self._selected_agent}\n")
            yield StreamChunk(type="content", content=f"🏆 Selected Agent: {self._selected_agent}\n")
            log_stream_chunk("orchestrator", "content", final_answer)
            yield StreamChunk(type="content", content=final_answer)
            log_stream_chunk(
                "orchestrator",
                "content",
                f"\n\n---\n*Coordinated by {len(self.agents)} agents via MassGen framework*",
            )
            yield StreamChunk(
                type="content",
                content=f"\n\n---\n*Coordinated by {len(self.agents)} agents via MassGen framework*",
            )
        else:
            error_msg = "❌ Unable to provide coordinated answer - no successful agents"
            self.add_to_history("assistant", error_msg)
            log_stream_chunk("orchestrator", "error", error_msg)
            yield StreamChunk(type="content", content=error_msg)

        # Update workflow phase
        self.workflow_phase = "presenting"
        log_stream_chunk("orchestrator", "done", None)
        yield StreamChunk(type="done")

    async def _handle_orchestrator_timeout(self) -> AsyncGenerator[StreamChunk, None]:
        """Handle orchestrator timeout by jumping directly to get_final_presentation."""
        # Output orchestrator timeout message first
        log_stream_chunk(
            "orchestrator",
            "content",
            f"\n⚠️ **Orchestrator Timeout**: {self.timeout_reason}\n",
            self.orchestrator_id,
        )
        yield StreamChunk(
            type="content",
            content=f"\n⚠️ **Orchestrator Timeout**: {self.timeout_reason}\n",
            source=self.orchestrator_id,
        )

        # Count available answers
        available_answers = {aid: state.answer for aid, state in self.agent_states.items() if state.answer and not state.is_killed}

        log_stream_chunk(
            "orchestrator",
            "content",
            f"📊 Current state: {len(available_answers)} answers available\n",
            self.orchestrator_id,
        )
        yield StreamChunk(
            type="content",
            content=f"📊 Current state: {len(available_answers)} answers available\n",
            source=self.orchestrator_id,
        )

        # If no answers available, provide fallback with timeout explanation
        if len(available_answers) == 0:
            log_stream_chunk(
                "orchestrator",
                "error",
                "❌ No answers available from any agents due to timeout. No agents had enough time to provide responses.\n",
                self.orchestrator_id,
            )
            yield StreamChunk(
                type="content",
                content="❌ No answers available from any agents due to timeout. No agents had enough time to provide responses.\n",
                source=self.orchestrator_id,
            )
            self.workflow_phase = "presenting"
            log_stream_chunk("orchestrator", "done", None)
            yield StreamChunk(type="done")
            return

        # Determine best available agent for presentation
        current_votes = {aid: state.votes for aid, state in self.agent_states.items() if state.votes and not state.is_killed}

        self._selected_agent = self._determine_final_agent_from_votes(current_votes, available_answers)

        # Jump directly to get_final_presentation
        vote_results = self._get_vote_results()
        log_stream_chunk(
            "orchestrator",
            "content",
            f"🎯 Jumping to final presentation with {self._selected_agent} (selected despite timeout)\n",
            self.orchestrator_id,
        )
        yield StreamChunk(
            type="content",
            content=f"🎯 Jumping to final presentation with {self._selected_agent} (selected despite timeout)\n",
            source=self.orchestrator_id,
        )

        async for chunk in self.get_final_presentation(self._selected_agent, vote_results):
            yield chunk

    def _determine_final_agent_from_votes(self, votes: Dict[str, Dict], agent_answers: Dict[str, str]) -> str:
        """Determine which agent should present the final answer based on votes."""
        if not votes:
            # No votes yet, return first agent with an answer (earliest by generation time)
            return next(iter(agent_answers)) if agent_answers else None

        # Count votes for each agent
        vote_counts = {}
        for vote_data in votes.values():
            voted_for = vote_data.get("agent_id")
            if voted_for:
                vote_counts[voted_for] = vote_counts.get(voted_for, 0) + 1

        if not vote_counts:
            return next(iter(agent_answers)) if agent_answers else None

        # Find agents with maximum votes
        max_votes = max(vote_counts.values())
        tied_agents = [agent_id for agent_id, count in vote_counts.items() if count == max_votes]

        # Break ties by agent registration order (order in agent_states dict)
        for agent_id in agent_answers.keys():
            if agent_id in tied_agents:
                return agent_id

        # Fallback to first tied agent
        return tied_agents[0] if tied_agents else next(iter(agent_answers)) if agent_answers else None

    async def get_final_presentation(self, selected_agent_id: str, vote_results: Dict[str, Any]) -> AsyncGenerator[StreamChunk, None]:
        """Ask the winning agent to present their final answer with voting context."""
        # Start tracking the final round
        self.coordination_tracker.start_final_round(selected_agent_id)

        if selected_agent_id not in self.agents:
            log_stream_chunk("orchestrator", "error", f"Selected agent {selected_agent_id} not found")
            yield StreamChunk(type="error", error=f"Selected agent {selected_agent_id} not found")
            return

        agent = self.agents[selected_agent_id]

        # Enable write access for final agent on context paths. This ensures that those paths marked `write` by the user are now writable (as all previous agents were read-only).
        if agent.backend.filesystem_manager:
            agent.backend.filesystem_manager.path_permission_manager.set_context_write_access_enabled(True)

        # Reset backend planning mode to allow MCP tool execution during final presentation
        if hasattr(agent.backend, "set_planning_mode"):
            agent.backend.set_planning_mode(False)
            logger.info(f"[Orchestrator] Backend planning mode DISABLED for final presentation: {selected_agent_id} - MCP tools now allowed")

        # Copy all agents' snapshots to temp workspace to preserve context from coordination phase
        # This allows the agent to reference and access previous work
        temp_workspace_path = await self._copy_all_snapshots_to_temp_workspace(selected_agent_id)
        yield StreamChunk(
            type="debug",
            content=f"Restored workspace context for final presentation: {temp_workspace_path}",
            source=selected_agent_id,
        )

        # Prepare context about the voting
        vote_counts = vote_results.get("vote_counts", {})
        voter_details = vote_results.get("voter_details", {})
        is_tie = vote_results.get("is_tie", False)

        # Build voting summary -- note we only include the number of votes and reasons for the selected agent. There is no information about the distribution of votes beyond this.
        voting_summary = f"You received {vote_counts.get(selected_agent_id, 0)} vote(s)"
        if voter_details.get(selected_agent_id):
            reasons = [v["reason"] for v in voter_details[selected_agent_id]]
            voting_summary += f" with feedback: {'; '.join(reasons)}"

        if is_tie:
            voting_summary += " (tie-broken by registration order)"

        # Get all answers for context
        all_answers = {aid: s.answer for aid, s in self.agent_states.items() if s.answer}

        # Normalize workspace paths in both voting summary and all answers for final presentation. Use same function for consistency.
        normalized_voting_summary = self._normalize_workspace_paths_in_answers({selected_agent_id: voting_summary}, selected_agent_id)[selected_agent_id]
        normalized_all_answers = self._normalize_workspace_paths_in_answers(all_answers, selected_agent_id)

        # Use MessageTemplates to build the presentation message
        presentation_content = self.message_templates.build_final_presentation_message(
            original_task=self.current_task or "Task coordination",
            vote_summary=normalized_voting_summary,
            all_answers=normalized_all_answers,
            selected_agent_id=selected_agent_id,
        )

        # Get agent's configurable system message using the standard interface
        agent_system_message = agent.get_configurable_system_message()

        # Check if image generation is enabled for this agent
        enable_image_generation = False
        if hasattr(agent, "config") and agent.config:
            enable_image_generation = agent.config.backend_params.get("enable_image_generation", False)
        elif hasattr(agent, "backend") and hasattr(agent.backend, "backend_params"):
            enable_image_generation = agent.backend.backend_params.get("enable_image_generation", False)

<<<<<<< HEAD
        # Extract command execution parameters
        enable_command_execution = False
        if hasattr(agent, "config") and agent.config:
            enable_command_execution = agent.config.backend_params.get("enable_mcp_command_line", False)
        elif hasattr(agent, "backend") and hasattr(agent.backend, "backend_params"):
            enable_command_execution = agent.backend.backend_params.get("enable_mcp_command_line", False)
=======
        # Check if audio generation is enabled for this agent
        enable_audio_generation = False
        if hasattr(agent, "config") and agent.config:
            enable_audio_generation = agent.config.backend_params.get("enable_audio_generation", False)
        elif hasattr(agent, "backend") and hasattr(agent.backend, "backend_params"):
            enable_audio_generation = agent.backend.backend_params.get("enable_audio_generation", False)
>>>>>>> a6472d3d

        # Check if agent has write access to context paths (requires file delivery)
        has_irreversible_actions = False
        if agent.backend.filesystem_manager:
            context_paths = agent.backend.filesystem_manager.path_permission_manager.get_context_paths()
            # Check if any context path has write permission
            has_irreversible_actions = any(cp.get("permission") == "write" for cp in context_paths)

        # Build system message with workspace context if available
        base_system_message = self.message_templates.final_presentation_system_message(
            agent_system_message,
            enable_image_generation,
            enable_audio_generation,
            has_irreversible_actions,
            enable_command_execution,
        )

        # Change the status of all agents that were not selected to AgentStatus.COMPLETED
        for aid, state in self.agent_states.items():
            if aid != selected_agent_id:
                self.coordination_tracker.change_status(aid, AgentStatus.COMPLETED)

        self.coordination_tracker.set_final_agent(selected_agent_id, voting_summary, all_answers)

        # Add workspace context information to system message if workspace was restored
        if agent.backend.filesystem_manager and temp_workspace_path:
            main_workspace = str(agent.backend.filesystem_manager.get_current_workspace())
            temp_workspace = str(agent.backend.filesystem_manager.agent_temporary_workspace) if agent.backend.filesystem_manager.agent_temporary_workspace else None
            # Get context paths if available
            context_paths = agent.backend.filesystem_manager.path_permission_manager.get_context_paths() if agent.backend.filesystem_manager.path_permission_manager else []

            # Add previous turns as read-only context paths (only n-2 and earlier)
            previous_turns_context = self._get_previous_turns_context_paths()

            # Filter to only show turn n-2 and earlier
            current_turn_num = len(previous_turns_context) + 1 if previous_turns_context else 1
            turns_to_show = [t for t in previous_turns_context if t["turn"] < current_turn_num - 1]

            # Check if workspace was pre-populated
            workspace_prepopulated = len(previous_turns_context) > 0

            base_system_message = (
                self.message_templates.filesystem_system_message(
                    main_workspace=main_workspace,
                    temp_workspace=temp_workspace,
                    context_paths=context_paths,
                    previous_turns=turns_to_show,
                    workspace_prepopulated=workspace_prepopulated,
                    enable_image_generation=enable_image_generation,
                    agent_answers=all_answers,
                    enable_command_execution=enable_command_execution,
                )
                + "\n\n## Instructions\n"
                + base_system_message
            )

        # Create conversation with system and user messages
        presentation_messages = [
            {
                "role": "system",
                "content": base_system_message,
            },
            {"role": "user", "content": presentation_content},
        ]

        # Store the final context in agent state for saving
        self.agent_states[selected_agent_id].last_context = {
            "messages": presentation_messages,
            "is_final": True,
            "vote_summary": voting_summary,
            "all_answers": all_answers,
            "complete_vote_results": vote_results,  # Include ALL vote data
            "vote_counts": vote_counts,
            "voter_details": voter_details,
            "all_votes": {aid: state.votes for aid, state in self.agent_states.items() if state.votes},  # All individual votes
        }

        log_stream_chunk(
            "orchestrator",
            "status",
            f"🎤  [{selected_agent_id}] presenting final answer\n",
        )
        yield StreamChunk(
            type="status",
            content=f"🎤  [{selected_agent_id}] presenting final answer\n",
        )

        # Use agent's chat method with proper system message (reset chat for clean presentation)
        presentation_content = ""

        try:
            # Track final round iterations (each chunk is like an iteration)
            async for chunk in agent.chat(presentation_messages, reset_chat=True):
                chunk_type = self._get_chunk_type_value(chunk)
                # Start new iteration for this chunk
                self.coordination_tracker.start_new_iteration()
                # Use the same streaming approach as regular coordination
                if chunk_type == "content" and chunk.content:
                    presentation_content += chunk.content
                    log_stream_chunk("orchestrator", "content", chunk.content, selected_agent_id)
                    yield StreamChunk(type="content", content=chunk.content, source=selected_agent_id)
                elif chunk_type in [
                    "reasoning",
                    "reasoning_done",
                    "reasoning_summary",
                    "reasoning_summary_done",
                ]:
                    # Stream reasoning content with proper attribution (same as main coordination)
                    reasoning_chunk = StreamChunk(
                        type=chunk_type,
                        content=chunk.content,
                        source=selected_agent_id,
                        reasoning_delta=getattr(chunk, "reasoning_delta", None),
                        reasoning_text=getattr(chunk, "reasoning_text", None),
                        reasoning_summary_delta=getattr(chunk, "reasoning_summary_delta", None),
                        reasoning_summary_text=getattr(chunk, "reasoning_summary_text", None),
                        item_id=getattr(chunk, "item_id", None),
                        content_index=getattr(chunk, "content_index", None),
                        summary_index=getattr(chunk, "summary_index", None),
                    )
                    # Use the same format as main coordination for consistency
                    log_stream_chunk("orchestrator", chunk.type, chunk.content, selected_agent_id)
                    yield reasoning_chunk
                elif chunk_type == "backend_status":
                    import json

                    status_json = json.loads(chunk.content)
                    cwd = status_json["cwd"]
                    session_id = status_json["session_id"]
                    content = f"""Final Temp Working directory: {cwd}.
    Final Session ID: {session_id}.
    """

                    log_stream_chunk("orchestrator", "content", content, selected_agent_id)
                    yield StreamChunk(type="content", content=content, source=selected_agent_id)
                elif chunk_type == "mcp_status":
                    # Handle MCP status messages in final presentation
                    mcp_content = f"🔧 MCP: {chunk.content}"
                    log_stream_chunk("orchestrator", "content", mcp_content, selected_agent_id)
                    yield StreamChunk(type="content", content=mcp_content, source=selected_agent_id)
                elif chunk_type == "done":
                    # Save the final workspace snapshot (from final workspace directory)
                    final_answer = presentation_content.strip() if presentation_content.strip() else self.agent_states[selected_agent_id].answer  # fallback to stored answer if no content generated
                    final_context = self.get_last_context(selected_agent_id)
                    await self._save_agent_snapshot(
                        self._selected_agent,
                        answer_content=final_answer,
                        is_final=True,
                        context_data=final_context,
                    )

                    # Track the final answer in coordination tracker
                    self.coordination_tracker.set_final_answer(selected_agent_id, final_answer, snapshot_timestamp="final")

                    log_stream_chunk("orchestrator", "done", None, selected_agent_id)
                    yield StreamChunk(type="done", source=selected_agent_id)
                elif chunk_type == "error":
                    log_stream_chunk("orchestrator", "error", chunk.error, selected_agent_id)
                    yield StreamChunk(type="error", error=chunk.error, source=selected_agent_id)
                # Pass through other chunk types as-is but with source
                else:
                    if hasattr(chunk, "source"):
                        log_stream_chunk(
                            "orchestrator",
                            chunk_type,
                            getattr(chunk, "content", ""),
                            selected_agent_id,
                        )
                        yield StreamChunk(
                            type=chunk_type,
                            content=getattr(chunk, "content", ""),
                            source=selected_agent_id,
                            **{k: v for k, v in chunk.__dict__.items() if k not in ["type", "content", "source"]},
                        )
                    else:
                        log_stream_chunk(
                            "orchestrator",
                            chunk_type,
                            getattr(chunk, "content", ""),
                            selected_agent_id,
                        )
                        yield StreamChunk(
                            type=chunk_type,
                            content=getattr(chunk, "content", ""),
                            source=selected_agent_id,
                            **{k: v for k, v in chunk.__dict__.items() if k not in ["type", "content", "source"]},
                        )

        finally:
            # Store the final presentation content for logging
            if presentation_content.strip():
                # Store the synthesized final answer
                self._final_presentation_content = presentation_content.strip()
            else:
                # If no content was generated, use the stored answer as fallback
                stored_answer = self.agent_states[selected_agent_id].answer
                if stored_answer:
                    fallback_content = f"\n📋 Using stored answer as final presentation:\n\n{stored_answer}"
                    log_stream_chunk("orchestrator", "content", fallback_content, selected_agent_id)
                    yield StreamChunk(
                        type="content",
                        content=fallback_content,
                        source=selected_agent_id,
                    )
                    self._final_presentation_content = stored_answer
                else:
                    log_stream_chunk(
                        "orchestrator",
                        "error",
                        "\n❌ No content generated for final presentation and no stored answer available.",
                        selected_agent_id,
                    )
                    yield StreamChunk(
                        type="content",
                        content="\n❌ No content generated for final presentation and no stored answer available.",
                        source=selected_agent_id,
                    )

            # Mark final round as completed
            self.coordination_tracker.change_status(selected_agent_id, AgentStatus.COMPLETED)

            # Save logs
            self.save_coordination_logs()

    def _get_vote_results(self) -> Dict[str, Any]:
        """Get current vote results and statistics."""
        agent_answers = {aid: state.answer for aid, state in self.agent_states.items() if state.answer}
        votes = {aid: state.votes for aid, state in self.agent_states.items() if state.votes}

        # Count votes for each agent
        vote_counts = {}
        voter_details = {}

        for voter_id, vote_data in votes.items():
            voted_for = vote_data.get("agent_id")
            if voted_for:
                vote_counts[voted_for] = vote_counts.get(voted_for, 0) + 1
                if voted_for not in voter_details:
                    voter_details[voted_for] = []
                voter_details[voted_for].append(
                    {
                        "voter": voter_id,
                        "reason": vote_data.get("reason", "No reason provided"),
                    },
                )

        # Determine winner
        winner = None
        is_tie = False
        if vote_counts:
            max_votes = max(vote_counts.values())
            tied_agents = [agent_id for agent_id, count in vote_counts.items() if count == max_votes]
            is_tie = len(tied_agents) > 1

            # Break ties by agent registration order
            for agent_id in agent_answers.keys():
                if agent_id in tied_agents:
                    winner = agent_id
                    break

            if not winner:
                winner = tied_agents[0] if tied_agents else None

        # Create agent mapping for anonymous display
        agent_mapping = {}
        for i, real_id in enumerate(sorted(agent_answers.keys()), 1):
            agent_mapping[f"agent{i}"] = real_id

        return {
            "vote_counts": vote_counts,
            "voter_details": voter_details,
            "winner": winner,
            "is_tie": is_tie,
            "total_votes": len(votes),
            "agents_with_answers": len(agent_answers),
            "agents_voted": len([v for v in votes.values() if v.get("agent_id")]),
            "agent_mapping": agent_mapping,
        }

    def _determine_final_agent_from_states(self) -> Optional[str]:
        """Determine final agent based on current agent states."""
        # Find agents with answers
        agents_with_answers = {aid: state.answer for aid, state in self.agent_states.items() if state.answer}

        if not agents_with_answers:
            return None

        # Return the first agent with an answer (by order in agent_states)
        return next(iter(agents_with_answers))

    async def _handle_followup(self, user_message: str, conversation_context: Optional[Dict[str, Any]] = None) -> AsyncGenerator[StreamChunk, None]:
        """Handle follow-up questions after presenting final answer with conversation context."""
        # For now, acknowledge with context awareness
        # Future: implement full re-coordination with follow-up context

        if conversation_context and len(conversation_context.get("conversation_history", [])) > 0:
            log_stream_chunk(
                "orchestrator",
                "content",
                f"🤔 Thank you for your follow-up question in our ongoing conversation. I understand you're asking: "
                f"'{user_message}'. Currently, the coordination is complete, but I can help clarify the answer or "
                f"coordinate a new task that takes our conversation history into account.",
            )
            yield StreamChunk(
                type="content",
                content=f"🤔 Thank you for your follow-up question in our ongoing conversation. I understand you're "
                f"asking: '{user_message}'. Currently, the coordination is complete, but I can help clarify the answer "
                f"or coordinate a new task that takes our conversation history into account.",
            )
        else:
            log_stream_chunk(
                "orchestrator",
                "content",
                f"🤔 Thank you for your follow-up: '{user_message}'. The coordination is complete, but I can help clarify the answer or coordinate a new task if needed.",
            )
            yield StreamChunk(
                type="content",
                content=f"🤔 Thank you for your follow-up: '{user_message}'. The coordination is complete, but I can help clarify the answer or coordinate a new task if needed.",
            )

        log_stream_chunk("orchestrator", "done", None)
        yield StreamChunk(type="done")

    # =============================================================================
    # PUBLIC API METHODS
    # =============================================================================

    def add_agent(self, agent_id: str, agent: ChatAgent) -> None:
        """Add a new sub-agent to the orchestrator."""
        self.agents[agent_id] = agent
        self.agent_states[agent_id] = AgentState()

    def remove_agent(self, agent_id: str) -> None:
        """Remove a sub-agent from the orchestrator."""
        if agent_id in self.agents:
            del self.agents[agent_id]
        if agent_id in self.agent_states:
            del self.agent_states[agent_id]

    def get_final_result(self) -> Optional[Dict[str, Any]]:
        """
        Get final result for session persistence.

        Returns:
            Dict with final_answer, winning_agent_id, and workspace_path, or None if not available
        """
        if not self._selected_agent or not self._final_presentation_content:
            return None

        winning_agent = self.agents.get(self._selected_agent)
        workspace_path = None
        if winning_agent and winning_agent.backend.filesystem_manager:
            workspace_path = str(winning_agent.backend.filesystem_manager.get_current_workspace())

        return {
            "final_answer": self._final_presentation_content,
            "winning_agent_id": self._selected_agent,
            "workspace_path": workspace_path,
        }

    def get_status(self) -> Dict[str, Any]:
        """Get current orchestrator status."""
        # Calculate vote results
        vote_results = self._get_vote_results()

        return {
            "session_id": self.session_id,
            "workflow_phase": self.workflow_phase,
            "current_task": self.current_task,
            "selected_agent": self._selected_agent,
            "final_presentation_content": self._final_presentation_content,
            "vote_results": vote_results,
            "agents": {
                aid: {
                    "agent_status": agent.get_status(),
                    "coordination_state": {
                        "answer": state.answer,
                        "has_voted": state.has_voted,
                    },
                }
                for aid, (agent, state) in zip(
                    self.agents.keys(),
                    zip(self.agents.values(), self.agent_states.values()),
                )
            },
            "conversation_length": len(self.conversation_history),
        }

    def get_configurable_system_message(self) -> Optional[str]:
        """
        Get the configurable system message for the orchestrator.

        This can define how the orchestrator should coordinate agents, construct messages,
        handle conflicts, make decisions, etc. For example:
        - Custom voting strategies
        - Message construction templates
        - Conflict resolution approaches
        - Coordination workflow preferences

        Returns:
            Orchestrator's configurable system message if available, None otherwise
        """
        if self.config and hasattr(self.config, "get_configurable_system_message"):
            return self.config.get_configurable_system_message()
        elif self.config and hasattr(self.config, "custom_system_instruction"):
            return self.config.custom_system_instruction
        elif self.config and self.config.backend_params:
            # Check for backend-specific system prompts
            backend_params = self.config.backend_params
            if "system_prompt" in backend_params:
                return backend_params["system_prompt"]
            elif "append_system_prompt" in backend_params:
                return backend_params["append_system_prompt"]
        return None

    def _clear_agent_workspaces(self) -> None:
        """
        Clear all agent workspaces and pre-populate with previous turn's results.

        This creates a WRITABLE copy of turn n-1 in each agent's workspace.
        Note: CLI separately provides turn n-1 as a READ-ONLY context path, allowing
        agents to both modify files (in workspace) and reference originals (via context path).
        """
        # Get previous turn (n-1) workspace for pre-population
        previous_turn_workspace = None
        if self._previous_turns:
            # Get the most recent turn (last in list)
            latest_turn = self._previous_turns[-1]
            previous_turn_workspace = Path(latest_turn["path"])

        for agent_id, agent in self.agents.items():
            if agent.backend.filesystem_manager:
                workspace_path = agent.backend.filesystem_manager.get_current_workspace()
                if workspace_path and Path(workspace_path).exists():
                    # Clear workspace contents but keep the directory
                    for item in Path(workspace_path).iterdir():
                        if item.is_file():
                            item.unlink()
                        elif item.is_dir():
                            shutil.rmtree(item)
                    logger.info(f"[Orchestrator] Cleared workspace for {agent_id}: {workspace_path}")

                    # Pre-populate with previous turn's results if available (creates writable copy)
                    if previous_turn_workspace and previous_turn_workspace.exists():
                        logger.info(f"[Orchestrator] Pre-populating {agent_id} workspace with writable copy of turn n-1 from {previous_turn_workspace}")
                        for item in previous_turn_workspace.iterdir():
                            dest = Path(workspace_path) / item.name
                            if item.is_file():
                                shutil.copy2(item, dest)
                            elif item.is_dir():
                                shutil.copytree(item, dest, dirs_exist_ok=True)
                        logger.info(f"[Orchestrator] Pre-populated {agent_id} workspace with writable copy of turn n-1")

    def _get_previous_turns_context_paths(self) -> List[Dict[str, Any]]:
        """
        Get previous turns as context paths for current turn's agents.

        Returns:
            List of previous turn information with path, turn number, and task
        """
        return self._previous_turns

    async def reset(self) -> None:
        """Reset orchestrator state for new task."""
        self.conversation_history.clear()
        self.current_task = None
        self.workflow_phase = "idle"
        self._coordination_messages.clear()
        self._selected_agent = None
        self._final_presentation_content = None

        # Reset agent states
        for state in self.agent_states.values():
            state.answer = None
            state.has_voted = False
            state.restart_pending = False
            state.is_killed = False
            state.timeout_reason = None

        # Reset orchestrator timeout tracking
        self.total_tokens = 0
        self.coordination_start_time = 0
        self.is_orchestrator_timeout = False
        self.timeout_reason = None

        # Clear coordination state
        self._active_streams = {}
        self._active_tasks = {}


# =============================================================================
# CONVENIENCE FUNCTIONS
# =============================================================================


def create_orchestrator(
    agents: List[tuple],
    orchestrator_id: str = "orchestrator",
    session_id: Optional[str] = None,
    config: Optional[AgentConfig] = None,
    snapshot_storage: Optional[str] = None,
    agent_temporary_workspace: Optional[str] = None,
) -> Orchestrator:
    """
    Create a MassGen orchestrator with sub-agents.

    Args:
        agents: List of (agent_id, ChatAgent) tuples
        orchestrator_id: Unique identifier for this orchestrator (default: "orchestrator")
        session_id: Optional session ID
        config: Optional AgentConfig for orchestrator customization
        snapshot_storage: Optional path to store agent workspace snapshots
        agent_temporary_workspace: Optional path for agent temporary workspaces (for Claude Code context sharing)

    Returns:
        Configured Orchestrator
    """
    agents_dict = {agent_id: agent for agent_id, agent in agents}

    return Orchestrator(
        agents=agents_dict,
        orchestrator_id=orchestrator_id,
        session_id=session_id,
        config=config,
        snapshot_storage=snapshot_storage,
        agent_temporary_workspace=agent_temporary_workspace,
    )<|MERGE_RESOLUTION|>--- conflicted
+++ resolved
@@ -1951,21 +1951,18 @@
         elif hasattr(agent, "backend") and hasattr(agent.backend, "backend_params"):
             enable_image_generation = agent.backend.backend_params.get("enable_image_generation", False)
 
-<<<<<<< HEAD
         # Extract command execution parameters
         enable_command_execution = False
         if hasattr(agent, "config") and agent.config:
             enable_command_execution = agent.config.backend_params.get("enable_mcp_command_line", False)
         elif hasattr(agent, "backend") and hasattr(agent.backend, "backend_params"):
             enable_command_execution = agent.backend.backend_params.get("enable_mcp_command_line", False)
-=======
         # Check if audio generation is enabled for this agent
         enable_audio_generation = False
         if hasattr(agent, "config") and agent.config:
             enable_audio_generation = agent.config.backend_params.get("enable_audio_generation", False)
         elif hasattr(agent, "backend") and hasattr(agent.backend, "backend_params"):
             enable_audio_generation = agent.backend.backend_params.get("enable_audio_generation", False)
->>>>>>> a6472d3d
 
         # Check if agent has write access to context paths (requires file delivery)
         has_irreversible_actions = False
