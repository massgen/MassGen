# -*- coding: utf-8 -*-
"""
MassGen Orchestrator Agent - Chat interface that manages sub-agents internally.

The orchestrator presents a unified chat interface to users while coordinating
multiple sub-agents using the proven binary decision framework behind the scenes.

TODOs:

- Move CLI's coordinate_with_context logic to orchestrator and simplify CLI to just use orchestrator
- Implement orchestrator system message functionality to customize coordination behavior:

  * Custom voting strategies (consensus, expertise-weighted, domain-specific)
  * Message construction templates for sub-agent instructions
  * Conflict resolution approaches (evidence-based, democratic, expert-priority)
  * Workflow preferences (thorough vs fast, iterative vs single-pass)
  * Domain-specific coordination (research teams, technical reviews, creative brainstorming)
  * Dynamic agent selection based on task requirements and orchestrator instructions
"""

import asyncio
import json
import os
import shutil
import time
import traceback
from dataclasses import dataclass, field
from datetime import datetime
from pathlib import Path
from typing import Any, AsyncGenerator, Dict, List, Optional

from .agent_config import AgentConfig
from .backend.base import StreamChunk
from .chat_agent import ChatAgent
from .coordination_tracker import CoordinationTracker
from .logger_config import get_log_session_dir  # Import to get log directory
from .logger_config import logger  # Import logger directly for INFO logging
from .logger_config import (
    log_coordination_step,
    log_orchestrator_activity,
    log_orchestrator_agent_message,
    log_stream_chunk,
    log_tool_call,
)
from .message_templates import MessageTemplates
from .stream_chunk import ChunkType
from .tool import get_workflow_tools
from .utils import ActionType, AgentStatus, CoordinationStage


@dataclass
class AgentState:
    """Runtime state for an agent during coordination.

    Attributes:
        answer: The agent's current answer/summary, if any
        has_voted: Whether the agent has voted in the current round
        votes: Dictionary storing vote data for this agent
        restart_pending: Whether the agent should gracefully restart due to new answers
        is_killed: Whether this agent has been killed due to timeout/limits
        timeout_reason: Reason for timeout (if applicable)
    """

    answer: Optional[str] = None
    has_voted: bool = False
    votes: Dict[str, Any] = field(default_factory=dict)
    restart_pending: bool = False
    is_killed: bool = False
    timeout_reason: Optional[str] = None
    last_context: Optional[Dict[str, Any]] = None  # Store the context sent to this agent


class Orchestrator(ChatAgent):
    """
    Orchestrator Agent - Unified chat interface with sub-agent coordination.

    The orchestrator acts as a single agent from the user's perspective, but internally
    coordinates multiple sub-agents using the proven binary decision framework.

    Key Features:
    - Unified chat interface (same as any individual agent)
    - Automatic sub-agent coordination and conflict resolution
    - Transparent MassGen workflow execution
    - Real-time streaming with proper source attribution
    - Graceful restart mechanism for dynamic case transitions
    - Session management

    TODO - Missing Configuration Options:
    - Option to include/exclude voting details in user messages
    - Configurable timeout settings for agent responses
    - Configurable retry limits and backoff strategies
    - Custom voting strategies beyond simple majority
    - Configurable presentation formats for final answers
    - Advanced coordination workflows (hierarchical, weighted voting, etc.)

    TODO (v0.0.14 Context Sharing Enhancement - See docs/dev_notes/v0.0.14-context.md):
    - Add permission validation logic for agent workspace access
    - Implement validate_agent_access() method to check if agent has required permission for resource
    - Replace current prompt-based access control with explicit system-level enforcement
    - Add PermissionManager integration for managing agent access rules
    - Implement audit logging for all access attempts to workspace resources
    - Support dynamic permission negotiation during runtime
    - Add configurable policy framework for permission management
    - Integrate with workspace snapshot mechanism for controlled context sharing

    Restart Behavior:
    When an agent provides new_answer, all agents gracefully restart to ensure
    consistent coordination state. This allows all agents to transition to Case 2
    evaluation with the new answers available.
    """

    def __init__(
        self,
        agents: Dict[str, ChatAgent],
        orchestrator_id: str = "orchestrator",
        session_id: Optional[str] = None,
        config: Optional[AgentConfig] = None,
        snapshot_storage: Optional[str] = None,
        agent_temporary_workspace: Optional[str] = None,
        previous_turns: Optional[List[Dict[str, Any]]] = None,
    ):
        """
        Initialize MassGen orchestrator.

        Args:
            agents: Dictionary of {agent_id: ChatAgent} - can be individual agents or other orchestrators
            orchestrator_id: Unique identifier for this orchestrator (default: "orchestrator")
            session_id: Optional session identifier
            config: Optional AgentConfig for customizing orchestrator behavior
            snapshot_storage: Optional path to store agent workspace snapshots
            agent_temporary_workspace: Optional path for agent temporary workspaces
            previous_turns: List of previous turn metadata for multi-turn conversations (loaded by CLI)
        """
        super().__init__(session_id)
        self.orchestrator_id = orchestrator_id
        self.agents = agents
        self.agent_states = {aid: AgentState() for aid in agents.keys()}
        self.config = config or AgentConfig.create_openai_config()

<<<<<<< HEAD
        # Get message templates from config
        self.message_templates = self.config.message_templates or MessageTemplates()
        # Create workflow tools for agents (vote and new_answer) using new toolkit system
        self.workflow_tools = get_workflow_tools(
            valid_agent_ids=list(agents.keys()),
            template_overrides=getattr(self.message_templates, "_template_overrides", {}),
            api_format="chat_completions",  # Default format, will be overridden per backend
        )
=======
        # Get message templates from config, applying voting_sensitivity and answer_novelty_requirement
        if self.config.message_templates:
            self.message_templates = self.config.message_templates
        else:
            self.message_templates = MessageTemplates(
                voting_sensitivity=self.config.voting_sensitivity,
                answer_novelty_requirement=self.config.answer_novelty_requirement,
            )
        # Create workflow tools for agents (vote and new_answer)
        self.workflow_tools = self.message_templates.get_standard_tools(list(agents.keys()))
>>>>>>> 7de749bb

        # MassGen-specific state
        self.current_task: Optional[str] = None
        self.workflow_phase: str = "idle"  # idle, coordinating, presenting

        # Internal coordination state
        self._coordination_messages: List[Dict[str, str]] = []
        self._selected_agent: Optional[str] = None
        self._final_presentation_content: Optional[str] = None

        # Timeout and resource tracking
        self.total_tokens: int = 0
        self.coordination_start_time: float = 0
        self.is_orchestrator_timeout: bool = False
        self.timeout_reason: Optional[str] = None

        # Coordination state tracking for cleanup
        self._active_streams: Dict = {}
        self._active_tasks: Dict = {}

        # Context sharing for agents with filesystem support
        self._snapshot_storage: Optional[str] = snapshot_storage
        self._agent_temporary_workspace: Optional[str] = agent_temporary_workspace

        # Multi-turn session tracking (loaded by CLI, not managed by orchestrator)
        self._previous_turns: List[Dict[str, Any]] = previous_turns or []

        # Coordination tracking - always enabled for analysis/debugging
        self.coordination_tracker = CoordinationTracker()
        self.coordination_tracker.initialize_session(list(agents.keys()))

        # Create snapshot storage and workspace directories if specified
        if snapshot_storage:
            self._snapshot_storage = snapshot_storage
            snapshot_path = Path(self._snapshot_storage)
            # Clean existing directory if it exists and has contents
            if snapshot_path.exists() and any(snapshot_path.iterdir()):
                shutil.rmtree(snapshot_path)
            snapshot_path.mkdir(parents=True, exist_ok=True)

        # Configure orchestration paths for each agent with filesystem support
        for agent_id, agent in self.agents.items():
            if agent.backend.filesystem_manager:
                agent.backend.filesystem_manager.setup_orchestration_paths(
                    agent_id=agent_id,
                    snapshot_storage=self._snapshot_storage,
                    agent_temporary_workspace=self._agent_temporary_workspace,
                )
                # Update MCP config with agent_id for Docker mode (must be after setup_orchestration_paths)
                agent.backend.filesystem_manager.update_backend_mcp_config(agent.backend.config)

    @staticmethod
    def _get_chunk_type_value(chunk) -> str:
        """
        Extract chunk type as string, handling both legacy and typed chunks.

        Args:
            chunk: StreamChunk, TextStreamChunk, or MultimodalStreamChunk

        Returns:
            String representation of chunk type (e.g., "content", "tool_calls")
        """
        chunk_type = chunk.type

        if isinstance(chunk_type, ChunkType):
            return chunk_type.value

        return str(chunk_type)

    async def chat(
        self,
        messages: List[Dict[str, Any]],
        tools: List[Dict[str, Any]] = None,
        reset_chat: bool = False,
        clear_history: bool = False,
    ) -> AsyncGenerator[StreamChunk, None]:
        """
        Main chat interface - handles user messages and coordinates sub-agents.

        Args:
            messages: List of conversation messages
            tools: Ignored by orchestrator (uses internal workflow tools)
            reset_chat: If True, reset conversation and start fresh
            clear_history: If True, clear history before processing

        Yields:
            StreamChunk: Streaming response chunks
        """
        _ = tools  # Unused parameter

        # Handle conversation management
        if clear_history:
            self.conversation_history.clear()
        if reset_chat:
            self.reset()

        # Process all messages to build conversation context
        conversation_context = self._build_conversation_context(messages)
        user_message = conversation_context.get("current_message")

        if not user_message:
            log_stream_chunk("orchestrator", "error", "No user message found in conversation")
            yield StreamChunk(type="error", error="No user message found in conversation")
            return

        # Add user message to history
        self.add_to_history("user", user_message)

        # Determine what to do based on current state and conversation context
        if self.workflow_phase == "idle":
            # New task - start MassGen coordination with full context
            self.current_task = user_message
            # Reinitialize session with user prompt now that we have it
            self.coordination_tracker.initialize_session(list(self.agents.keys()), self.current_task)
            self.workflow_phase = "coordinating"

            # Clear agent workspaces for new turn (if this is a multi-turn conversation with history)
            if conversation_context and conversation_context.get("conversation_history"):
                self._clear_agent_workspaces()

            async for chunk in self._coordinate_agents_with_timeout(conversation_context):
                yield chunk

        elif self.workflow_phase == "presenting":
            # Handle follow-up question with full conversation context
            async for chunk in self._handle_followup(user_message, conversation_context):
                yield chunk
        else:
            # Already coordinating - provide status update
            log_stream_chunk("orchestrator", "content", "🔄 Coordinating agents, please wait...")
            yield StreamChunk(type="content", content="🔄 Coordinating agents, please wait...")
            # Note: In production, you might want to queue follow-up questions

    async def chat_simple(self, user_message: str) -> AsyncGenerator[StreamChunk, None]:
        """
        Backwards compatible simple chat interface.

        Args:
            user_message: Simple string message from user

        Yields:
            StreamChunk: Streaming response chunks
        """
        messages = [{"role": "user", "content": user_message}]
        async for chunk in self.chat(messages):
            yield chunk

    def _build_conversation_context(self, messages: List[Dict[str, Any]]) -> Dict[str, Any]:
        """Build conversation context from message list."""
        conversation_history = []
        current_message = None

        # Process messages to extract conversation history and current message
        for message in messages:
            role = message.get("role")
            content = message.get("content", "")

            if role == "user":
                current_message = content
                # Add to history (excluding the current message)
                if len(conversation_history) > 0 or len(messages) > 1:
                    conversation_history.append(message.copy())
            elif role == "assistant":
                conversation_history.append(message.copy())
            elif role == "system":
                # System messages are typically not part of conversation history
                pass

        # Remove the last user message from history since that's the current message
        if conversation_history and conversation_history[-1].get("role") == "user":
            conversation_history.pop()

        return {
            "current_message": current_message,
            "conversation_history": conversation_history,
            "full_messages": messages,
        }

    def save_coordination_logs(self):
        """Public method to save coordination logs after final presentation is complete."""
        # End the coordination session
        self.coordination_tracker._end_session()

        # Save coordination logs using the coordination tracker
        log_session_dir = get_log_session_dir()
        if log_session_dir:
            self.coordination_tracker.save_coordination_logs(log_session_dir)

    async def _coordinate_agents_with_timeout(self, conversation_context: Optional[Dict[str, Any]] = None) -> AsyncGenerator[StreamChunk, None]:
        """Execute coordination with orchestrator-level timeout protection."""
        self.coordination_start_time = time.time()
        self.total_tokens = 0
        self.is_orchestrator_timeout = False
        self.timeout_reason = None

        log_orchestrator_activity(
            self.orchestrator_id,
            "Starting coordination with timeout",
            {
                "timeout_seconds": self.config.timeout_config.orchestrator_timeout_seconds,
                "agents": list(self.agents.keys()),
            },
        )

        # Track active coordination state for cleanup
        self._active_streams = {}
        self._active_tasks = {}

        timeout_seconds = self.config.timeout_config.orchestrator_timeout_seconds

        try:
            # Use asyncio.timeout for timeout protection
            async with asyncio.timeout(timeout_seconds):
                async for chunk in self._coordinate_agents(conversation_context):
                    # Track tokens if this is a content chunk
                    if hasattr(chunk, "content") and chunk.content:
                        self.total_tokens += len(chunk.content.split())  # Rough token estimation

                    yield chunk

        except asyncio.TimeoutError:
            self.is_orchestrator_timeout = True
            elapsed = time.time() - self.coordination_start_time
            self.timeout_reason = f"Time limit exceeded ({elapsed:.1f}s/{timeout_seconds}s)"
            # Track timeout for all agents that were still working
            for agent_id in self.agent_states.keys():
                if not self.agent_states[agent_id].has_voted:
                    self.coordination_tracker.track_agent_action(agent_id, ActionType.TIMEOUT, self.timeout_reason)

            # Force cleanup of any active agent streams and tasks
            await self._cleanup_active_coordination()

        # Handle timeout by jumping to final presentation
        if self.is_orchestrator_timeout:
            async for chunk in self._handle_orchestrator_timeout():
                yield chunk

    async def _coordinate_agents(self, conversation_context: Optional[Dict[str, Any]] = None) -> AsyncGenerator[StreamChunk, None]:
        """Execute unified MassGen coordination workflow with real-time streaming."""
        log_coordination_step(
            "Starting multi-agent coordination",
            {
                "agents": list(self.agents.keys()),
                "has_context": conversation_context is not None,
            },
        )

        # Check if we should skip coordination rounds (debug/test mode)
        if self.config.skip_coordination_rounds:
            log_stream_chunk(
                "orchestrator",
                "content",
                "⚡ [DEBUG MODE] Skipping coordination rounds, going straight to final presentation...\n\n",
                self.orchestrator_id,
            )
            yield StreamChunk(
                type="content",
                content="⚡ [DEBUG MODE] Skipping coordination rounds, going straight to final presentation...\n\n",
                source=self.orchestrator_id,
            )

            # Select first agent as winner (or random if needed)
            self._selected_agent = list(self.agents.keys())[0]
            log_coordination_step(
                "Skipped coordination, selected first agent",
                {"selected_agent": self._selected_agent},
            )

            # Present final answer immediately
            async for chunk in self._present_final_answer():
                yield chunk
            return

        log_stream_chunk(
            "orchestrator",
            "content",
            "🚀 Starting multi-agent coordination...\n\n",
            self.orchestrator_id,
        )
        yield StreamChunk(
            type="content",
            content="🚀 Starting multi-agent coordination...\n\n",
            source=self.orchestrator_id,
        )

        votes = {}  # Track votes: voter_id -> {"agent_id": voted_for, "reason": reason}

        # Initialize all agents with has_voted = False and set restart flags
        for agent_id in self.agents.keys():
            self.agent_states[agent_id].has_voted = False
            self.agent_states[agent_id].restart_pending = True

        log_stream_chunk(
            "orchestrator",
            "content",
            "## 📋 Agents Coordinating\n",
            self.orchestrator_id,
        )
        yield StreamChunk(
            type="content",
            content="## 📋 Agents Coordinating\n",
            source=self.orchestrator_id,
        )

        # Start streaming coordination with real-time agent output
        async for chunk in self._stream_coordination_with_agents(votes, conversation_context):
            yield chunk

        # Determine final agent based on votes
        current_answers = {aid: state.answer for aid, state in self.agent_states.items() if state.answer}
        self._selected_agent = self._determine_final_agent_from_votes(votes, current_answers)

        log_coordination_step(
            "Final agent selected",
            {"selected_agent": self._selected_agent, "votes": votes},
        )

        # Present final answer
        async for chunk in self._present_final_answer():
            yield chunk

    async def _stream_coordination_with_agents(
        self,
        votes: Dict[str, Dict],
        conversation_context: Optional[Dict[str, Any]] = None,
    ) -> AsyncGenerator[StreamChunk, None]:
        """
        Coordinate agents with real-time streaming of their outputs.

        Processes agent stream signals:
        - "content": Streams real-time agent output to user
        - "result": Records votes/answers, triggers restart_pending for other agents
        - "error": Displays error and closes agent stream (self-terminating)
        - "done": Closes agent stream gracefully

        Restart Mechanism:
        When any agent provides new_answer, all other agents get restart_pending=True
        and gracefully terminate their current work before restarting.
        """
        active_streams = {}
        active_tasks = {}  # Track active tasks to prevent duplicate task creation

        # Store references for timeout cleanup
        self._active_streams = active_streams
        self._active_tasks = active_tasks

        # Stream agent outputs in real-time until all have voted
        while not all(state.has_voted for state in self.agent_states.values()):
            # Start new coordination iteration
            self.coordination_tracker.start_new_iteration()

            # Check for orchestrator timeout - stop spawning new agents
            if self.is_orchestrator_timeout:
                break
            # Start any agents that aren't running and haven't voted yet
            current_answers = {aid: state.answer for aid, state in self.agent_states.items() if state.answer}
            for agent_id in self.agents.keys():
                if agent_id not in active_streams and not self.agent_states[agent_id].has_voted and not self.agent_states[agent_id].is_killed:
                    active_streams[agent_id] = self._stream_agent_execution(
                        agent_id,
                        self.current_task,
                        current_answers,
                        conversation_context,
                    )

            if not active_streams:
                break

            # Create tasks only for streams that don't already have active tasks
            for agent_id, stream in active_streams.items():
                if agent_id not in active_tasks:
                    active_tasks[agent_id] = asyncio.create_task(self._get_next_chunk(stream))

            if not active_tasks:
                break

            done, _ = await asyncio.wait(active_tasks.values(), return_when=asyncio.FIRST_COMPLETED)

            # Collect results from completed agents
            reset_signal = False
            voted_agents = {}
            answered_agents = {}
            completed_agent_ids = set()  # Track all agents whose tasks completed, i.e., done, error, result.

            # Process completed stream chunks
            for task in done:
                agent_id = next(aid for aid, t in active_tasks.items() if t is task)
                # Remove completed task from active_tasks
                del active_tasks[agent_id]

                try:
                    chunk_type, chunk_data = await task

                    if chunk_type == "content":
                        # Stream agent content in real-time with source info
                        log_stream_chunk("orchestrator", "content", chunk_data, agent_id)
                        yield StreamChunk(type="content", content=chunk_data, source=agent_id)

                    elif chunk_type == "reasoning":
                        # Stream reasoning content with proper attribution
                        log_stream_chunk("orchestrator", "reasoning", chunk_data, agent_id)
                        yield chunk_data  # chunk_data is already a StreamChunk with source

                    elif chunk_type == "result":
                        # Agent completed with result
                        result_type, result_data = chunk_data
                        # Result ends the agent's current stream
                        completed_agent_ids.add(agent_id)
                        log_stream_chunk(
                            "orchestrator",
                            f"result.{result_type}",
                            result_data,
                            agent_id,
                        )

                        # Emit agent completion status immediately upon result
                        yield StreamChunk(
                            type="agent_status",
                            source=agent_id,
                            status="completed",
                            content="",
                        )
                        await self._close_agent_stream(agent_id, active_streams)

                        if result_type == "answer":
                            # Agent provided an answer (initial or improved)
                            agent = self.agents.get(agent_id)
                            # Get the context that was sent to this agent
                            agent_context = self.get_last_context(agent_id)
                            # Save snapshot (of workspace and answer) when agent provides new answer
                            answer_timestamp = await self._save_agent_snapshot(
                                agent_id,
                                answer_content=result_data,
                                context_data=agent_context,
                            )
                            if agent and agent.backend.filesystem_manager:
                                agent.backend.filesystem_manager.log_current_state("after providing answer")
                            # Always record answers, even from restarting agents (orchestrator accepts them)

                            answered_agents[agent_id] = result_data
                            # Pass timestamp to coordination_tracker for mapping
                            self.coordination_tracker.add_agent_answer(
                                agent_id,
                                result_data,
                                snapshot_timestamp=answer_timestamp,
                            )
                            restart_triggered_id = agent_id  # Last agent to provide new answer
                            reset_signal = True
                            log_stream_chunk(
                                "orchestrator",
                                "content",
                                "✅ Answer provided\n",
                                agent_id,
                            )

                            # Track new answer event
                            log_stream_chunk(
                                "orchestrator",
                                "content",
                                "✅ Answer provided\n",
                                agent_id,
                            )
                            yield StreamChunk(
                                type="content",
                                content="✅ Answer provided\n",
                                source=agent_id,
                            )

                        elif result_type == "vote":
                            # Agent voted for existing answer
                            # Ignore votes from agents with restart pending (votes are about current state)
                            if self._check_restart_pending(agent_id):
                                voted_for = result_data.get("agent_id", "<unknown>")
                                reason = result_data.get("reason", "No reason provided")
                                # Track the ignored vote action
                                self.coordination_tracker.track_agent_action(
                                    agent_id,
                                    ActionType.VOTE_IGNORED,
                                    f"Voted for {voted_for} but ignored due to restart",
                                )
                                # Save in coordination tracker that we waste a vote due to restart
                                log_stream_chunk(
                                    "orchestrator",
                                    "content",
                                    f"🔄 Vote for [{voted_for}] ignored (reason: {reason}) - restarting due to new answers",
                                    agent_id,
                                )
                                yield StreamChunk(
                                    type="content",
                                    content=f"🔄 Vote for [{voted_for}] ignored (reason: {reason}) - restarting due to new answers",
                                    source=agent_id,
                                )
                                # yield StreamChunk(type="content", content="🔄 Vote ignored - restarting due to new answers", source=agent_id)
                            else:
                                # Save vote snapshot (includes workspace)
                                vote_timestamp = await self._save_agent_snapshot(
                                    agent_id=agent_id,
                                    vote_data=result_data,
                                    context_data=self.get_last_context(agent_id),
                                )
                                # Log workspaces for current agent
                                agent = self.agents.get(agent_id)
                                if agent and agent.backend.filesystem_manager:
                                    self.agents.get(agent_id).backend.filesystem_manager.log_current_state("after voting")
                                voted_agents[agent_id] = result_data
                                # Pass timestamp to coordination_tracker for mapping
                                self.coordination_tracker.add_agent_vote(
                                    agent_id,
                                    result_data,
                                    snapshot_timestamp=vote_timestamp,
                                )

                                # Track new vote event
                                voted_for = result_data.get("agent_id", "<unknown>")
                                reason = result_data.get("reason", "No reason provided")
                                log_stream_chunk(
                                    "orchestrator",
                                    "content",
                                    f"✅ Vote recorded for [{result_data['agent_id']}]",
                                    agent_id,
                                )
                                yield StreamChunk(
                                    type="content",
                                    content=f"✅ Vote recorded for [{result_data['agent_id']}]",
                                    source=agent_id,
                                )

                    elif chunk_type == "error":
                        # Agent error
                        self.coordination_tracker.track_agent_action(agent_id, ActionType.ERROR, chunk_data)
                        # Error ends the agent's current stream
                        completed_agent_ids.add(agent_id)
                        log_stream_chunk("orchestrator", "error", chunk_data, agent_id)
                        yield StreamChunk(type="content", content=f"❌ {chunk_data}", source=agent_id)
                        log_stream_chunk("orchestrator", "agent_status", "completed", agent_id)
                        yield StreamChunk(
                            type="agent_status",
                            source=agent_id,
                            status="completed",
                            content="",
                        )
                        await self._close_agent_stream(agent_id, active_streams)

                    elif chunk_type == "debug":
                        # Debug information - forward as StreamChunk for logging
                        log_stream_chunk("orchestrator", "debug", chunk_data, agent_id)
                        yield StreamChunk(type="debug", content=chunk_data, source=agent_id)

                    elif chunk_type == "mcp_status":
                        # MCP status messages - forward with proper formatting
                        mcp_message = f"🔧 MCP: {chunk_data}"
                        log_stream_chunk("orchestrator", "mcp_status", chunk_data, agent_id)
                        yield StreamChunk(type="content", content=mcp_message, source=agent_id)

                    elif chunk_type == "done":
                        # Stream completed - emit completion status for frontend
                        completed_agent_ids.add(agent_id)
                        log_stream_chunk("orchestrator", "done", None, agent_id)
                        yield StreamChunk(
                            type="agent_status",
                            source=agent_id,
                            status="completed",
                            content="",
                        )
                        await self._close_agent_stream(agent_id, active_streams)

                except Exception as e:
                    self.coordination_tracker.track_agent_action(agent_id, ActionType.ERROR, f"Stream error - {e}")
                    completed_agent_ids.add(agent_id)
                    log_stream_chunk("orchestrator", "error", f"❌ Stream error - {e}", agent_id)
                    yield StreamChunk(
                        type="content",
                        content=f"❌ Stream error - {e}",
                        source=agent_id,
                    )
                    await self._close_agent_stream(agent_id, active_streams)

            # Apply all state changes atomically after processing all results
            if reset_signal:
                # Reset all agents' has_voted to False (any new answer invalidates all votes)
                for state in self.agent_states.values():
                    state.has_voted = False
                votes.clear()

                for agent_id in self.agent_states.keys():
                    self.agent_states[agent_id].restart_pending = True

                # Track restart signals
                self.coordination_tracker.track_restart_signal(restart_triggered_id, list(self.agent_states.keys()))
                # Note that the agent that sent the restart signal had its stream end so we should mark as completed. NOTE the below breaks it.
                self.coordination_tracker.complete_agent_restart(restart_triggered_id)
            # Set has_voted = True for agents that voted (only if no reset signal)
            else:
                for agent_id, vote_data in voted_agents.items():
                    self.agent_states[agent_id].has_voted = True
                    votes[agent_id] = vote_data

            # Update answers for agents that provided them
            for agent_id, answer in answered_agents.items():
                self.agent_states[agent_id].answer = answer

            # Update status based on what actions agents took
            for agent_id in completed_agent_ids:
                if agent_id in answered_agents:
                    self.coordination_tracker.change_status(agent_id, AgentStatus.ANSWERED)
                elif agent_id in voted_agents:
                    self.coordination_tracker.change_status(agent_id, AgentStatus.VOTED)
                # Errors and timeouts are already tracked via track_agent_action

        # Cancel any remaining tasks and close streams, as all agents have voted (no more new answers)
        for agent_id, task in active_tasks.items():
            if not task.done():
                self.coordination_tracker.track_agent_action(
                    agent_id,
                    ActionType.CANCELLED,
                    "All agents voted - coordination complete",
                )
            task.cancel()
        for agent_id in list(active_streams.keys()):
            await self._close_agent_stream(agent_id, active_streams)

    async def _copy_all_snapshots_to_temp_workspace(self, agent_id: str) -> Optional[str]:
        """Copy all agents' latest workspace snapshots to a temporary workspace for context sharing.

        TODO (v0.0.14 Context Sharing Enhancement - See docs/dev_notes/v0.0.14-context.md):
        - Validate agent permissions before restoring snapshots
        - Check if agent has read access to other agents' workspaces
        - Implement fine-grained control over which snapshots can be accessed
        - Add audit logging for snapshot access attempts

        Args:
            agent_id: ID of the Claude Code agent receiving the context

        Returns:
            Path to the agent's workspace directory if successful, None otherwise
        """
        agent = self.agents.get(agent_id)
        if not agent:
            return None

        # Check if agent has filesystem support
        if not agent.backend.filesystem_manager:
            return None

        # Create anonymous mapping for agent IDs (same logic as in message_templates.py)
        # This ensures consistency with the anonymous IDs shown to agents
        agent_mapping = {}
        sorted_agent_ids = sorted(self.agents.keys())
        for i, real_agent_id in enumerate(sorted_agent_ids, 1):
            agent_mapping[real_agent_id] = f"agent{i}"

        # Collect snapshots from snapshot_storage directory
        all_snapshots = {}
        if self._snapshot_storage:
            snapshot_base = Path(self._snapshot_storage)
            for source_agent_id in self.agents.keys():
                source_snapshot = snapshot_base / source_agent_id
                if source_snapshot.exists() and source_snapshot.is_dir():
                    all_snapshots[source_agent_id] = source_snapshot

        # Use the filesystem manager to copy snapshots to temp workspace
        workspace_path = await agent.backend.filesystem_manager.copy_snapshots_to_temp_workspace(all_snapshots, agent_mapping)
        return str(workspace_path) if workspace_path else None

    async def _save_agent_snapshot(
        self,
        agent_id: str,
        answer_content: str = None,
        vote_data: Dict[str, Any] = None,
        is_final: bool = False,
        context_data: Any = None,
    ) -> str:
        """
        Save a snapshot of an agent's working directory and answer/vote with the same timestamp.

        Creates a timestamped directory structure:
        - agent_id/timestamp/workspace/ - Contains the workspace files
        - agent_id/timestamp/answer.txt - Contains the answer text (if provided)
        - agent_id/timestamp/vote.json - Contains the vote data (if provided)
        - agent_id/timestamp/context.txt - Contains the context used (if provided)

        Args:
            agent_id: ID of the agent
            answer_content: The answer content to save (if provided)
            vote_data: The vote data to save (if provided)
            is_final: If True, save as final snapshot for presentation
            context_data: The context data to save (conversation, answers, etc.)

        Returns:
            The timestamp used for this snapshot
        """
        logger.info(f"[Orchestrator._save_agent_snapshot] Called for agent_id={agent_id}, has_answer={bool(answer_content)}, has_vote={bool(vote_data)}, is_final={is_final}")

        agent = self.agents.get(agent_id)
        if not agent:
            logger.warning(f"[Orchestrator._save_agent_snapshot] Agent {agent_id} not found in agents dict")
            return None

        # Generate single timestamp for answer/vote and workspace
        timestamp = datetime.now().strftime("%Y%m%d_%H%M%S_%f")

        # Save answer if provided (or create final directory structure even if empty)
        if answer_content is not None or is_final:
            try:
                log_session_dir = get_log_session_dir()
                if log_session_dir:
                    if is_final:
                        # For final, save to final directory
                        timestamped_dir = log_session_dir / "final" / agent_id
                    else:
                        # For regular snapshots, create timestamped directory
                        timestamped_dir = log_session_dir / agent_id / timestamp
                    timestamped_dir.mkdir(parents=True, exist_ok=True)
                    answer_file = timestamped_dir / "answer.txt"

                    # Write the answer content (even if empty for final snapshots)
                    content_to_write = answer_content if answer_content is not None else ""
                    answer_file.write_text(content_to_write)
                    logger.info(f"[Orchestrator._save_agent_snapshot] Saved answer to {answer_file}")

            except Exception as e:
                logger.warning(f"[Orchestrator._save_agent_snapshot] Failed to save answer for {agent_id}: {e}")

        # Save vote if provided
        if vote_data:
            try:
                log_session_dir = get_log_session_dir()
                if log_session_dir:
                    # Create timestamped directory for vote
                    timestamped_dir = log_session_dir / agent_id / timestamp
                    timestamped_dir.mkdir(parents=True, exist_ok=True)
                    vote_file = timestamped_dir / "vote.json"

                    # Get current state for context
                    current_answers = {aid: state.answer for aid, state in self.agent_states.items() if state.answer}

                    # Create anonymous agent mapping
                    agent_mapping = {}
                    for i, real_id in enumerate(sorted(self.agents.keys()), 1):
                        agent_mapping[f"agent{i}"] = real_id

                    # Build comprehensive vote data
                    comprehensive_vote_data = {
                        "voter_id": agent_id,
                        "voter_anon_id": next(
                            (anon for anon, real in agent_mapping.items() if real == agent_id),
                            agent_id,
                        ),
                        "voted_for": vote_data.get("agent_id", "unknown"),
                        "voted_for_anon": next(
                            (anon for anon, real in agent_mapping.items() if real == vote_data.get("agent_id")),
                            "unknown",
                        ),
                        "reason": vote_data.get("reason", ""),
                        "timestamp": timestamp,
                        "unix_timestamp": time.time(),
                        "iteration": self.coordination_tracker.current_iteration if self.coordination_tracker else None,
                        "coordination_round": self.coordination_tracker.max_round if self.coordination_tracker else None,
                        "available_options": list(current_answers.keys()),
                        "available_options_anon": [
                            next(
                                (anon for anon, real in agent_mapping.items() if real == aid),
                                aid,
                            )
                            for aid in sorted(current_answers.keys())
                        ],
                        "agent_mapping": agent_mapping,
                        "vote_context": {
                            "total_agents": len(self.agents),
                            "agents_with_answers": len(current_answers),
                            "current_task": self.current_task,
                        },
                    }

                    # Write the comprehensive vote data
                    with open(vote_file, "w", encoding="utf-8") as f:
                        json.dump(comprehensive_vote_data, f, indent=2)
                    logger.info(f"[Orchestrator._save_agent_snapshot] Saved comprehensive vote to {vote_file}")

            except Exception as e:
                logger.error(f"[Orchestrator._save_agent_snapshot] Failed to save vote for {agent_id}: {e}")
                logger.error(f"[Orchestrator._save_agent_snapshot] Traceback: {traceback.format_exc()}")

        # Save workspace snapshot with the same timestamp
        if agent.backend.filesystem_manager:
            logger.info(f"[Orchestrator._save_agent_snapshot] Agent {agent_id} has filesystem_manager, calling save_snapshot with timestamp={timestamp if not is_final else None}")
            await agent.backend.filesystem_manager.save_snapshot(timestamp=timestamp if not is_final else None, is_final=is_final)

            # Clear workspace after saving snapshot (but not for final snapshots)
            if not is_final:
                agent.backend.filesystem_manager.clear_workspace()
                logger.info(f"[Orchestrator._save_agent_snapshot] Cleared workspace for {agent_id} after saving snapshot")
        else:
            logger.info(f"[Orchestrator._save_agent_snapshot] Agent {agent_id} does not have filesystem_manager")

        # Save context if provided (unified context saving)
        if context_data:
            try:
                log_session_dir = get_log_session_dir()
                if log_session_dir:
                    if is_final:
                        timestamped_dir = log_session_dir / "final" / agent_id
                    else:
                        timestamped_dir = log_session_dir / agent_id / timestamp

                    # Ensure directory exists (may not have been created if no answer/vote)
                    timestamped_dir.mkdir(parents=True, exist_ok=True)
                    context_file = timestamped_dir / "context.txt"

                    # Handle different types of context data
                    if isinstance(context_data, dict):
                        # Pretty print dict/JSON data
                        context_file.write_text(json.dumps(context_data, indent=2, default=str))
                    else:
                        # Save as string
                        context_file.write_text(str(context_data))

                    logger.info(f"[Orchestrator._save_agent_snapshot] Saved context to {context_file}")
            except Exception as ce:
                logger.warning(f"[Orchestrator._save_agent_snapshot] Failed to save context for {agent_id}: {ce}")

        # Return the timestamp for tracking
        return timestamp if not is_final else "final"

    def get_last_context(self, agent_id: str) -> Any:
        """Get the last context for an agent, or None if not available."""
        return self.agent_states[agent_id].last_context if agent_id in self.agent_states else None

    async def _close_agent_stream(self, agent_id: str, active_streams: Dict[str, AsyncGenerator]) -> None:
        """Close and remove an agent stream safely."""
        if agent_id in active_streams:
            try:
                await active_streams[agent_id].aclose()
            except Exception:
                pass  # Ignore cleanup errors
            del active_streams[agent_id]

    def _check_restart_pending(self, agent_id: str) -> bool:
        """Check if agent should restart and yield restart message if needed. This will always be called when exiting out of _stream_agent_execution()."""
        restart_pending = self.agent_states[agent_id].restart_pending
        return restart_pending

    async def _save_partial_work_on_restart(self, agent_id: str) -> None:
        """
        Save partial work snapshot when agent is restarting due to new answers from others.
        This ensures that any work done before the restart is preserved and shared with other agents.

        Args:
            agent_id: ID of the agent being restarted
        """
        agent = self.agents.get(agent_id)
        if not agent or not agent.backend.filesystem_manager:
            return

        logger.info(f"[Orchestrator._save_partial_work_on_restart] Saving partial work for {agent_id} before restart")

        # Save the partial work snapshot with context
        await self._save_agent_snapshot(
            agent_id,
            answer_content=None,  # No complete answer yet
            context_data=self.get_last_context(agent_id),
            is_final=False,
        )

        agent.backend.filesystem_manager.log_current_state("after saving partial work on restart")

    def _normalize_workspace_paths_in_answers(self, answers: Dict[str, str], viewing_agent_id: Optional[str] = None) -> Dict[str, str]:
        """Normalize absolute workspace paths in agent answers to accessible temporary workspace paths.

        This addresses the issue where agents working in separate workspace directories
        reference the same logical files using different absolute paths, causing them
        to think they're working on different tasks when voting.

        Converts workspace paths to temporary workspace paths where the viewing agent can actually
        access other agents' files for verification during context sharing.

        TODO: Replace with Docker volume mounts to ensure consistent paths across agents.

        Args:
            answers: Dict mapping agent_id to their answer content
            viewing_agent_id: The agent who will be reading these answers.
                            If None, normalizes to generic "workspace/" prefix.

        Returns:
            Dict with same keys but normalized answer content with accessible paths
        """
        normalized_answers = {}

        # Get viewing agent's temporary workspace path for context sharing (full absolute path)
        temp_workspace_base = None
        if viewing_agent_id:
            viewing_agent = self.agents.get(viewing_agent_id)
            if viewing_agent and viewing_agent.backend.filesystem_manager:
                temp_workspace_base = str(viewing_agent.backend.filesystem_manager.agent_temporary_workspace)
        # Create anonymous agent mapping for consistent directory names
        agent_mapping = {}
        sorted_agent_ids = sorted(self.agents.keys())
        for i, real_agent_id in enumerate(sorted_agent_ids, 1):
            agent_mapping[real_agent_id] = f"agent{i}"

        for agent_id, answer in answers.items():
            normalized_answer = answer

            # Replace all workspace paths found in the answer with accessible paths
            for other_agent_id, other_agent in self.agents.items():
                if not other_agent.backend.filesystem_manager:
                    continue

                anon_agent_id = agent_mapping.get(other_agent_id, f"agent_{other_agent_id}")
                replace_path = os.path.join(temp_workspace_base, anon_agent_id) if temp_workspace_base else anon_agent_id
                other_workspace = str(other_agent.backend.filesystem_manager.get_current_workspace())
                logger.debug(
                    f"[Orchestrator._normalize_workspace_paths_in_answers] Replacing {other_workspace} in answer from {agent_id} with path {replace_path}. original answer: {normalized_answer}",
                )
                normalized_answer = normalized_answer.replace(other_workspace, replace_path)
                logger.debug(f"[Orchestrator._normalize_workspace_paths_in_answers] Intermediate normalized answer: {normalized_answer}")

            normalized_answers[agent_id] = normalized_answer

        return normalized_answers

    def _normalize_workspace_paths_for_comparison(self, content: str, replacement_path: str = "/workspace") -> str:
        """
        Normalize all workspace paths in content to a canonical form for equality comparison.

        Unlike _normalize_workspace_paths_in_answers which normalizes paths for specific agents,
        this method normalizes ALL workspace paths to a neutral canonical form (like '/workspace')
        so that content can be compared for equality regardless of which agent workspace it came from.

        Args:
            content: Content that may contain workspace paths

        Returns:
            Content with all workspace paths normalized to canonical form
        """
        normalized_content = content

        # Replace all agent workspace paths with canonical '/workspace/'
        for agent_id, agent in self.agents.items():
            if not agent.backend.filesystem_manager:
                continue

            # Get this agent's workspace path
            workspace_path = str(agent.backend.filesystem_manager.get_current_workspace())
            normalized_content = normalized_content.replace(workspace_path, replacement_path)

        return normalized_content

    async def _cleanup_active_coordination(self) -> None:
        """Force cleanup of active coordination streams and tasks on timeout."""
        # Cancel and cleanup active tasks
        if hasattr(self, "_active_tasks") and self._active_tasks:
            for agent_id, task in self._active_tasks.items():
                if not task.done():
                    # Only track if not already tracked by timeout above
                    if not self.is_orchestrator_timeout:
                        self.coordination_tracker.track_agent_action(agent_id, ActionType.CANCELLED, "Coordination cleanup")
                    task.cancel()
                    try:
                        await task
                    except (asyncio.CancelledError, Exception):
                        pass  # Ignore cleanup errors
            self._active_tasks.clear()

        # Close active streams
        if hasattr(self, "_active_streams") and self._active_streams:
            for agent_id in list(self._active_streams.keys()):
                await self._close_agent_stream(agent_id, self._active_streams)

    # TODO (v0.0.14 Context Sharing Enhancement - See docs/dev_notes/v0.0.14-context.md):
    # Add the following permission validation methods:
    # async def validate_agent_access(self, agent_id: str, resource_path: str, access_type: str) -> bool:
    #     """Check if agent has required permission for resource.
    #
    #     Args:
    #         agent_id: ID of the agent requesting access
    #         resource_path: Path to the resource being accessed
    #         access_type: Type of access (read, write, read-write, execute)
    #
    #     Returns:
    #         bool: True if access is allowed, False otherwise
    #     """
    #     # Implementation will check against PermissionManager
    #     pass

    def _calculate_jaccard_similarity(self, text1: str, text2: str) -> float:
        """Calculate Jaccard similarity between two texts based on word tokens.

        Args:
            text1: First text to compare
            text2: Second text to compare

        Returns:
            Similarity score between 0.0 and 1.0
        """
        # Tokenize and normalize - simple word-based approach
        words1 = set(text1.lower().split())
        words2 = set(text2.lower().split())

        if not words1 and not words2:
            return 1.0  # Both empty, consider identical
        if not words1 or not words2:
            return 0.0  # One empty, one not

        intersection = len(words1 & words2)
        union = len(words1 | words2)

        return intersection / union if union > 0 else 0.0

    def _check_answer_novelty(self, new_answer: str, existing_answers: Dict[str, str]) -> tuple[bool, Optional[str]]:
        """Check if a new answer is sufficiently different from existing answers.

        Args:
            new_answer: The proposed new answer
            existing_answers: Dictionary of existing answers {agent_id: answer_content}

        Returns:
            Tuple of (is_novel, error_message). is_novel=True if answer passes novelty check.
        """
        # Lenient mode: no checks (current behavior)
        if self.config.answer_novelty_requirement == "lenient":
            return (True, None)

        # Determine threshold based on setting
        if self.config.answer_novelty_requirement == "strict":
            threshold = 0.50  # Reject if >50% overlap (strict)
            error_msg = (
                "Your answer is too similar to existing answers (>50% overlap). Please use a fundamentally different approach, employ different tools/techniques, or vote for an existing answer."
            )
        else:  # balanced
            threshold = 0.70  # Reject if >70% overlap (balanced)
            error_msg = (
                "Your answer is too similar to existing answers (>70% overlap). "
                "Please provide a meaningfully different solution with new insights, "
                "approaches, or tools, or vote for an existing answer."
            )

        # Check similarity against all existing answers
        for agent_id, existing_answer in existing_answers.items():
            similarity = self._calculate_jaccard_similarity(new_answer, existing_answer)
            if similarity > threshold:
                logger.info(f"[Orchestrator] Answer rejected: {similarity:.2%} similar to {agent_id}'s answer (threshold: {threshold:.0%})")
                return (False, error_msg)

        # Answer is sufficiently novel
        return (True, None)

    def _check_answer_count_limit(self, agent_id: str) -> tuple[bool, Optional[str]]:
        """Check if agent has reached their answer count limit.

        Args:
            agent_id: The agent attempting to provide a new answer

        Returns:
            Tuple of (can_answer, error_message). can_answer=True if agent can provide another answer.
        """
        # No limit set
        if self.config.max_new_answers_per_agent is None:
            return (True, None)

        # Count how many answers this agent has provided
        answer_count = len(self.coordination_tracker.answers_by_agent.get(agent_id, []))

        if answer_count >= self.config.max_new_answers_per_agent:
            error_msg = f"You've reached the maximum of {self.config.max_new_answers_per_agent} new answer(s). Please vote for the best existing answer using the `vote` tool."
            logger.info(f"[Orchestrator] Answer rejected: {agent_id} has reached limit ({answer_count}/{self.config.max_new_answers_per_agent})")
            return (False, error_msg)

        return (True, None)

    def _create_tool_error_messages(
        self,
        agent: "ChatAgent",
        tool_calls: List[Dict[str, Any]],
        primary_error_msg: str,
        secondary_error_msg: str = None,
    ) -> List[Dict[str, Any]]:
        """
        Create tool error messages for all tool calls in a response.

        Args:
            agent: The ChatAgent instance for backend access
            tool_calls: List of tool calls that need error responses
            primary_error_msg: Error message for the first tool call
            secondary_error_msg: Error message for additional tool calls (defaults to primary_error_msg)

        Returns:
            List of tool result messages that can be sent back to the agent
        """
        if not tool_calls:
            return []

        if secondary_error_msg is None:
            secondary_error_msg = primary_error_msg

        enforcement_msgs = []

        # Send primary error for the first tool call
        first_tool_call = tool_calls[0]
        error_result_msg = agent.backend.create_tool_result_message(first_tool_call, primary_error_msg)
        enforcement_msgs.append(error_result_msg)

        # Send secondary error messages for any additional tool calls (API requires response to ALL calls)
        for additional_tool_call in tool_calls[1:]:
            neutral_msg = agent.backend.create_tool_result_message(additional_tool_call, secondary_error_msg)
            enforcement_msgs.append(neutral_msg)

        return enforcement_msgs

    async def _stream_agent_execution(
        self,
        agent_id: str,
        task: str,
        answers: Dict[str, str],
        conversation_context: Optional[Dict[str, Any]] = None,
    ) -> AsyncGenerator[tuple, None]:
        """
        Stream agent execution with real-time content and final result.

        Yields:
            ("content", str): Real-time agent output (source attribution added by caller)
            ("result", (type, data)): Final result - ("vote", vote_data) or ("answer", content)
            ("error", str): Error message (self-terminating)
            ("done", None): Graceful completion signal

        Restart Behavior:
            If restart_pending is True, agent gracefully terminates with "done" signal.
            restart_pending is cleared at the beginning of execution.
        """
        agent = self.agents[agent_id]

        # Get backend name for logging
        backend_name = None
        if hasattr(agent, "backend") and hasattr(agent.backend, "get_provider_name"):
            backend_name = agent.backend.get_provider_name()

        log_orchestrator_activity(
            self.orchestrator_id,
            f"Starting agent execution: {agent_id}",
            {
                "agent_id": agent_id,
                "backend": backend_name,
                "task": task if task else None,  # Full task for debug logging
                "has_answers": bool(answers),
                "num_answers": len(answers) if answers else 0,
            },
        )

        # Add periodic heartbeat logging for stuck agents
        logger.info(f"[Orchestrator] Agent {agent_id} starting execution loop...")

        # Initialize agent state
        self.agent_states[agent_id].is_killed = False
        self.agent_states[agent_id].timeout_reason = None

        # Clear restart pending flag at the beginning of agent execution
        if self.agent_states[agent_id].restart_pending:
            # Track restart_pending transition (True → False) - restart processed
            self.coordination_tracker.complete_agent_restart(agent_id)

        self.agent_states[agent_id].restart_pending = False

        # Copy all agents' snapshots to temp workspace for context sharing
        await self._copy_all_snapshots_to_temp_workspace(agent_id)

        # Clear the agent's workspace to prepare for new execution
        # This preserves the previous agent's output for logging while giving a clean slate
        if agent.backend.filesystem_manager:
            # agent.backend.filesystem_manager.clear_workspace()  # Don't clear for now.
            agent.backend.filesystem_manager.log_current_state("before execution")

        try:
            # Get agent's custom system message if available
            agent_system_message = agent.get_configurable_system_message()

            # Append filesystem system message, if applicable
            if agent.backend.filesystem_manager:
                main_workspace = str(agent.backend.filesystem_manager.get_current_workspace())
                temp_workspace = str(agent.backend.filesystem_manager.agent_temporary_workspace) if agent.backend.filesystem_manager.agent_temporary_workspace else None
                # Get context paths if available
                context_paths = agent.backend.filesystem_manager.path_permission_manager.get_context_paths() if agent.backend.filesystem_manager.path_permission_manager else []

                # Add previous turns as read-only context paths (only n-2 and earlier)
                previous_turns_context = self._get_previous_turns_context_paths()

                # Filter to only show turn n-2 and earlier (agents start with n-1 in their workspace)
                # Get current turn from previous_turns list
                current_turn_num = len(previous_turns_context) + 1 if previous_turns_context else 1
                turns_to_show = [t for t in previous_turns_context if t["turn"] < current_turn_num - 1]

                # Previous turn paths already registered in orchestrator constructor

                # Check if workspace was pre-populated (has any previous turns)
                workspace_prepopulated = len(previous_turns_context) > 0

                # Check if image generation is enabled for this agent
                enable_image_generation = False
                if hasattr(agent, "config") and agent.config:
                    enable_image_generation = agent.config.backend_params.get("enable_image_generation", False)
                elif hasattr(agent, "backend") and hasattr(agent.backend, "backend_params"):
                    enable_image_generation = agent.backend.backend_params.get("enable_image_generation", False)

                # Extract command execution parameters
                enable_command_execution = False
                if hasattr(agent, "config") and agent.config:
                    enable_command_execution = agent.config.backend_params.get("enable_mcp_command_line", False)
                elif hasattr(agent, "backend") and hasattr(agent.backend, "backend_params"):
                    enable_command_execution = agent.backend.backend_params.get("enable_mcp_command_line", False)

                filesystem_system_message = self.message_templates.filesystem_system_message(
                    main_workspace=main_workspace,
                    temp_workspace=temp_workspace,
                    context_paths=context_paths,
                    previous_turns=turns_to_show,
                    workspace_prepopulated=workspace_prepopulated,
                    enable_image_generation=enable_image_generation,
                    agent_answers=answers,
                    enable_command_execution=enable_command_execution,
                )
                agent_system_message = f"{agent_system_message}\n\n{filesystem_system_message}" if agent_system_message else filesystem_system_message

            # Normalize workspace paths in agent answers for better comparison from this agent's perspective
            normalized_answers = self._normalize_workspace_paths_in_answers(answers, agent_id) if answers else answers

            # Log the normalized answers this agent will see
            if normalized_answers:
                logger.info(f"[Orchestrator] Agent {agent_id} sees normalized answers: {normalized_answers}")
            else:
                logger.info(f"[Orchestrator] Agent {agent_id} sees no existing answers")

            # Check if planning mode is enabled for coordination phase
            is_coordination_phase = self.workflow_phase == "coordinating"
            planning_mode_enabled = (
                self.config.coordination_config and self.config.coordination_config.enable_planning_mode and is_coordination_phase
                if self.config and hasattr(self.config, "coordination_config")
                else False
            )

            # Add planning mode instructions to system message if enabled
            if planning_mode_enabled and self.config.coordination_config.planning_mode_instruction:
                planning_instructions = f"\n\n{self.config.coordination_config.planning_mode_instruction}"
                agent_system_message = f"{agent_system_message}{planning_instructions}" if agent_system_message else planning_instructions.strip()

            # Build conversation with context support
            if conversation_context and conversation_context.get("conversation_history"):
                # Use conversation context-aware building
                conversation = self.message_templates.build_conversation_with_context(
                    current_task=task,
                    conversation_history=conversation_context.get("conversation_history", []),
                    agent_summaries=normalized_answers,
                    valid_agent_ids=list(normalized_answers.keys()) if normalized_answers else None,
                    base_system_message=agent_system_message,
                )
            else:
                # Fallback to standard conversation building
                conversation = self.message_templates.build_initial_conversation(
                    task=task,
                    agent_summaries=normalized_answers,
                    valid_agent_ids=list(normalized_answers.keys()) if normalized_answers else None,
                    base_system_message=agent_system_message,
                )

            # Track all the context used for this agent execution
            self.coordination_tracker.track_agent_context(
                agent_id,
                answers,
                conversation.get("conversation_history", []),
                conversation,
            )

            # Store the context in agent state for later use when saving snapshots
            self.agent_states[agent_id].last_context = conversation

            # Log the messages being sent to the agent with backend info
            backend_name = None
            if hasattr(agent, "backend") and hasattr(agent.backend, "get_provider_name"):
                backend_name = agent.backend.get_provider_name()

            log_orchestrator_agent_message(
                agent_id,
                "SEND",
                {
                    "system": conversation["system_message"],
                    "user": conversation["user_message"],
                },
                backend_name=backend_name,
            )

            # Clean startup without redundant messages
            # Set planning mode on the agent's backend to control MCP tool execution
            if hasattr(agent.backend, "set_planning_mode"):
                agent.backend.set_planning_mode(planning_mode_enabled)
                if planning_mode_enabled:
                    logger.info(f"[Orchestrator] Backend planning mode ENABLED for {agent_id} - MCP tools blocked")
                else:
                    logger.info(f"[Orchestrator] Backend planning mode DISABLED for {agent_id} - MCP tools allowed")

            # Build proper conversation messages with system + user messages
            max_attempts = 3
            conversation_messages = [
                {"role": "system", "content": conversation["system_message"]},
                {"role": "user", "content": conversation["user_message"]},
            ]
            enforcement_msg = self.message_templates.enforcement_message()

            # Update agent status to STREAMING
            self.coordination_tracker.change_status(agent_id, AgentStatus.STREAMING)

            for attempt in range(max_attempts):
                logger.info(f"[Orchestrator] Agent {agent_id} attempt {attempt + 1}/{max_attempts}")

                if self._check_restart_pending(agent_id):
                    logger.info(f"[Orchestrator] Agent {agent_id} restarting due to restart_pending flag")
                    # Save any partial work before restarting
                    await self._save_partial_work_on_restart(agent_id)
                    # yield ("content", "🔄 Gracefully restarting due to new answers from other agents")
                    yield (
                        "content",
                        f"🔁 [{agent_id}] gracefully restarting due to new answer detected\n",
                    )
                    yield ("done", None)
                    return

                # Stream agent response with workflow tools
                # TODO: Need to still log this redo enforcement msg in the context.txt, and this & others in the coordination tracker.
                if attempt == 0:
                    # First attempt: orchestrator provides initial conversation
                    # But we need the agent to have this in its history for subsequent calls
                    # First attempt: provide complete conversation and reset agent's history
                    chat_stream = agent.chat(conversation_messages, self.workflow_tools, reset_chat=True, current_stage=CoordinationStage.INITIAL_ANSWER)
                else:
                    # Subsequent attempts: send enforcement message (set by error handling)

                    if isinstance(enforcement_msg, list):
                        # Tool message array
                        chat_stream = agent.chat(enforcement_msg, self.workflow_tools, reset_chat=False, current_stage=CoordinationStage.ENFORCEMENT)
                    else:
                        # Single user message
                        enforcement_message = {
                            "role": "user",
                            "content": enforcement_msg,
                        }
                        chat_stream = agent.chat([enforcement_message], self.workflow_tools, reset_chat=False, current_stage=CoordinationStage.ENFORCEMENT)
                response_text = ""
                tool_calls = []
                workflow_tool_found = False

                logger.info(f"[Orchestrator] Agent {agent_id} starting to stream chat response...")

                async for chunk in chat_stream:
                    chunk_type = self._get_chunk_type_value(chunk)
                    if chunk_type == "content":
                        response_text += chunk.content
                        # Stream agent content directly - source field handles attribution
                        yield ("content", chunk.content)
                        # Log received content
                        backend_name = None
                        if hasattr(agent, "backend") and hasattr(agent.backend, "get_provider_name"):
                            backend_name = agent.backend.get_provider_name()
                        log_orchestrator_agent_message(
                            agent_id,
                            "RECV",
                            {"content": chunk.content},
                            backend_name=backend_name,
                        )
                    elif chunk_type in [
                        "reasoning",
                        "reasoning_done",
                        "reasoning_summary",
                        "reasoning_summary_done",
                    ]:
                        # Stream reasoning content as tuple format
                        reasoning_chunk = StreamChunk(
                            type=chunk.type,
                            content=chunk.content,
                            source=agent_id,
                            reasoning_delta=getattr(chunk, "reasoning_delta", None),
                            reasoning_text=getattr(chunk, "reasoning_text", None),
                            reasoning_summary_delta=getattr(chunk, "reasoning_summary_delta", None),
                            reasoning_summary_text=getattr(chunk, "reasoning_summary_text", None),
                            item_id=getattr(chunk, "item_id", None),
                            content_index=getattr(chunk, "content_index", None),
                            summary_index=getattr(chunk, "summary_index", None),
                        )
                        yield ("reasoning", reasoning_chunk)
                    elif chunk_type == "backend_status":
                        pass
                    elif chunk_type == "mcp_status":
                        # Forward MCP status messages with proper formatting
                        mcp_content = f"🔧 MCP: {chunk.content}"
                        yield ("content", mcp_content)
                    elif chunk_type == "custom_tool_status":
                        # Forward custom tool status messages with proper formatting
                        custom_tool_content = f"🔧 Custom Tool: {chunk.content}"
                        yield ("content", custom_tool_content)
                    elif chunk_type == "debug":
                        # Forward debug chunks
                        yield ("debug", chunk.content)
                    elif chunk_type == "tool_calls":
                        # Use the correct tool_calls field
                        chunk_tool_calls = getattr(chunk, "tool_calls", []) or []
                        tool_calls.extend(chunk_tool_calls)
                        # Stream tool calls to show agent actions
                        # Get backend name for logging
                        backend_name = None
                        if hasattr(agent, "backend") and hasattr(agent.backend, "get_provider_name"):
                            backend_name = agent.backend.get_provider_name()

                        for tool_call in chunk_tool_calls:
                            tool_name = agent.backend.extract_tool_name(tool_call)
                            tool_args = agent.backend.extract_tool_arguments(tool_call)

                            if tool_name == "new_answer":
                                content = tool_args.get("content", "")
                                yield ("content", f'💡 Providing answer: "{content}"')
                                log_tool_call(
                                    agent_id,
                                    "new_answer",
                                    {"content": content},
                                    None,
                                    backend_name,
                                )  # Full content for debug logging
                            elif tool_name == "vote":
                                agent_voted_for = tool_args.get("agent_id", "")
                                reason = tool_args.get("reason", "")
                                log_tool_call(
                                    agent_id,
                                    "vote",
                                    {"agent_id": agent_voted_for, "reason": reason},
                                    None,
                                    backend_name,
                                )  # Full reason for debug logging

                                # Convert anonymous agent ID to real agent ID for display
                                real_agent_id = agent_voted_for
                                if answers:  # Only do mapping if answers exist
                                    agent_mapping = {}
                                    for i, real_id in enumerate(sorted(answers.keys()), 1):
                                        agent_mapping[f"agent{i}"] = real_id
                                    real_agent_id = agent_mapping.get(agent_voted_for, agent_voted_for)

                                yield (
                                    "content",
                                    f"🗳️ Voting for [{real_agent_id}] (options: {', '.join(sorted(answers.keys()))}) : {reason}",
                                )
                            else:
                                yield ("content", f"🔧 Using {tool_name}")
                                log_tool_call(agent_id, tool_name, tool_args, None, backend_name)
                    elif chunk_type == "error":
                        # Stream error information to user interface
                        error_msg = getattr(chunk, "error", str(chunk.content)) if hasattr(chunk, "error") else str(chunk.content)
                        yield ("content", f"❌ Error: {error_msg}\n")

                # Check for multiple vote calls before processing
                vote_calls = [tc for tc in tool_calls if agent.backend.extract_tool_name(tc) == "vote"]
                if len(vote_calls) > 1:
                    if attempt < max_attempts - 1:
                        if self._check_restart_pending(agent_id):
                            await self._save_partial_work_on_restart(agent_id)
                            yield (
                                "content",
                                f"🔁 [{agent_id}] gracefully restarting due to new answer detected\n",
                            )
                            yield ("done", None)
                            return
                        error_msg = f"Multiple vote calls not allowed. Made {len(vote_calls)} calls but must make exactly 1. Call vote tool once with chosen agent."
                        yield ("content", f"❌ {error_msg}")

                        # Send tool error response for all tool calls
                        enforcement_msg = self._create_tool_error_messages(
                            agent,
                            tool_calls,
                            error_msg,
                            "Vote rejected due to multiple votes.",
                        )
                        continue  # Retry this attempt
                    else:
                        yield (
                            "error",
                            f"Agent made {len(vote_calls)} vote calls in single response after max attempts",
                        )
                        yield ("done", None)
                        return

                # Check for mixed new_answer and vote calls - violates binary decision framework
                new_answer_calls = [tc for tc in tool_calls if agent.backend.extract_tool_name(tc) == "new_answer"]
                if len(vote_calls) > 0 and len(new_answer_calls) > 0:
                    if attempt < max_attempts - 1:
                        if self._check_restart_pending(agent_id):
                            await self._save_partial_work_on_restart(agent_id)
                            yield (
                                "content",
                                f"🔁 [{agent_id}] gracefully restarting due to new answer detected\n",
                            )
                            yield ("done", None)
                            return
                        error_msg = "Cannot use both 'vote' and 'new_answer' in same response. Choose one: vote for existing answer OR provide new answer."
                        yield ("content", f"❌ {error_msg}")

                        # Send tool error response for all tool calls that caused the violation
                        enforcement_msg = self._create_tool_error_messages(agent, tool_calls, error_msg)
                        continue  # Retry this attempt
                    else:
                        yield (
                            "error",
                            "Agent used both vote and new_answer tools in single response after max attempts",
                        )
                        yield ("done", None)
                        return

                # Process all tool calls
                if tool_calls:
                    for tool_call in tool_calls:
                        tool_name = agent.backend.extract_tool_name(tool_call)
                        tool_args = agent.backend.extract_tool_arguments(tool_call)

                        if tool_name == "vote":
                            # Log which agents we are choosing from
                            logger.info(f"[Orchestrator] Agent {agent_id} voting from options: {list(answers.keys()) if answers else 'No answers available'}")
                            # Check if agent should restart - votes invalid during restart
                            if self._check_restart_pending(agent_id):
                                await self._save_partial_work_on_restart(agent_id)
                                yield (
                                    "content",
                                    f"🔄 [{agent_id}] Vote invalid - restarting due to new answers",
                                )
                                yield ("done", None)
                                return

                            workflow_tool_found = True
                            # Vote for existing answer (requires existing answers)
                            if not answers:
                                # Invalid - can't vote when no answers exist
                                if attempt < max_attempts - 1:
                                    if self._check_restart_pending(agent_id):
                                        await self._save_partial_work_on_restart(agent_id)
                                        yield (
                                            "content",
                                            f"🔁 [{agent_id}] gracefully restarting due to new answer detected\n",
                                        )
                                        yield ("done", None)
                                        return
                                    error_msg = "Cannot vote when no answers exist. Use new_answer tool."
                                    yield ("content", f"❌ {error_msg}")
                                    # Create proper tool error message for retry
                                    enforcement_msg = self._create_tool_error_messages(agent, [tool_call], error_msg)
                                    continue
                                else:
                                    yield (
                                        "error",
                                        "Cannot vote when no answers exist after max attempts",
                                    )
                                    yield ("done", None)
                                    return

                            voted_agent_anon = tool_args.get("agent_id")
                            reason = tool_args.get("reason", "")

                            # Convert anonymous agent ID back to real agent ID
                            agent_mapping = {}
                            for i, real_agent_id in enumerate(sorted(answers.keys()), 1):
                                agent_mapping[f"agent{i}"] = real_agent_id

                            voted_agent = agent_mapping.get(voted_agent_anon, voted_agent_anon)

                            # Handle invalid agent_id
                            if voted_agent not in answers:
                                if attempt < max_attempts - 1:
                                    if self._check_restart_pending(agent_id):
                                        await self._save_partial_work_on_restart(agent_id)
                                        yield (
                                            "content",
                                            f"🔁 [{agent_id}] gracefully restarting due to new answer detected\n",
                                        )
                                        yield ("done", None)
                                        return
                                    # Create reverse mapping for error message
                                    reverse_mapping = {real_id: f"agent{i}" for i, real_id in enumerate(sorted(answers.keys()), 1)}
                                    valid_anon_agents = [reverse_mapping[real_id] for real_id in answers.keys()]
                                    error_msg = f"Invalid agent_id '{voted_agent_anon}'. Valid agents: {', '.join(valid_anon_agents)}"
                                    # Send tool error result back to agent
                                    yield ("content", f"❌ {error_msg}")
                                    # Create proper tool error message for retry
                                    enforcement_msg = self._create_tool_error_messages(agent, [tool_call], error_msg)
                                    continue  # Retry with updated conversation
                                else:
                                    yield (
                                        "error",
                                        f"Invalid agent_id after {max_attempts} attempts",
                                    )
                                    yield ("done", None)
                                    return
                            # Record the vote locally (but orchestrator may still ignore it)
                            self.agent_states[agent_id].votes = {
                                "agent_id": voted_agent,
                                "reason": reason,
                            }

                            # Send tool result - orchestrator will decide if vote is accepted
                            # Vote submitted (result will be shown by orchestrator)
                            yield (
                                "result",
                                ("vote", {"agent_id": voted_agent, "reason": reason}),
                            )
                            yield ("done", None)
                            return

                        elif tool_name == "new_answer":
                            workflow_tool_found = True
                            # Agent provided new answer
                            content = tool_args.get("content", response_text.strip())

                            # Check answer count limit
                            can_answer, count_error = self._check_answer_count_limit(agent_id)
                            if not can_answer:
                                if attempt < max_attempts - 1:
                                    if self._check_restart_pending(agent_id):
                                        await self._save_partial_work_on_restart(agent_id)
                                        yield (
                                            "content",
                                            f"🔁 [{agent_id}] gracefully restarting due to new answer detected\n",
                                        )
                                        yield ("done", None)
                                        return
                                    yield ("content", f"❌ {count_error}")
                                    # Create proper tool error message for retry
                                    enforcement_msg = self._create_tool_error_messages(agent, [tool_call], count_error)
                                    continue
                                else:
                                    yield (
                                        "error",
                                        f"Answer count limit reached after {max_attempts} attempts",
                                    )
                                    yield ("done", None)
                                    return

                            # Check answer novelty (similarity to existing answers)
                            is_novel, novelty_error = self._check_answer_novelty(content, answers)
                            if not is_novel:
                                if attempt < max_attempts - 1:
                                    if self._check_restart_pending(agent_id):
                                        await self._save_partial_work_on_restart(agent_id)
                                        yield (
                                            "content",
                                            f"🔁 [{agent_id}] gracefully restarting due to new answer detected\n",
                                        )
                                        yield ("done", None)
                                        return
                                    yield ("content", f"❌ {novelty_error}")
                                    # Create proper tool error message for retry
                                    enforcement_msg = self._create_tool_error_messages(agent, [tool_call], novelty_error)
                                    continue
                                else:
                                    yield (
                                        "error",
                                        f"Answer novelty requirement not met after {max_attempts} attempts",
                                    )
                                    yield ("done", None)
                                    return

                            # Check for duplicate answer
                            # Normalize both new content and existing content to neutral paths for comparison
                            normalized_new_content = self._normalize_workspace_paths_for_comparison(content)

                            for existing_agent_id, existing_content in answers.items():
                                normalized_existing_content = self._normalize_workspace_paths_for_comparison(existing_content)
                                if normalized_new_content.strip() == normalized_existing_content.strip():
                                    if attempt < max_attempts - 1:
                                        if self._check_restart_pending(agent_id):
                                            await self._save_partial_work_on_restart(agent_id)
                                            yield (
                                                "content",
                                                f"🔁 [{agent_id}] gracefully restarting due to new answer detected\n",
                                            )
                                            yield ("done", None)
                                            return
                                        error_msg = f"Answer already provided by {existing_agent_id}. Provide different answer or vote for existing one."
                                        yield ("content", f"❌ {error_msg}")
                                        # Create proper tool error message for retry
                                        enforcement_msg = self._create_tool_error_messages(agent, [tool_call], error_msg)
                                        continue
                                    else:
                                        yield (
                                            "error",
                                            f"Duplicate answer provided after {max_attempts} attempts",
                                        )
                                        yield ("done", None)
                                        return
                            # Send successful tool result back to agent
                            # Answer recorded (result will be shown by orchestrator)
                            yield ("result", ("answer", content))
                            yield ("done", None)
                            return
                        elif tool_name.startswith("mcp"):
                            pass
                        elif tool_name.startswith("custom_tool"):
                            # Custom tools are handled by the backend and their results are streamed separately
                            pass
                        else:
                            # Non-workflow tools not yet implemented
                            yield (
                                "content",
                                f"🔧 used {tool_name} tool (not implemented)",
                            )

                # Case 3: Non-workflow response, need enforcement (only if no workflow tool was found)
                if not workflow_tool_found:
                    if self._check_restart_pending(agent_id):
                        await self._save_partial_work_on_restart(agent_id)
                        yield (
                            "content",
                            f"🔁 [{agent_id}] gracefully restarting due to new answer detected\n",
                        )
                        yield ("done", None)
                        return
                    if attempt < max_attempts - 1:
                        yield ("content", "🔄 needs to use workflow tools...\n")
                        # Reset to default enforcement message for this case
                        enforcement_msg = self.message_templates.enforcement_message()
                        continue  # Retry with updated conversation
                    else:
                        # Last attempt failed, agent did not provide proper workflow response
                        yield (
                            "error",
                            f"Agent failed to use workflow tools after {max_attempts} attempts",
                        )
                        yield ("done", None)
                        return

        except Exception as e:
            yield ("error", f"Agent execution failed: {str(e)}")
            yield ("done", None)

    async def _get_next_chunk(self, stream: AsyncGenerator[tuple, None]) -> tuple:
        """Get the next chunk from an agent stream."""
        try:
            return await stream.__anext__()
        except StopAsyncIteration:
            return ("done", None)
        except Exception as e:
            return ("error", str(e))

    async def _present_final_answer(self) -> AsyncGenerator[StreamChunk, None]:
        """Present the final coordinated answer."""
        log_stream_chunk("orchestrator", "content", "## 🎯 Final Coordinated Answer\n")
        yield StreamChunk(type="content", content="## 🎯 Final Coordinated Answer\n")

        # Select the best agent based on current state
        if not self._selected_agent:
            self._selected_agent = self._determine_final_agent_from_states()
            if self._selected_agent:
                log_stream_chunk(
                    "orchestrator",
                    "content",
                    f"🏆 Selected Agent: {self._selected_agent}\n",
                )
                yield StreamChunk(
                    type="content",
                    content=f"🏆 Selected Agent: {self._selected_agent}\n",
                )

        if self._selected_agent and self._selected_agent in self.agent_states and self.agent_states[self._selected_agent].answer:
            final_answer = self.agent_states[self._selected_agent].answer  # NOTE: This is the raw answer from the winning agent, not the actual final answer.

            # Add to conversation history
            self.add_to_history("assistant", final_answer)

            log_stream_chunk("orchestrator", "content", f"🏆 Selected Agent: {self._selected_agent}\n")
            yield StreamChunk(type="content", content=f"🏆 Selected Agent: {self._selected_agent}\n")
            log_stream_chunk("orchestrator", "content", final_answer)
            yield StreamChunk(type="content", content=final_answer)
            log_stream_chunk(
                "orchestrator",
                "content",
                f"\n\n---\n*Coordinated by {len(self.agents)} agents via MassGen framework*",
            )
            yield StreamChunk(
                type="content",
                content=f"\n\n---\n*Coordinated by {len(self.agents)} agents via MassGen framework*",
            )
        else:
            error_msg = "❌ Unable to provide coordinated answer - no successful agents"
            self.add_to_history("assistant", error_msg)
            log_stream_chunk("orchestrator", "error", error_msg)
            yield StreamChunk(type="content", content=error_msg)

        # Update workflow phase
        self.workflow_phase = "presenting"
        log_stream_chunk("orchestrator", "done", None)
        yield StreamChunk(type="done")

    async def _handle_orchestrator_timeout(self) -> AsyncGenerator[StreamChunk, None]:
        """Handle orchestrator timeout by jumping directly to get_final_presentation."""
        # Output orchestrator timeout message first
        log_stream_chunk(
            "orchestrator",
            "content",
            f"\n⚠️ **Orchestrator Timeout**: {self.timeout_reason}\n",
            self.orchestrator_id,
        )
        yield StreamChunk(
            type="content",
            content=f"\n⚠️ **Orchestrator Timeout**: {self.timeout_reason}\n",
            source=self.orchestrator_id,
        )

        # Count available answers
        available_answers = {aid: state.answer for aid, state in self.agent_states.items() if state.answer and not state.is_killed}

        log_stream_chunk(
            "orchestrator",
            "content",
            f"📊 Current state: {len(available_answers)} answers available\n",
            self.orchestrator_id,
        )
        yield StreamChunk(
            type="content",
            content=f"📊 Current state: {len(available_answers)} answers available\n",
            source=self.orchestrator_id,
        )

        # If no answers available, provide fallback with timeout explanation
        if len(available_answers) == 0:
            log_stream_chunk(
                "orchestrator",
                "error",
                "❌ No answers available from any agents due to timeout. No agents had enough time to provide responses.\n",
                self.orchestrator_id,
            )
            yield StreamChunk(
                type="content",
                content="❌ No answers available from any agents due to timeout. No agents had enough time to provide responses.\n",
                source=self.orchestrator_id,
            )
            self.workflow_phase = "presenting"
            log_stream_chunk("orchestrator", "done", None)
            yield StreamChunk(type="done")
            return

        # Determine best available agent for presentation
        current_votes = {aid: state.votes for aid, state in self.agent_states.items() if state.votes and not state.is_killed}

        self._selected_agent = self._determine_final_agent_from_votes(current_votes, available_answers)

        # Jump directly to get_final_presentation
        vote_results = self._get_vote_results()
        log_stream_chunk(
            "orchestrator",
            "content",
            f"🎯 Jumping to final presentation with {self._selected_agent} (selected despite timeout)\n",
            self.orchestrator_id,
        )
        yield StreamChunk(
            type="content",
            content=f"🎯 Jumping to final presentation with {self._selected_agent} (selected despite timeout)\n",
            source=self.orchestrator_id,
        )

        async for chunk in self.get_final_presentation(self._selected_agent, vote_results):
            yield chunk

    def _determine_final_agent_from_votes(self, votes: Dict[str, Dict], agent_answers: Dict[str, str]) -> str:
        """Determine which agent should present the final answer based on votes."""
        if not votes:
            # No votes yet, return first agent with an answer (earliest by generation time)
            return next(iter(agent_answers)) if agent_answers else None

        # Count votes for each agent
        vote_counts = {}
        for vote_data in votes.values():
            voted_for = vote_data.get("agent_id")
            if voted_for:
                vote_counts[voted_for] = vote_counts.get(voted_for, 0) + 1

        if not vote_counts:
            return next(iter(agent_answers)) if agent_answers else None

        # Find agents with maximum votes
        max_votes = max(vote_counts.values())
        tied_agents = [agent_id for agent_id, count in vote_counts.items() if count == max_votes]

        # Break ties by agent registration order (order in agent_states dict)
        for agent_id in agent_answers.keys():
            if agent_id in tied_agents:
                return agent_id

        # Fallback to first tied agent
        return tied_agents[0] if tied_agents else next(iter(agent_answers)) if agent_answers else None

    async def get_final_presentation(self, selected_agent_id: str, vote_results: Dict[str, Any]) -> AsyncGenerator[StreamChunk, None]:
        """Ask the winning agent to present their final answer with voting context."""
        # Start tracking the final round
        self.coordination_tracker.start_final_round(selected_agent_id)

        if selected_agent_id not in self.agents:
            log_stream_chunk("orchestrator", "error", f"Selected agent {selected_agent_id} not found")
            yield StreamChunk(type="error", error=f"Selected agent {selected_agent_id} not found")
            return

        agent = self.agents[selected_agent_id]

        # Enable write access for final agent on context paths. This ensures that those paths marked `write` by the user are now writable (as all previous agents were read-only).
        if agent.backend.filesystem_manager:
            agent.backend.filesystem_manager.path_permission_manager.set_context_write_access_enabled(True)

        # Reset backend planning mode to allow MCP tool execution during final presentation
        if hasattr(agent.backend, "set_planning_mode"):
            agent.backend.set_planning_mode(False)
            logger.info(f"[Orchestrator] Backend planning mode DISABLED for final presentation: {selected_agent_id} - MCP tools now allowed")

        # Copy all agents' snapshots to temp workspace to preserve context from coordination phase
        # This allows the agent to reference and access previous work
        temp_workspace_path = await self._copy_all_snapshots_to_temp_workspace(selected_agent_id)
        yield StreamChunk(
            type="debug",
            content=f"Restored workspace context for final presentation: {temp_workspace_path}",
            source=selected_agent_id,
        )

        # Prepare context about the voting
        vote_counts = vote_results.get("vote_counts", {})
        voter_details = vote_results.get("voter_details", {})
        is_tie = vote_results.get("is_tie", False)

        # Build voting summary -- note we only include the number of votes and reasons for the selected agent. There is no information about the distribution of votes beyond this.
        voting_summary = f"You received {vote_counts.get(selected_agent_id, 0)} vote(s)"
        if voter_details.get(selected_agent_id):
            reasons = [v["reason"] for v in voter_details[selected_agent_id]]
            voting_summary += f" with feedback: {'; '.join(reasons)}"

        if is_tie:
            voting_summary += " (tie-broken by registration order)"

        # Get all answers for context
        all_answers = {aid: s.answer for aid, s in self.agent_states.items() if s.answer}

        # Normalize workspace paths in both voting summary and all answers for final presentation. Use same function for consistency.
        normalized_voting_summary = self._normalize_workspace_paths_in_answers({selected_agent_id: voting_summary}, selected_agent_id)[selected_agent_id]
        normalized_all_answers = self._normalize_workspace_paths_in_answers(all_answers, selected_agent_id)

        # Use MessageTemplates to build the presentation message
        presentation_content = self.message_templates.build_final_presentation_message(
            original_task=self.current_task or "Task coordination",
            vote_summary=normalized_voting_summary,
            all_answers=normalized_all_answers,
            selected_agent_id=selected_agent_id,
        )

        # Get agent's configurable system message using the standard interface
        agent_system_message = agent.get_configurable_system_message()

        # Check if image generation is enabled for this agent
        enable_image_generation = False
        if hasattr(agent, "config") and agent.config:
            enable_image_generation = agent.config.backend_params.get("enable_image_generation", False)
        elif hasattr(agent, "backend") and hasattr(agent.backend, "backend_params"):
            enable_image_generation = agent.backend.backend_params.get("enable_image_generation", False)

        # Extract command execution parameters
        enable_command_execution = False
        if hasattr(agent, "config") and agent.config:
            enable_command_execution = agent.config.backend_params.get("enable_mcp_command_line", False)
        elif hasattr(agent, "backend") and hasattr(agent.backend, "backend_params"):
            enable_command_execution = agent.backend.backend_params.get("enable_mcp_command_line", False)
        # Check if audio generation is enabled for this agent
        enable_audio_generation = False
        if hasattr(agent, "config") and agent.config:
            enable_audio_generation = agent.config.backend_params.get("enable_audio_generation", False)
        elif hasattr(agent, "backend") and hasattr(agent.backend, "backend_params"):
            enable_audio_generation = agent.backend.backend_params.get("enable_audio_generation", False)

        # Check if agent has write access to context paths (requires file delivery)
        has_irreversible_actions = False
        if agent.backend.filesystem_manager:
            context_paths = agent.backend.filesystem_manager.path_permission_manager.get_context_paths()
            # Check if any context path has write permission
            has_irreversible_actions = any(cp.get("permission") == "write" for cp in context_paths)

        # Build system message with workspace context if available
        base_system_message = self.message_templates.final_presentation_system_message(
            agent_system_message,
            enable_image_generation,
            enable_audio_generation,
            has_irreversible_actions,
            enable_command_execution,
        )

        # Change the status of all agents that were not selected to AgentStatus.COMPLETED
        for aid, state in self.agent_states.items():
            if aid != selected_agent_id:
                self.coordination_tracker.change_status(aid, AgentStatus.COMPLETED)

        self.coordination_tracker.set_final_agent(selected_agent_id, voting_summary, all_answers)

        # Add workspace context information to system message if workspace was restored
        if agent.backend.filesystem_manager and temp_workspace_path:
            main_workspace = str(agent.backend.filesystem_manager.get_current_workspace())
            temp_workspace = str(agent.backend.filesystem_manager.agent_temporary_workspace) if agent.backend.filesystem_manager.agent_temporary_workspace else None
            # Get context paths if available
            context_paths = agent.backend.filesystem_manager.path_permission_manager.get_context_paths() if agent.backend.filesystem_manager.path_permission_manager else []

            # Add previous turns as read-only context paths (only n-2 and earlier)
            previous_turns_context = self._get_previous_turns_context_paths()

            # Filter to only show turn n-2 and earlier
            current_turn_num = len(previous_turns_context) + 1 if previous_turns_context else 1
            turns_to_show = [t for t in previous_turns_context if t["turn"] < current_turn_num - 1]

            # Check if workspace was pre-populated
            workspace_prepopulated = len(previous_turns_context) > 0

            base_system_message = (
                self.message_templates.filesystem_system_message(
                    main_workspace=main_workspace,
                    temp_workspace=temp_workspace,
                    context_paths=context_paths,
                    previous_turns=turns_to_show,
                    workspace_prepopulated=workspace_prepopulated,
                    enable_image_generation=enable_image_generation,
                    agent_answers=all_answers,
                    enable_command_execution=enable_command_execution,
                )
                + "\n\n## Instructions\n"
                + base_system_message
            )

        # Create conversation with system and user messages
        presentation_messages = [
            {
                "role": "system",
                "content": base_system_message,
            },
            {"role": "user", "content": presentation_content},
        ]

        # Store the final context in agent state for saving
        self.agent_states[selected_agent_id].last_context = {
            "messages": presentation_messages,
            "is_final": True,
            "vote_summary": voting_summary,
            "all_answers": all_answers,
            "complete_vote_results": vote_results,  # Include ALL vote data
            "vote_counts": vote_counts,
            "voter_details": voter_details,
            "all_votes": {aid: state.votes for aid, state in self.agent_states.items() if state.votes},  # All individual votes
        }

        log_stream_chunk(
            "orchestrator",
            "status",
            f"🎤  [{selected_agent_id}] presenting final answer\n",
        )
        yield StreamChunk(
            type="status",
            content=f"🎤  [{selected_agent_id}] presenting final answer\n",
        )

        # Use agent's chat method with proper system message (reset chat for clean presentation)
        presentation_content = ""
        final_snapshot_saved = False  # Track whether snapshot was saved during stream

        try:
            # Track final round iterations (each chunk is like an iteration)
            async for chunk in agent.chat(presentation_messages, reset_chat=True, current_stage=CoordinationStage.PRESENTATION):
                chunk_type = self._get_chunk_type_value(chunk)
                # Start new iteration for this chunk
                self.coordination_tracker.start_new_iteration()
                # Use the same streaming approach as regular coordination
                if chunk_type == "content" and chunk.content:
                    presentation_content += chunk.content
                    log_stream_chunk("orchestrator", "content", chunk.content, selected_agent_id)
                    yield StreamChunk(type="content", content=chunk.content, source=selected_agent_id)
                elif chunk_type in [
                    "reasoning",
                    "reasoning_done",
                    "reasoning_summary",
                    "reasoning_summary_done",
                ]:
                    # Stream reasoning content with proper attribution (same as main coordination)
                    reasoning_chunk = StreamChunk(
                        type=chunk_type,
                        content=chunk.content,
                        source=selected_agent_id,
                        reasoning_delta=getattr(chunk, "reasoning_delta", None),
                        reasoning_text=getattr(chunk, "reasoning_text", None),
                        reasoning_summary_delta=getattr(chunk, "reasoning_summary_delta", None),
                        reasoning_summary_text=getattr(chunk, "reasoning_summary_text", None),
                        item_id=getattr(chunk, "item_id", None),
                        content_index=getattr(chunk, "content_index", None),
                        summary_index=getattr(chunk, "summary_index", None),
                    )
                    # Use the same format as main coordination for consistency
                    log_stream_chunk("orchestrator", chunk.type, chunk.content, selected_agent_id)
                    yield reasoning_chunk
                elif chunk_type == "backend_status":
                    import json

                    status_json = json.loads(chunk.content)
                    cwd = status_json["cwd"]
                    session_id = status_json["session_id"]
                    content = f"""Final Temp Working directory: {cwd}.
    Final Session ID: {session_id}.
    """

                    log_stream_chunk("orchestrator", "content", content, selected_agent_id)
                    yield StreamChunk(type="content", content=content, source=selected_agent_id)
                elif chunk_type == "mcp_status":
                    # Handle MCP status messages in final presentation
                    mcp_content = f"🔧 MCP: {chunk.content}"
                    log_stream_chunk("orchestrator", "content", mcp_content, selected_agent_id)
                    yield StreamChunk(type="content", content=mcp_content, source=selected_agent_id)
                elif chunk_type == "done":
                    # Save the final workspace snapshot (from final workspace directory)
                    final_answer = presentation_content.strip() if presentation_content.strip() else self.agent_states[selected_agent_id].answer  # fallback to stored answer if no content generated
                    final_context = self.get_last_context(selected_agent_id)
                    await self._save_agent_snapshot(
                        self._selected_agent,
                        answer_content=final_answer,
                        is_final=True,
                        context_data=final_context,
                    )

                    # Track the final answer in coordination tracker
                    self.coordination_tracker.set_final_answer(selected_agent_id, final_answer, snapshot_timestamp="final")

                    # Mark snapshot as saved
                    final_snapshot_saved = True

                    log_stream_chunk("orchestrator", "done", None, selected_agent_id)
                    yield StreamChunk(type="done", source=selected_agent_id)
                elif chunk_type == "error":
                    log_stream_chunk("orchestrator", "error", chunk.error, selected_agent_id)
                    yield StreamChunk(type="error", error=chunk.error, source=selected_agent_id)
                # Pass through other chunk types as-is but with source
                else:
                    if hasattr(chunk, "source"):
                        log_stream_chunk(
                            "orchestrator",
                            chunk_type,
                            getattr(chunk, "content", ""),
                            selected_agent_id,
                        )
                        yield StreamChunk(
                            type=chunk_type,
                            content=getattr(chunk, "content", ""),
                            source=selected_agent_id,
                            **{k: v for k, v in chunk.__dict__.items() if k not in ["type", "content", "source", "timestamp", "sequence_number"]},
                        )
                    else:
                        log_stream_chunk(
                            "orchestrator",
                            chunk_type,
                            getattr(chunk, "content", ""),
                            selected_agent_id,
                        )
                        yield StreamChunk(
                            type=chunk_type,
                            content=getattr(chunk, "content", ""),
                            source=selected_agent_id,
                            **{k: v for k, v in chunk.__dict__.items() if k not in ["type", "content", "source", "timestamp", "sequence_number"]},
                        )

        finally:
            # Ensure final snapshot is always saved (even if "done" chunk wasn't yielded)
            if not final_snapshot_saved:
                final_answer = presentation_content.strip() if presentation_content.strip() else self.agent_states[selected_agent_id].answer
                final_context = self.get_last_context(selected_agent_id)
                await self._save_agent_snapshot(
                    self._selected_agent,
                    answer_content=final_answer,
                    is_final=True,
                    context_data=final_context,
                )

                # Track the final answer in coordination tracker
                self.coordination_tracker.set_final_answer(selected_agent_id, final_answer, snapshot_timestamp="final")

            # Store the final presentation content for logging
            if presentation_content.strip():
                # Store the synthesized final answer
                self._final_presentation_content = presentation_content.strip()
            else:
                # If no content was generated, use the stored answer as fallback
                stored_answer = self.agent_states[selected_agent_id].answer
                if stored_answer:
                    fallback_content = f"\n📋 Using stored answer as final presentation:\n\n{stored_answer}"
                    log_stream_chunk("orchestrator", "content", fallback_content, selected_agent_id)
                    yield StreamChunk(
                        type="content",
                        content=fallback_content,
                        source=selected_agent_id,
                    )
                    self._final_presentation_content = stored_answer
                else:
                    log_stream_chunk(
                        "orchestrator",
                        "error",
                        "\n❌ No content generated for final presentation and no stored answer available.",
                        selected_agent_id,
                    )
                    yield StreamChunk(
                        type="content",
                        content="\n❌ No content generated for final presentation and no stored answer available.",
                        source=selected_agent_id,
                    )

            # Mark final round as completed
            self.coordination_tracker.change_status(selected_agent_id, AgentStatus.COMPLETED)

            # Save logs
            self.save_coordination_logs()

    def _get_vote_results(self) -> Dict[str, Any]:
        """Get current vote results and statistics."""
        agent_answers = {aid: state.answer for aid, state in self.agent_states.items() if state.answer}
        votes = {aid: state.votes for aid, state in self.agent_states.items() if state.votes}

        # Count votes for each agent
        vote_counts = {}
        voter_details = {}

        for voter_id, vote_data in votes.items():
            voted_for = vote_data.get("agent_id")
            if voted_for:
                vote_counts[voted_for] = vote_counts.get(voted_for, 0) + 1
                if voted_for not in voter_details:
                    voter_details[voted_for] = []
                voter_details[voted_for].append(
                    {
                        "voter": voter_id,
                        "reason": vote_data.get("reason", "No reason provided"),
                    },
                )

        # Determine winner
        winner = None
        is_tie = False
        if vote_counts:
            max_votes = max(vote_counts.values())
            tied_agents = [agent_id for agent_id, count in vote_counts.items() if count == max_votes]
            is_tie = len(tied_agents) > 1

            # Break ties by agent registration order
            for agent_id in agent_answers.keys():
                if agent_id in tied_agents:
                    winner = agent_id
                    break

            if not winner:
                winner = tied_agents[0] if tied_agents else None

        # Create agent mapping for anonymous display
        agent_mapping = {}
        for i, real_id in enumerate(sorted(agent_answers.keys()), 1):
            agent_mapping[f"agent{i}"] = real_id

        return {
            "vote_counts": vote_counts,
            "voter_details": voter_details,
            "winner": winner,
            "is_tie": is_tie,
            "total_votes": len(votes),
            "agents_with_answers": len(agent_answers),
            "agents_voted": len([v for v in votes.values() if v.get("agent_id")]),
            "agent_mapping": agent_mapping,
        }

    def _determine_final_agent_from_states(self) -> Optional[str]:
        """Determine final agent based on current agent states."""
        # Find agents with answers
        agents_with_answers = {aid: state.answer for aid, state in self.agent_states.items() if state.answer}

        if not agents_with_answers:
            return None

        # Return the first agent with an answer (by order in agent_states)
        return next(iter(agents_with_answers))

    async def _handle_followup(self, user_message: str, conversation_context: Optional[Dict[str, Any]] = None) -> AsyncGenerator[StreamChunk, None]:
        """Handle follow-up questions after presenting final answer with conversation context."""
        # For now, acknowledge with context awareness
        # Future: implement full re-coordination with follow-up context

        if conversation_context and len(conversation_context.get("conversation_history", [])) > 0:
            log_stream_chunk(
                "orchestrator",
                "content",
                f"🤔 Thank you for your follow-up question in our ongoing conversation. I understand you're asking: "
                f"'{user_message}'. Currently, the coordination is complete, but I can help clarify the answer or "
                f"coordinate a new task that takes our conversation history into account.",
            )
            yield StreamChunk(
                type="content",
                content=f"🤔 Thank you for your follow-up question in our ongoing conversation. I understand you're "
                f"asking: '{user_message}'. Currently, the coordination is complete, but I can help clarify the answer "
                f"or coordinate a new task that takes our conversation history into account.",
            )
        else:
            log_stream_chunk(
                "orchestrator",
                "content",
                f"🤔 Thank you for your follow-up: '{user_message}'. The coordination is complete, but I can help clarify the answer or coordinate a new task if needed.",
            )
            yield StreamChunk(
                type="content",
                content=f"🤔 Thank you for your follow-up: '{user_message}'. The coordination is complete, but I can help clarify the answer or coordinate a new task if needed.",
            )

        log_stream_chunk("orchestrator", "done", None)
        yield StreamChunk(type="done")

    # =============================================================================
    # PUBLIC API METHODS
    # =============================================================================

    def add_agent(self, agent_id: str, agent: ChatAgent) -> None:
        """Add a new sub-agent to the orchestrator."""
        self.agents[agent_id] = agent
        self.agent_states[agent_id] = AgentState()

    def remove_agent(self, agent_id: str) -> None:
        """Remove a sub-agent from the orchestrator."""
        if agent_id in self.agents:
            del self.agents[agent_id]
        if agent_id in self.agent_states:
            del self.agent_states[agent_id]

    def get_final_result(self) -> Optional[Dict[str, Any]]:
        """
        Get final result for session persistence.

        Returns:
            Dict with final_answer, winning_agent_id, and workspace_path, or None if not available
        """
        if not self._selected_agent or not self._final_presentation_content:
            return None

        winning_agent = self.agents.get(self._selected_agent)
        workspace_path = None
        if winning_agent and winning_agent.backend.filesystem_manager:
            workspace_path = str(winning_agent.backend.filesystem_manager.get_current_workspace())

        return {
            "final_answer": self._final_presentation_content,
            "winning_agent_id": self._selected_agent,
            "workspace_path": workspace_path,
        }

    def get_status(self) -> Dict[str, Any]:
        """Get current orchestrator status."""
        # Calculate vote results
        vote_results = self._get_vote_results()

        return {
            "session_id": self.session_id,
            "workflow_phase": self.workflow_phase,
            "current_task": self.current_task,
            "selected_agent": self._selected_agent,
            "final_presentation_content": self._final_presentation_content,
            "vote_results": vote_results,
            "agents": {
                aid: {
                    "agent_status": agent.get_status(),
                    "coordination_state": {
                        "answer": state.answer,
                        "has_voted": state.has_voted,
                    },
                }
                for aid, (agent, state) in zip(
                    self.agents.keys(),
                    zip(self.agents.values(), self.agent_states.values()),
                )
            },
            "conversation_length": len(self.conversation_history),
        }

    def get_configurable_system_message(self) -> Optional[str]:
        """
        Get the configurable system message for the orchestrator.

        This can define how the orchestrator should coordinate agents, construct messages,
        handle conflicts, make decisions, etc. For example:
        - Custom voting strategies
        - Message construction templates
        - Conflict resolution approaches
        - Coordination workflow preferences

        Returns:
            Orchestrator's configurable system message if available, None otherwise
        """
        if self.config and hasattr(self.config, "get_configurable_system_message"):
            return self.config.get_configurable_system_message()
        elif self.config and hasattr(self.config, "custom_system_instruction"):
            return self.config.custom_system_instruction
        elif self.config and self.config.backend_params:
            # Check for backend-specific system prompts
            backend_params = self.config.backend_params
            if "system_prompt" in backend_params:
                return backend_params["system_prompt"]
            elif "append_system_prompt" in backend_params:
                return backend_params["append_system_prompt"]
        return None

    def _clear_agent_workspaces(self) -> None:
        """
        Clear all agent workspaces and pre-populate with previous turn's results.

        This creates a WRITABLE copy of turn n-1 in each agent's workspace.
        Note: CLI separately provides turn n-1 as a READ-ONLY context path, allowing
        agents to both modify files (in workspace) and reference originals (via context path).
        """
        # Get previous turn (n-1) workspace for pre-population
        previous_turn_workspace = None
        if self._previous_turns:
            # Get the most recent turn (last in list)
            latest_turn = self._previous_turns[-1]
            previous_turn_workspace = Path(latest_turn["path"])

        for agent_id, agent in self.agents.items():
            if agent.backend.filesystem_manager:
                workspace_path = agent.backend.filesystem_manager.get_current_workspace()
                if workspace_path and Path(workspace_path).exists():
                    # Clear workspace contents but keep the directory
                    for item in Path(workspace_path).iterdir():
                        if item.is_file():
                            item.unlink()
                        elif item.is_dir():
                            shutil.rmtree(item)
                    logger.info(f"[Orchestrator] Cleared workspace for {agent_id}: {workspace_path}")

                    # Pre-populate with previous turn's results if available (creates writable copy)
                    if previous_turn_workspace and previous_turn_workspace.exists():
                        logger.info(f"[Orchestrator] Pre-populating {agent_id} workspace with writable copy of turn n-1 from {previous_turn_workspace}")
                        for item in previous_turn_workspace.iterdir():
                            dest = Path(workspace_path) / item.name
                            if item.is_file():
                                shutil.copy2(item, dest)
                            elif item.is_dir():
                                shutil.copytree(item, dest, dirs_exist_ok=True)
                        logger.info(f"[Orchestrator] Pre-populated {agent_id} workspace with writable copy of turn n-1")

    def _get_previous_turns_context_paths(self) -> List[Dict[str, Any]]:
        """
        Get previous turns as context paths for current turn's agents.

        Returns:
            List of previous turn information with path, turn number, and task
        """
        return self._previous_turns

    async def reset(self) -> None:
        """Reset orchestrator state for new task."""
        self.conversation_history.clear()
        self.current_task = None
        self.workflow_phase = "idle"
        self._coordination_messages.clear()
        self._selected_agent = None
        self._final_presentation_content = None

        # Reset agent states
        for state in self.agent_states.values():
            state.answer = None
            state.has_voted = False
            state.restart_pending = False
            state.is_killed = False
            state.timeout_reason = None

        # Reset orchestrator timeout tracking
        self.total_tokens = 0
        self.coordination_start_time = 0
        self.is_orchestrator_timeout = False
        self.timeout_reason = None

        # Clear coordination state
        self._active_streams = {}
        self._active_tasks = {}


# =============================================================================
# CONVENIENCE FUNCTIONS
# =============================================================================


def create_orchestrator(
    agents: List[tuple],
    orchestrator_id: str = "orchestrator",
    session_id: Optional[str] = None,
    config: Optional[AgentConfig] = None,
    snapshot_storage: Optional[str] = None,
    agent_temporary_workspace: Optional[str] = None,
) -> Orchestrator:
    """
    Create a MassGen orchestrator with sub-agents.

    Args:
        agents: List of (agent_id, ChatAgent) tuples
        orchestrator_id: Unique identifier for this orchestrator (default: "orchestrator")
        session_id: Optional session ID
        config: Optional AgentConfig for orchestrator customization
        snapshot_storage: Optional path to store agent workspace snapshots
        agent_temporary_workspace: Optional path for agent temporary workspaces (for Claude Code context sharing)

    Returns:
        Configured Orchestrator
    """
    agents_dict = {agent_id: agent for agent_id, agent in agents}

    return Orchestrator(
        agents=agents_dict,
        orchestrator_id=orchestrator_id,
        session_id=session_id,
        config=config,
        snapshot_storage=snapshot_storage,
        agent_temporary_workspace=agent_temporary_workspace,
    )<|MERGE_RESOLUTION|>--- conflicted
+++ resolved
@@ -137,27 +137,17 @@
         self.agent_states = {aid: AgentState() for aid in agents.keys()}
         self.config = config or AgentConfig.create_openai_config()
 
-<<<<<<< HEAD
         # Get message templates from config
-        self.message_templates = self.config.message_templates or MessageTemplates()
+        self.message_templates = self.config.message_templates or MessageTemplates(
+            voting_sensitivity=self.config.voting_sensitivity,
+            answer_novelty_requirement=self.config.answer_novelty_requirement,
+        )
         # Create workflow tools for agents (vote and new_answer) using new toolkit system
         self.workflow_tools = get_workflow_tools(
             valid_agent_ids=list(agents.keys()),
             template_overrides=getattr(self.message_templates, "_template_overrides", {}),
             api_format="chat_completions",  # Default format, will be overridden per backend
         )
-=======
-        # Get message templates from config, applying voting_sensitivity and answer_novelty_requirement
-        if self.config.message_templates:
-            self.message_templates = self.config.message_templates
-        else:
-            self.message_templates = MessageTemplates(
-                voting_sensitivity=self.config.voting_sensitivity,
-                answer_novelty_requirement=self.config.answer_novelty_requirement,
-            )
-        # Create workflow tools for agents (vote and new_answer)
-        self.workflow_tools = self.message_templates.get_standard_tools(list(agents.keys()))
->>>>>>> 7de749bb
 
         # MassGen-specific state
         self.current_task: Optional[str] = None
