# -*- coding: utf-8 -*-
"""
MassGen Orchestrator Agent - Chat interface that manages sub-agents internally.

The orchestrator presents a unified chat interface to users while coordinating
multiple sub-agents using the proven binary decision framework behind the scenes.

TODOs:
- Move CLI's coordinate_with_context logic to orchestrator and simplify CLI to just use orchestrator
- Implement orchestrator system message functionality to customize coordination behavior:
  * Custom voting strategies (consensus, expertise-weighted, domain-specific)
  * Message construction templates for sub-agent instructions
  * Conflict resolution approaches (evidence-based, democratic, expert-priority)
  * Workflow preferences (thorough vs fast, iterative vs single-pass)
  * Domain-specific coordination (research teams, technical reviews, creative brainstorming)
  * Dynamic agent selection based on task requirements and orchestrator instructions
"""

import asyncio
import json
import os
import shutil
import time
import traceback
from dataclasses import dataclass, field
from datetime import datetime
from pathlib import Path
from typing import Any, AsyncGenerator, Dict, List, Optional

from .agent_config import AgentConfig
from .backend.base import StreamChunk
from .chat_agent import ChatAgent
from .coordination_tracker import CoordinationTracker
from .logger_config import get_log_session_dir  # Import to get log directory
from .logger_config import logger  # Import logger directly for INFO logging
from .logger_config import (
    log_coordination_step,
    log_orchestrator_activity,
    log_orchestrator_agent_message,
    log_stream_chunk,
    log_tool_call,
)
from .message_templates import MessageTemplates
from .stream_chunk import ChunkType
<<<<<<< HEAD
from .tool import get_workflow_tools
from .utils import ActionType, AgentStatus
=======
from .utils import ActionType, AgentStatus, CoordinationStage
>>>>>>> fc0b8f2f


@dataclass
class AgentState:
    """Runtime state for an agent during coordination.

    Attributes:
        answer: The agent's current answer/summary, if any
        has_voted: Whether the agent has voted in the current round
        votes: Dictionary storing vote data for this agent
        restart_pending: Whether the agent should gracefully restart due to new answers
        is_killed: Whether this agent has been killed due to timeout/limits
        timeout_reason: Reason for timeout (if applicable)
    """

    answer: Optional[str] = None
    has_voted: bool = False
    votes: Dict[str, Any] = field(default_factory=dict)
    restart_pending: bool = False
    is_killed: bool = False
    timeout_reason: Optional[str] = None
    last_context: Optional[Dict[str, Any]] = None  # Store the context sent to this agent


class Orchestrator(ChatAgent):
    """
    Orchestrator Agent - Unified chat interface with sub-agent coordination.

    The orchestrator acts as a single agent from the user's perspective, but internally
    coordinates multiple sub-agents using the proven binary decision framework.

    Key Features:
    - Unified chat interface (same as any individual agent)
    - Automatic sub-agent coordination and conflict resolution
    - Transparent MassGen workflow execution
    - Real-time streaming with proper source attribution
    - Graceful restart mechanism for dynamic case transitions
    - Session management

    TODO - Missing Configuration Options:
    - Option to include/exclude voting details in user messages
    - Configurable timeout settings for agent responses
    - Configurable retry limits and backoff strategies
    - Custom voting strategies beyond simple majority
    - Configurable presentation formats for final answers
    - Advanced coordination workflows (hierarchical, weighted voting, etc.)

    TODO (v0.0.14 Context Sharing Enhancement - See docs/dev_notes/v0.0.14-context.md):
    - Add permission validation logic for agent workspace access
    - Implement validate_agent_access() method to check if agent has required permission for resource
    - Replace current prompt-based access control with explicit system-level enforcement
    - Add PermissionManager integration for managing agent access rules
    - Implement audit logging for all access attempts to workspace resources
    - Support dynamic permission negotiation during runtime
    - Add configurable policy framework for permission management
    - Integrate with workspace snapshot mechanism for controlled context sharing

    Restart Behavior:
    When an agent provides new_answer, all agents gracefully restart to ensure
    consistent coordination state. This allows all agents to transition to Case 2
    evaluation with the new answers available.
    """

    def __init__(
        self,
        agents: Dict[str, ChatAgent],
        orchestrator_id: str = "orchestrator",
        session_id: Optional[str] = None,
        config: Optional[AgentConfig] = None,
        snapshot_storage: Optional[str] = None,
        agent_temporary_workspace: Optional[str] = None,
        previous_turns: Optional[List[Dict[str, Any]]] = None,
    ):
        """
        Initialize MassGen orchestrator.

        Args:
            agents: Dictionary of {agent_id: ChatAgent} - can be individual agents or other orchestrators
            orchestrator_id: Unique identifier for this orchestrator (default: "orchestrator")
            session_id: Optional session identifier
            config: Optional AgentConfig for customizing orchestrator behavior
            snapshot_storage: Optional path to store agent workspace snapshots
            agent_temporary_workspace: Optional path for agent temporary workspaces
            previous_turns: List of previous turn metadata for multi-turn conversations (loaded by CLI)
        """
        super().__init__(session_id)
        self.orchestrator_id = orchestrator_id
        self.agents = agents
        self.agent_states = {aid: AgentState() for aid in agents.keys()}
        self.config = config or AgentConfig.create_openai_config()

        # Get message templates from config
        self.message_templates = self.config.message_templates or MessageTemplates()
        # Create workflow tools for agents (vote and new_answer) using new toolkit system
        self.workflow_tools = get_workflow_tools(
            valid_agent_ids=list(agents.keys()),
            template_overrides=getattr(self.message_templates, "_template_overrides", {}),
            api_format="chat_completions",  # Default format, will be overridden per backend
        )

        # MassGen-specific state
        self.current_task: Optional[str] = None
        self.workflow_phase: str = "idle"  # idle, coordinating, presenting

        # Internal coordination state
        self._coordination_messages: List[Dict[str, str]] = []
        self._selected_agent: Optional[str] = None
        self._final_presentation_content: Optional[str] = None

        # Timeout and resource tracking
        self.total_tokens: int = 0
        self.coordination_start_time: float = 0
        self.is_orchestrator_timeout: bool = False
        self.timeout_reason: Optional[str] = None

        # Coordination state tracking for cleanup
        self._active_streams: Dict = {}
        self._active_tasks: Dict = {}

        # Context sharing for agents with filesystem support
        self._snapshot_storage: Optional[str] = snapshot_storage
        self._agent_temporary_workspace: Optional[str] = agent_temporary_workspace

        # Multi-turn session tracking (loaded by CLI, not managed by orchestrator)
        self._previous_turns: List[Dict[str, Any]] = previous_turns or []

        # Coordination tracking - always enabled for analysis/debugging
        self.coordination_tracker = CoordinationTracker()
        self.coordination_tracker.initialize_session(list(agents.keys()))

        # Create snapshot storage and workspace directories if specified
        if snapshot_storage:
            self._snapshot_storage = snapshot_storage
            snapshot_path = Path(self._snapshot_storage)
            # Clean existing directory if it exists and has contents
            if snapshot_path.exists() and any(snapshot_path.iterdir()):
                shutil.rmtree(snapshot_path)
            snapshot_path.mkdir(parents=True, exist_ok=True)

        # Configure orchestration paths for each agent with filesystem support
        for agent_id, agent in self.agents.items():
            if agent.backend.filesystem_manager:
                agent.backend.filesystem_manager.setup_orchestration_paths(
                    agent_id=agent_id,
                    snapshot_storage=self._snapshot_storage,
                    agent_temporary_workspace=self._agent_temporary_workspace,
                )
                # Update MCP config with agent_id for Docker mode (must be after setup_orchestration_paths)
                agent.backend.filesystem_manager.update_backend_mcp_config(agent.backend.config)

    @staticmethod
    def _get_chunk_type_value(chunk) -> str:
        """
        Extract chunk type as string, handling both legacy and typed chunks.

        Args:
            chunk: StreamChunk, TextStreamChunk, or MultimodalStreamChunk

        Returns:
            String representation of chunk type (e.g., "content", "tool_calls")
        """
        chunk_type = chunk.type

        if isinstance(chunk_type, ChunkType):
            return chunk_type.value

        return str(chunk_type)

    async def chat(
        self,
        messages: List[Dict[str, Any]],
        tools: List[Dict[str, Any]] = None,
        reset_chat: bool = False,
        clear_history: bool = False,
    ) -> AsyncGenerator[StreamChunk, None]:
        """
        Main chat interface - handles user messages and coordinates sub-agents.

        Args:
            messages: List of conversation messages
            tools: Ignored by orchestrator (uses internal workflow tools)
            reset_chat: If True, reset conversation and start fresh
            clear_history: If True, clear history before processing

        Yields:
            StreamChunk: Streaming response chunks
        """
        _ = tools  # Unused parameter

        # Handle conversation management
        if clear_history:
            self.conversation_history.clear()
        if reset_chat:
            self.reset()

        # Process all messages to build conversation context
        conversation_context = self._build_conversation_context(messages)
        user_message = conversation_context.get("current_message")

        if not user_message:
            log_stream_chunk("orchestrator", "error", "No user message found in conversation")
            yield StreamChunk(type="error", error="No user message found in conversation")
            return

        # Add user message to history
        self.add_to_history("user", user_message)

        # Determine what to do based on current state and conversation context
        if self.workflow_phase == "idle":
            # New task - start MassGen coordination with full context
            self.current_task = user_message
            # Reinitialize session with user prompt now that we have it
            self.coordination_tracker.initialize_session(list(self.agents.keys()), self.current_task)
            self.workflow_phase = "coordinating"

            # Clear agent workspaces for new turn (if this is a multi-turn conversation with history)
            if conversation_context and conversation_context.get("conversation_history"):
                self._clear_agent_workspaces()

            async for chunk in self._coordinate_agents_with_timeout(conversation_context):
                yield chunk

        elif self.workflow_phase == "presenting":
            # Handle follow-up question with full conversation context
            async for chunk in self._handle_followup(user_message, conversation_context):
                yield chunk
        else:
            # Already coordinating - provide status update
            log_stream_chunk("orchestrator", "content", "🔄 Coordinating agents, please wait...")
            yield StreamChunk(type="content", content="🔄 Coordinating agents, please wait...")
            # Note: In production, you might want to queue follow-up questions

    async def chat_simple(self, user_message: str) -> AsyncGenerator[StreamChunk, None]:
        """
        Backwards compatible simple chat interface.

        Args:
            user_message: Simple string message from user

        Yields:
            StreamChunk: Streaming response chunks
        """
        messages = [{"role": "user", "content": user_message}]
        async for chunk in self.chat(messages):
            yield chunk

    def _build_conversation_context(self, messages: List[Dict[str, Any]]) -> Dict[str, Any]:
        """Build conversation context from message list."""
        conversation_history = []
        current_message = None

        # Process messages to extract conversation history and current message
        for message in messages:
            role = message.get("role")
            content = message.get("content", "")

            if role == "user":
                current_message = content
                # Add to history (excluding the current message)
                if len(conversation_history) > 0 or len(messages) > 1:
                    conversation_history.append(message.copy())
            elif role == "assistant":
                conversation_history.append(message.copy())
            elif role == "system":
                # System messages are typically not part of conversation history
                pass

        # Remove the last user message from history since that's the current message
        if conversation_history and conversation_history[-1].get("role") == "user":
            conversation_history.pop()

        return {
            "current_message": current_message,
            "conversation_history": conversation_history,
            "full_messages": messages,
        }

    def save_coordination_logs(self):
        """Public method to save coordination logs after final presentation is complete."""
        # End the coordination session
        self.coordination_tracker._end_session()

        # Save coordination logs using the coordination tracker
        log_session_dir = get_log_session_dir()
        if log_session_dir:
            self.coordination_tracker.save_coordination_logs(log_session_dir)

    async def _coordinate_agents_with_timeout(self, conversation_context: Optional[Dict[str, Any]] = None) -> AsyncGenerator[StreamChunk, None]:
        """Execute coordination with orchestrator-level timeout protection."""
        self.coordination_start_time = time.time()
        self.total_tokens = 0
        self.is_orchestrator_timeout = False
        self.timeout_reason = None

        log_orchestrator_activity(
            self.orchestrator_id,
            "Starting coordination with timeout",
            {
                "timeout_seconds": self.config.timeout_config.orchestrator_timeout_seconds,
                "agents": list(self.agents.keys()),
            },
        )

        # Track active coordination state for cleanup
        self._active_streams = {}
        self._active_tasks = {}

        timeout_seconds = self.config.timeout_config.orchestrator_timeout_seconds

        try:
            # Use asyncio.timeout for timeout protection
            async with asyncio.timeout(timeout_seconds):
                async for chunk in self._coordinate_agents(conversation_context):
                    # Track tokens if this is a content chunk
                    if hasattr(chunk, "content") and chunk.content:
                        self.total_tokens += len(chunk.content.split())  # Rough token estimation

                    yield chunk

        except asyncio.TimeoutError:
            self.is_orchestrator_timeout = True
            elapsed = time.time() - self.coordination_start_time
            self.timeout_reason = f"Time limit exceeded ({elapsed:.1f}s/{timeout_seconds}s)"
            # Track timeout for all agents that were still working
            for agent_id in self.agent_states.keys():
                if not self.agent_states[agent_id].has_voted:
                    self.coordination_tracker.track_agent_action(agent_id, ActionType.TIMEOUT, self.timeout_reason)

            # Force cleanup of any active agent streams and tasks
            await self._cleanup_active_coordination()

        # Handle timeout by jumping to final presentation
        if self.is_orchestrator_timeout:
            async for chunk in self._handle_orchestrator_timeout():
                yield chunk

    async def _coordinate_agents(self, conversation_context: Optional[Dict[str, Any]] = None) -> AsyncGenerator[StreamChunk, None]:
        """Execute unified MassGen coordination workflow with real-time streaming."""
        log_coordination_step(
            "Starting multi-agent coordination",
            {
                "agents": list(self.agents.keys()),
                "has_context": conversation_context is not None,
            },
        )

        # Check if we should skip coordination rounds (debug/test mode)
        if self.config.skip_coordination_rounds:
            log_stream_chunk(
                "orchestrator",
                "content",
                "⚡ [DEBUG MODE] Skipping coordination rounds, going straight to final presentation...\n\n",
                self.orchestrator_id,
            )
            yield StreamChunk(
                type="content",
                content="⚡ [DEBUG MODE] Skipping coordination rounds, going straight to final presentation...\n\n",
                source=self.orchestrator_id,
            )

            # Select first agent as winner (or random if needed)
            self._selected_agent = list(self.agents.keys())[0]
            log_coordination_step(
                "Skipped coordination, selected first agent",
                {"selected_agent": self._selected_agent},
            )

            # Present final answer immediately
            async for chunk in self._present_final_answer():
                yield chunk
            return

        log_stream_chunk(
            "orchestrator",
            "content",
            "🚀 Starting multi-agent coordination...\n\n",
            self.orchestrator_id,
        )
        yield StreamChunk(
            type="content",
            content="🚀 Starting multi-agent coordination...\n\n",
            source=self.orchestrator_id,
        )

        votes = {}  # Track votes: voter_id -> {"agent_id": voted_for, "reason": reason}

        # Initialize all agents with has_voted = False and set restart flags
        for agent_id in self.agents.keys():
            self.agent_states[agent_id].has_voted = False
            self.agent_states[agent_id].restart_pending = True

        log_stream_chunk(
            "orchestrator",
            "content",
            "## 📋 Agents Coordinating\n",
            self.orchestrator_id,
        )
        yield StreamChunk(
            type="content",
            content="## 📋 Agents Coordinating\n",
            source=self.orchestrator_id,
        )

        # Start streaming coordination with real-time agent output
        async for chunk in self._stream_coordination_with_agents(votes, conversation_context):
            yield chunk

        # Determine final agent based on votes
        current_answers = {aid: state.answer for aid, state in self.agent_states.items() if state.answer}
        self._selected_agent = self._determine_final_agent_from_votes(votes, current_answers)

        log_coordination_step(
            "Final agent selected",
            {"selected_agent": self._selected_agent, "votes": votes},
        )

        # Present final answer
        async for chunk in self._present_final_answer():
            yield chunk

    async def _stream_coordination_with_agents(
        self,
        votes: Dict[str, Dict],
        conversation_context: Optional[Dict[str, Any]] = None,
    ) -> AsyncGenerator[StreamChunk, None]:
        """
        Coordinate agents with real-time streaming of their outputs.

        Processes agent stream signals:
        - "content": Streams real-time agent output to user
        - "result": Records votes/answers, triggers restart_pending for other agents
        - "error": Displays error and closes agent stream (self-terminating)
        - "done": Closes agent stream gracefully

        Restart Mechanism:
        When any agent provides new_answer, all other agents get restart_pending=True
        and gracefully terminate their current work before restarting.
        """
        active_streams = {}
        active_tasks = {}  # Track active tasks to prevent duplicate task creation

        # Store references for timeout cleanup
        self._active_streams = active_streams
        self._active_tasks = active_tasks

        # Stream agent outputs in real-time until all have voted
        while not all(state.has_voted for state in self.agent_states.values()):
            # Start new coordination iteration
            self.coordination_tracker.start_new_iteration()

            # Check for orchestrator timeout - stop spawning new agents
            if self.is_orchestrator_timeout:
                break
            # Start any agents that aren't running and haven't voted yet
            current_answers = {aid: state.answer for aid, state in self.agent_states.items() if state.answer}
            for agent_id in self.agents.keys():
                if agent_id not in active_streams and not self.agent_states[agent_id].has_voted and not self.agent_states[agent_id].is_killed:
                    active_streams[agent_id] = self._stream_agent_execution(
                        agent_id,
                        self.current_task,
                        current_answers,
                        conversation_context,
                    )

            if not active_streams:
                break

            # Create tasks only for streams that don't already have active tasks
            for agent_id, stream in active_streams.items():
                if agent_id not in active_tasks:
                    active_tasks[agent_id] = asyncio.create_task(self._get_next_chunk(stream))

            if not active_tasks:
                break

            done, _ = await asyncio.wait(active_tasks.values(), return_when=asyncio.FIRST_COMPLETED)

            # Collect results from completed agents
            reset_signal = False
            voted_agents = {}
            answered_agents = {}
            completed_agent_ids = set()  # Track all agents whose tasks completed, i.e., done, error, result.

            # Process completed stream chunks
            for task in done:
                agent_id = next(aid for aid, t in active_tasks.items() if t is task)
                # Remove completed task from active_tasks
                del active_tasks[agent_id]

                try:
                    chunk_type, chunk_data = await task

                    if chunk_type == "content":
                        # Stream agent content in real-time with source info
                        log_stream_chunk("orchestrator", "content", chunk_data, agent_id)
                        yield StreamChunk(type="content", content=chunk_data, source=agent_id)

                    elif chunk_type == "reasoning":
                        # Stream reasoning content with proper attribution
                        log_stream_chunk("orchestrator", "reasoning", chunk_data, agent_id)
                        yield chunk_data  # chunk_data is already a StreamChunk with source

                    elif chunk_type == "result":
                        # Agent completed with result
                        result_type, result_data = chunk_data
                        # Result ends the agent's current stream
                        completed_agent_ids.add(agent_id)
                        log_stream_chunk(
                            "orchestrator",
                            f"result.{result_type}",
                            result_data,
                            agent_id,
                        )

                        # Emit agent completion status immediately upon result
                        yield StreamChunk(
                            type="agent_status",
                            source=agent_id,
                            status="completed",
                            content="",
                        )
                        await self._close_agent_stream(agent_id, active_streams)

                        if result_type == "answer":
                            # Agent provided an answer (initial or improved)
                            agent = self.agents.get(agent_id)
                            # Get the context that was sent to this agent
                            agent_context = self.get_last_context(agent_id)
                            # Save snapshot (of workspace and answer) when agent provides new answer
                            answer_timestamp = await self._save_agent_snapshot(
                                agent_id,
                                answer_content=result_data,
                                context_data=agent_context,
                            )
                            if agent and agent.backend.filesystem_manager:
                                agent.backend.filesystem_manager.log_current_state("after providing answer")
                            # Always record answers, even from restarting agents (orchestrator accepts them)

                            answered_agents[agent_id] = result_data
                            # Pass timestamp to coordination_tracker for mapping
                            self.coordination_tracker.add_agent_answer(
                                agent_id,
                                result_data,
                                snapshot_timestamp=answer_timestamp,
                            )
                            restart_triggered_id = agent_id  # Last agent to provide new answer
                            reset_signal = True
                            log_stream_chunk(
                                "orchestrator",
                                "content",
                                "✅ Answer provided\n",
                                agent_id,
                            )

                            # Track new answer event
                            log_stream_chunk(
                                "orchestrator",
                                "content",
                                "✅ Answer provided\n",
                                agent_id,
                            )
                            yield StreamChunk(
                                type="content",
                                content="✅ Answer provided\n",
                                source=agent_id,
                            )

                        elif result_type == "vote":
                            # Agent voted for existing answer
                            # Ignore votes from agents with restart pending (votes are about current state)
                            if self._check_restart_pending(agent_id):
                                voted_for = result_data.get("agent_id", "<unknown>")
                                reason = result_data.get("reason", "No reason provided")
                                # Track the ignored vote action
                                self.coordination_tracker.track_agent_action(
                                    agent_id,
                                    ActionType.VOTE_IGNORED,
                                    f"Voted for {voted_for} but ignored due to restart",
                                )
                                # Save in coordination tracker that we waste a vote due to restart
                                log_stream_chunk(
                                    "orchestrator",
                                    "content",
                                    f"🔄 Vote for [{voted_for}] ignored (reason: {reason}) - restarting due to new answers",
                                    agent_id,
                                )
                                yield StreamChunk(
                                    type="content",
                                    content=f"🔄 Vote for [{voted_for}] ignored (reason: {reason}) - restarting due to new answers",
                                    source=agent_id,
                                )
                                # yield StreamChunk(type="content", content="🔄 Vote ignored - restarting due to new answers", source=agent_id)
                            else:
                                # Save vote snapshot (includes workspace)
                                vote_timestamp = await self._save_agent_snapshot(
                                    agent_id=agent_id,
                                    vote_data=result_data,
                                    context_data=self.get_last_context(agent_id),
                                )
                                # Log workspaces for current agent
                                agent = self.agents.get(agent_id)
                                if agent and agent.backend.filesystem_manager:
                                    self.agents.get(agent_id).backend.filesystem_manager.log_current_state("after voting")
                                voted_agents[agent_id] = result_data
                                # Pass timestamp to coordination_tracker for mapping
                                self.coordination_tracker.add_agent_vote(
                                    agent_id,
                                    result_data,
                                    snapshot_timestamp=vote_timestamp,
                                )

                                # Track new vote event
                                voted_for = result_data.get("agent_id", "<unknown>")
                                reason = result_data.get("reason", "No reason provided")
                                log_stream_chunk(
                                    "orchestrator",
                                    "content",
                                    f"✅ Vote recorded for [{result_data['agent_id']}]",
                                    agent_id,
                                )
                                yield StreamChunk(
                                    type="content",
                                    content=f"✅ Vote recorded for [{result_data['agent_id']}]",
                                    source=agent_id,
                                )

                    elif chunk_type == "error":
                        # Agent error
                        self.coordination_tracker.track_agent_action(agent_id, ActionType.ERROR, chunk_data)
                        # Error ends the agent's current stream
                        completed_agent_ids.add(agent_id)
                        log_stream_chunk("orchestrator", "error", chunk_data, agent_id)
                        yield StreamChunk(type="content", content=f"❌ {chunk_data}", source=agent_id)
                        log_stream_chunk("orchestrator", "agent_status", "completed", agent_id)
                        yield StreamChunk(
                            type="agent_status",
                            source=agent_id,
                            status="completed",
                            content="",
                        )
                        await self._close_agent_stream(agent_id, active_streams)

                    elif chunk_type == "debug":
                        # Debug information - forward as StreamChunk for logging
                        log_stream_chunk("orchestrator", "debug", chunk_data, agent_id)
                        yield StreamChunk(type="debug", content=chunk_data, source=agent_id)

                    elif chunk_type == "mcp_status":
                        # MCP status messages - forward with proper formatting
                        mcp_message = f"🔧 MCP: {chunk_data}"
                        log_stream_chunk("orchestrator", "mcp_status", chunk_data, agent_id)
                        yield StreamChunk(type="content", content=mcp_message, source=agent_id)

                    elif chunk_type == "done":
                        # Stream completed - emit completion status for frontend
                        completed_agent_ids.add(agent_id)
                        log_stream_chunk("orchestrator", "done", None, agent_id)
                        yield StreamChunk(
                            type="agent_status",
                            source=agent_id,
                            status="completed",
                            content="",
                        )
                        await self._close_agent_stream(agent_id, active_streams)

                except Exception as e:
                    self.coordination_tracker.track_agent_action(agent_id, ActionType.ERROR, f"Stream error - {e}")
                    completed_agent_ids.add(agent_id)
                    log_stream_chunk("orchestrator", "error", f"❌ Stream error - {e}", agent_id)
                    yield StreamChunk(
                        type="content",
                        content=f"❌ Stream error - {e}",
                        source=agent_id,
                    )
                    await self._close_agent_stream(agent_id, active_streams)

            # Apply all state changes atomically after processing all results
            if reset_signal:
                # Reset all agents' has_voted to False (any new answer invalidates all votes)
                for state in self.agent_states.values():
                    state.has_voted = False
                votes.clear()

                for agent_id in self.agent_states.keys():
                    self.agent_states[agent_id].restart_pending = True

                # Track restart signals
                self.coordination_tracker.track_restart_signal(restart_triggered_id, list(self.agent_states.keys()))
                # Note that the agent that sent the restart signal had its stream end so we should mark as completed. NOTE the below breaks it.
                self.coordination_tracker.complete_agent_restart(restart_triggered_id)
            # Set has_voted = True for agents that voted (only if no reset signal)
            else:
                for agent_id, vote_data in voted_agents.items():
                    self.agent_states[agent_id].has_voted = True
                    votes[agent_id] = vote_data

            # Update answers for agents that provided them
            for agent_id, answer in answered_agents.items():
                self.agent_states[agent_id].answer = answer

            # Update status based on what actions agents took
            for agent_id in completed_agent_ids:
                if agent_id in answered_agents:
                    self.coordination_tracker.change_status(agent_id, AgentStatus.ANSWERED)
                elif agent_id in voted_agents:
                    self.coordination_tracker.change_status(agent_id, AgentStatus.VOTED)
                # Errors and timeouts are already tracked via track_agent_action

        # Cancel any remaining tasks and close streams, as all agents have voted (no more new answers)
        for agent_id, task in active_tasks.items():
            if not task.done():
                self.coordination_tracker.track_agent_action(
                    agent_id,
                    ActionType.CANCELLED,
                    "All agents voted - coordination complete",
                )
            task.cancel()
        for agent_id in list(active_streams.keys()):
            await self._close_agent_stream(agent_id, active_streams)

    async def _copy_all_snapshots_to_temp_workspace(self, agent_id: str) -> Optional[str]:
        """Copy all agents' latest workspace snapshots to a temporary workspace for context sharing.

        TODO (v0.0.14 Context Sharing Enhancement - See docs/dev_notes/v0.0.14-context.md):
        - Validate agent permissions before restoring snapshots
        - Check if agent has read access to other agents' workspaces
        - Implement fine-grained control over which snapshots can be accessed
        - Add audit logging for snapshot access attempts

        Args:
            agent_id: ID of the Claude Code agent receiving the context

        Returns:
            Path to the agent's workspace directory if successful, None otherwise
        """
        agent = self.agents.get(agent_id)
        if not agent:
            return None

        # Check if agent has filesystem support
        if not agent.backend.filesystem_manager:
            return None

        # Create anonymous mapping for agent IDs (same logic as in message_templates.py)
        # This ensures consistency with the anonymous IDs shown to agents
        agent_mapping = {}
        sorted_agent_ids = sorted(self.agents.keys())
        for i, real_agent_id in enumerate(sorted_agent_ids, 1):
            agent_mapping[real_agent_id] = f"agent{i}"

        # Collect snapshots from snapshot_storage directory
        all_snapshots = {}
        if self._snapshot_storage:
            snapshot_base = Path(self._snapshot_storage)
            for source_agent_id in self.agents.keys():
                source_snapshot = snapshot_base / source_agent_id
                if source_snapshot.exists() and source_snapshot.is_dir():
                    all_snapshots[source_agent_id] = source_snapshot

        # Use the filesystem manager to copy snapshots to temp workspace
        workspace_path = await agent.backend.filesystem_manager.copy_snapshots_to_temp_workspace(all_snapshots, agent_mapping)
        return str(workspace_path) if workspace_path else None

    async def _save_agent_snapshot(
        self,
        agent_id: str,
        answer_content: str = None,
        vote_data: Dict[str, Any] = None,
        is_final: bool = False,
        context_data: Any = None,
    ) -> str:
        """
        Save a snapshot of an agent's working directory and answer/vote with the same timestamp.

        Creates a timestamped directory structure:
        - agent_id/timestamp/workspace/ - Contains the workspace files
        - agent_id/timestamp/answer.txt - Contains the answer text (if provided)
        - agent_id/timestamp/vote.json - Contains the vote data (if provided)
        - agent_id/timestamp/context.txt - Contains the context used (if provided)

        Args:
            agent_id: ID of the agent
            answer_content: The answer content to save (if provided)
            vote_data: The vote data to save (if provided)
            is_final: If True, save as final snapshot for presentation
            context_data: The context data to save (conversation, answers, etc.)

        Returns:
            The timestamp used for this snapshot
        """
        logger.info(f"[Orchestrator._save_agent_snapshot] Called for agent_id={agent_id}, has_answer={bool(answer_content)}, has_vote={bool(vote_data)}, is_final={is_final}")

        agent = self.agents.get(agent_id)
        if not agent:
            logger.warning(f"[Orchestrator._save_agent_snapshot] Agent {agent_id} not found in agents dict")
            return None

        # Generate single timestamp for answer/vote and workspace
        timestamp = datetime.now().strftime("%Y%m%d_%H%M%S_%f")

        # Save answer if provided
        if answer_content:
            try:
                log_session_dir = get_log_session_dir()
                if log_session_dir:
                    if is_final:
                        # For final, save to final directory
                        timestamped_dir = log_session_dir / "final" / agent_id
                    else:
                        # For regular snapshots, create timestamped directory
                        timestamped_dir = log_session_dir / agent_id / timestamp
                    timestamped_dir.mkdir(parents=True, exist_ok=True)
                    answer_file = timestamped_dir / "answer.txt"

                    # Write the answer content
                    answer_file.write_text(answer_content)
                    logger.info(f"[Orchestrator._save_agent_snapshot] Saved answer to {answer_file}")

            except Exception as e:
                logger.warning(f"[Orchestrator._save_agent_snapshot] Failed to save answer for {agent_id}: {e}")

        # Save vote if provided
        if vote_data:
            try:
                log_session_dir = get_log_session_dir()
                if log_session_dir:
                    # Create timestamped directory for vote
                    timestamped_dir = log_session_dir / agent_id / timestamp
                    timestamped_dir.mkdir(parents=True, exist_ok=True)
                    vote_file = timestamped_dir / "vote.json"

                    # Get current state for context
                    current_answers = {aid: state.answer for aid, state in self.agent_states.items() if state.answer}

                    # Create anonymous agent mapping
                    agent_mapping = {}
                    for i, real_id in enumerate(sorted(self.agents.keys()), 1):
                        agent_mapping[f"agent{i}"] = real_id

                    # Build comprehensive vote data
                    comprehensive_vote_data = {
                        "voter_id": agent_id,
                        "voter_anon_id": next(
                            (anon for anon, real in agent_mapping.items() if real == agent_id),
                            agent_id,
                        ),
                        "voted_for": vote_data.get("agent_id", "unknown"),
                        "voted_for_anon": next(
                            (anon for anon, real in agent_mapping.items() if real == vote_data.get("agent_id")),
                            "unknown",
                        ),
                        "reason": vote_data.get("reason", ""),
                        "timestamp": timestamp,
                        "unix_timestamp": time.time(),
                        "iteration": self.coordination_tracker.current_iteration if self.coordination_tracker else None,
                        "coordination_round": self.coordination_tracker.max_round if self.coordination_tracker else None,
                        "available_options": list(current_answers.keys()),
                        "available_options_anon": [
                            next(
                                (anon for anon, real in agent_mapping.items() if real == aid),
                                aid,
                            )
                            for aid in sorted(current_answers.keys())
                        ],
                        "agent_mapping": agent_mapping,
                        "vote_context": {
                            "total_agents": len(self.agents),
                            "agents_with_answers": len(current_answers),
                            "current_task": self.current_task,
                        },
                    }

                    # Write the comprehensive vote data
                    with open(vote_file, "w", encoding="utf-8") as f:
                        json.dump(comprehensive_vote_data, f, indent=2)
                    logger.info(f"[Orchestrator._save_agent_snapshot] Saved comprehensive vote to {vote_file}")

            except Exception as e:
                logger.error(f"[Orchestrator._save_agent_snapshot] Failed to save vote for {agent_id}: {e}")
                logger.error(f"[Orchestrator._save_agent_snapshot] Traceback: {traceback.format_exc()}")

        # Save workspace snapshot with the same timestamp
        if agent.backend.filesystem_manager:
            logger.info(f"[Orchestrator._save_agent_snapshot] Agent {agent_id} has filesystem_manager, calling save_snapshot with timestamp={timestamp if not is_final else None}")
            await agent.backend.filesystem_manager.save_snapshot(timestamp=timestamp if not is_final else None, is_final=is_final)

            # Clear workspace after saving snapshot (but not for final snapshots)
            if not is_final:
                agent.backend.filesystem_manager.clear_workspace()
                logger.info(f"[Orchestrator._save_agent_snapshot] Cleared workspace for {agent_id} after saving snapshot")
        else:
            logger.info(f"[Orchestrator._save_agent_snapshot] Agent {agent_id} does not have filesystem_manager")

        # Save context if provided (unified context saving)
        if context_data and (answer_content or vote_data):
            try:
                log_session_dir = get_log_session_dir()
                if log_session_dir:
                    if is_final:
                        timestamped_dir = log_session_dir / "final" / agent_id
                    else:
                        timestamped_dir = log_session_dir / agent_id / timestamp

                    context_file = timestamped_dir / "context.txt"

                    # Handle different types of context data
                    if isinstance(context_data, dict):
                        # Pretty print dict/JSON data
                        context_file.write_text(json.dumps(context_data, indent=2, default=str))
                    else:
                        # Save as string
                        context_file.write_text(str(context_data))

                    logger.info(f"[Orchestrator._save_agent_snapshot] Saved context to {context_file}")
            except Exception as ce:
                logger.warning(f"[Orchestrator._save_agent_snapshot] Failed to save context for {agent_id}: {ce}")

        # Return the timestamp for tracking
        return timestamp if not is_final else "final"

    def get_last_context(self, agent_id: str) -> Any:
        """Get the last context for an agent, or None if not available."""
        return self.agent_states[agent_id].last_context if agent_id in self.agent_states else None

    async def _close_agent_stream(self, agent_id: str, active_streams: Dict[str, AsyncGenerator]) -> None:
        """Close and remove an agent stream safely."""
        if agent_id in active_streams:
            try:
                await active_streams[agent_id].aclose()
            except Exception:
                pass  # Ignore cleanup errors
            del active_streams[agent_id]

    def _check_restart_pending(self, agent_id: str) -> bool:
        """Check if agent should restart and yield restart message if needed. This will always be called when exiting out of _stream_agent_execution()."""
        restart_pending = self.agent_states[agent_id].restart_pending
        return restart_pending

    async def _save_partial_work_on_restart(self, agent_id: str) -> None:
        """
        Save partial work snapshot when agent is restarting due to new answers from others.
        This ensures that any work done before the restart is preserved and shared with other agents.

        Args:
            agent_id: ID of the agent being restarted
        """
        agent = self.agents.get(agent_id)
        if not agent or not agent.backend.filesystem_manager:
            return

        logger.info(f"[Orchestrator._save_partial_work_on_restart] Saving partial work for {agent_id} before restart")

        # Save the partial work snapshot with context
        await self._save_agent_snapshot(
            agent_id,
            answer_content=None,  # No complete answer yet
            context_data=self.get_last_context(agent_id),
            is_final=False,
        )

        agent.backend.filesystem_manager.log_current_state("after saving partial work on restart")

    def _normalize_workspace_paths_in_answers(self, answers: Dict[str, str], viewing_agent_id: Optional[str] = None) -> Dict[str, str]:
        """Normalize absolute workspace paths in agent answers to accessible temporary workspace paths.

        This addresses the issue where agents working in separate workspace directories
        reference the same logical files using different absolute paths, causing them
        to think they're working on different tasks when voting.

        Converts workspace paths to temporary workspace paths where the viewing agent can actually
        access other agents' files for verification during context sharing.

        TODO: Replace with Docker volume mounts to ensure consistent paths across agents.

        Args:
            answers: Dict mapping agent_id to their answer content
            viewing_agent_id: The agent who will be reading these answers.
                            If None, normalizes to generic "workspace/" prefix.

        Returns:
            Dict with same keys but normalized answer content with accessible paths
        """
        normalized_answers = {}

        # Get viewing agent's temporary workspace path for context sharing (full absolute path)
        temp_workspace_base = None
        if viewing_agent_id:
            viewing_agent = self.agents.get(viewing_agent_id)
            if viewing_agent and viewing_agent.backend.filesystem_manager:
                temp_workspace_base = str(viewing_agent.backend.filesystem_manager.agent_temporary_workspace)
        # Create anonymous agent mapping for consistent directory names
        agent_mapping = {}
        sorted_agent_ids = sorted(self.agents.keys())
        for i, real_agent_id in enumerate(sorted_agent_ids, 1):
            agent_mapping[real_agent_id] = f"agent{i}"

        for agent_id, answer in answers.items():
            normalized_answer = answer

            # Replace all workspace paths found in the answer with accessible paths
            for other_agent_id, other_agent in self.agents.items():
                if not other_agent.backend.filesystem_manager:
                    continue

                anon_agent_id = agent_mapping.get(other_agent_id, f"agent_{other_agent_id}")
                replace_path = os.path.join(temp_workspace_base, anon_agent_id) if temp_workspace_base else anon_agent_id
                other_workspace = str(other_agent.backend.filesystem_manager.get_current_workspace())
                logger.debug(
                    f"[Orchestrator._normalize_workspace_paths_in_answers] Replacing {other_workspace} in answer from {agent_id} with path {replace_path}. original answer: {normalized_answer}",
                )
                normalized_answer = normalized_answer.replace(other_workspace, replace_path)
                logger.debug(f"[Orchestrator._normalize_workspace_paths_in_answers] Intermediate normalized answer: {normalized_answer}")

            normalized_answers[agent_id] = normalized_answer

        return normalized_answers

    def _normalize_workspace_paths_for_comparison(self, content: str, replacement_path: str = "/workspace") -> str:
        """
        Normalize all workspace paths in content to a canonical form for equality comparison.

        Unlike _normalize_workspace_paths_in_answers which normalizes paths for specific agents,
        this method normalizes ALL workspace paths to a neutral canonical form (like '/workspace')
        so that content can be compared for equality regardless of which agent workspace it came from.

        Args:
            content: Content that may contain workspace paths

        Returns:
            Content with all workspace paths normalized to canonical form
        """
        normalized_content = content

        # Replace all agent workspace paths with canonical '/workspace/'
        for agent_id, agent in self.agents.items():
            if not agent.backend.filesystem_manager:
                continue

            # Get this agent's workspace path
            workspace_path = str(agent.backend.filesystem_manager.get_current_workspace())
            normalized_content = normalized_content.replace(workspace_path, replacement_path)

        return normalized_content

    async def _cleanup_active_coordination(self) -> None:
        """Force cleanup of active coordination streams and tasks on timeout."""
        # Cancel and cleanup active tasks
        if hasattr(self, "_active_tasks") and self._active_tasks:
            for agent_id, task in self._active_tasks.items():
                if not task.done():
                    # Only track if not already tracked by timeout above
                    if not self.is_orchestrator_timeout:
                        self.coordination_tracker.track_agent_action(agent_id, ActionType.CANCELLED, "Coordination cleanup")
                    task.cancel()
                    try:
                        await task
                    except (asyncio.CancelledError, Exception):
                        pass  # Ignore cleanup errors
            self._active_tasks.clear()

        # Close active streams
        if hasattr(self, "_active_streams") and self._active_streams:
            for agent_id in list(self._active_streams.keys()):
                await self._close_agent_stream(agent_id, self._active_streams)

    # TODO (v0.0.14 Context Sharing Enhancement - See docs/dev_notes/v0.0.14-context.md):
    # Add the following permission validation methods:
    # async def validate_agent_access(self, agent_id: str, resource_path: str, access_type: str) -> bool:
    #     """Check if agent has required permission for resource.
    #
    #     Args:
    #         agent_id: ID of the agent requesting access
    #         resource_path: Path to the resource being accessed
    #         access_type: Type of access (read, write, read-write, execute)
    #
    #     Returns:
    #         bool: True if access is allowed, False otherwise
    #     """
    #     # Implementation will check against PermissionManager
    #     pass

    def _create_tool_error_messages(
        self,
        agent: "ChatAgent",
        tool_calls: List[Dict[str, Any]],
        primary_error_msg: str,
        secondary_error_msg: str = None,
    ) -> List[Dict[str, Any]]:
        """
        Create tool error messages for all tool calls in a response.

        Args:
            agent: The ChatAgent instance for backend access
            tool_calls: List of tool calls that need error responses
            primary_error_msg: Error message for the first tool call
            secondary_error_msg: Error message for additional tool calls (defaults to primary_error_msg)

        Returns:
            List of tool result messages that can be sent back to the agent
        """
        if not tool_calls:
            return []

        if secondary_error_msg is None:
            secondary_error_msg = primary_error_msg

        enforcement_msgs = []

        # Send primary error for the first tool call
        first_tool_call = tool_calls[0]
        error_result_msg = agent.backend.create_tool_result_message(first_tool_call, primary_error_msg)
        enforcement_msgs.append(error_result_msg)

        # Send secondary error messages for any additional tool calls (API requires response to ALL calls)
        for additional_tool_call in tool_calls[1:]:
            neutral_msg = agent.backend.create_tool_result_message(additional_tool_call, secondary_error_msg)
            enforcement_msgs.append(neutral_msg)

        return enforcement_msgs

    async def _stream_agent_execution(
        self,
        agent_id: str,
        task: str,
        answers: Dict[str, str],
        conversation_context: Optional[Dict[str, Any]] = None,
    ) -> AsyncGenerator[tuple, None]:
        """
        Stream agent execution with real-time content and final result.

        Yields:
            ("content", str): Real-time agent output (source attribution added by caller)
            ("result", (type, data)): Final result - ("vote", vote_data) or ("answer", content)
            ("error", str): Error message (self-terminating)
            ("done", None): Graceful completion signal

        Restart Behavior:
            If restart_pending is True, agent gracefully terminates with "done" signal.
            restart_pending is cleared at the beginning of execution.
        """
        agent = self.agents[agent_id]

        # Get backend name for logging
        backend_name = None
        if hasattr(agent, "backend") and hasattr(agent.backend, "get_provider_name"):
            backend_name = agent.backend.get_provider_name()

        log_orchestrator_activity(
            self.orchestrator_id,
            f"Starting agent execution: {agent_id}",
            {
                "agent_id": agent_id,
                "backend": backend_name,
                "task": task if task else None,  # Full task for debug logging
                "has_answers": bool(answers),
                "num_answers": len(answers) if answers else 0,
            },
        )

        # Add periodic heartbeat logging for stuck agents
        logger.info(f"[Orchestrator] Agent {agent_id} starting execution loop...")

        # Initialize agent state
        self.agent_states[agent_id].is_killed = False
        self.agent_states[agent_id].timeout_reason = None

        # Clear restart pending flag at the beginning of agent execution
        if self.agent_states[agent_id].restart_pending:
            # Track restart_pending transition (True → False) - restart processed
            self.coordination_tracker.complete_agent_restart(agent_id)

        self.agent_states[agent_id].restart_pending = False

        # Copy all agents' snapshots to temp workspace for context sharing
        await self._copy_all_snapshots_to_temp_workspace(agent_id)

        # Clear the agent's workspace to prepare for new execution
        # This preserves the previous agent's output for logging while giving a clean slate
        if agent.backend.filesystem_manager:
            # agent.backend.filesystem_manager.clear_workspace()  # Don't clear for now.
            agent.backend.filesystem_manager.log_current_state("before execution")

        try:
            # Get agent's custom system message if available
            agent_system_message = agent.get_configurable_system_message()

            # Append filesystem system message, if applicable
            if agent.backend.filesystem_manager:
                main_workspace = str(agent.backend.filesystem_manager.get_current_workspace())
                temp_workspace = str(agent.backend.filesystem_manager.agent_temporary_workspace) if agent.backend.filesystem_manager.agent_temporary_workspace else None
                # Get context paths if available
                context_paths = agent.backend.filesystem_manager.path_permission_manager.get_context_paths() if agent.backend.filesystem_manager.path_permission_manager else []

                # Add previous turns as read-only context paths (only n-2 and earlier)
                previous_turns_context = self._get_previous_turns_context_paths()

                # Filter to only show turn n-2 and earlier (agents start with n-1 in their workspace)
                # Get current turn from previous_turns list
                current_turn_num = len(previous_turns_context) + 1 if previous_turns_context else 1
                turns_to_show = [t for t in previous_turns_context if t["turn"] < current_turn_num - 1]

                # Previous turn paths already registered in orchestrator constructor

                # Check if workspace was pre-populated (has any previous turns)
                workspace_prepopulated = len(previous_turns_context) > 0

                # Check if image generation is enabled for this agent
                enable_image_generation = False
                if hasattr(agent, "config") and agent.config:
                    enable_image_generation = agent.config.backend_params.get("enable_image_generation", False)
                elif hasattr(agent, "backend") and hasattr(agent.backend, "backend_params"):
                    enable_image_generation = agent.backend.backend_params.get("enable_image_generation", False)

                # Extract command execution parameters
                enable_command_execution = False
                if hasattr(agent, "config") and agent.config:
                    enable_command_execution = agent.config.backend_params.get("enable_mcp_command_line", False)
                elif hasattr(agent, "backend") and hasattr(agent.backend, "backend_params"):
                    enable_command_execution = agent.backend.backend_params.get("enable_mcp_command_line", False)

                filesystem_system_message = self.message_templates.filesystem_system_message(
                    main_workspace=main_workspace,
                    temp_workspace=temp_workspace,
                    context_paths=context_paths,
                    previous_turns=turns_to_show,
                    workspace_prepopulated=workspace_prepopulated,
                    enable_image_generation=enable_image_generation,
                    agent_answers=answers,
                    enable_command_execution=enable_command_execution,
                )
                agent_system_message = f"{agent_system_message}\n\n{filesystem_system_message}" if agent_system_message else filesystem_system_message

            # Normalize workspace paths in agent answers for better comparison from this agent's perspective
            normalized_answers = self._normalize_workspace_paths_in_answers(answers, agent_id) if answers else answers

            # Log the normalized answers this agent will see
            if normalized_answers:
                logger.info(f"[Orchestrator] Agent {agent_id} sees normalized answers: {normalized_answers}")
            else:
                logger.info(f"[Orchestrator] Agent {agent_id} sees no existing answers")

            # Check if planning mode is enabled for coordination phase
            is_coordination_phase = self.workflow_phase == "coordinating"
            planning_mode_enabled = (
                self.config.coordination_config and self.config.coordination_config.enable_planning_mode and is_coordination_phase
                if self.config and hasattr(self.config, "coordination_config")
                else False
            )

            # Add planning mode instructions to system message if enabled
            if planning_mode_enabled and self.config.coordination_config.planning_mode_instruction:
                planning_instructions = f"\n\n{self.config.coordination_config.planning_mode_instruction}"
                agent_system_message = f"{agent_system_message}{planning_instructions}" if agent_system_message else planning_instructions.strip()

            # Build conversation with context support
            if conversation_context and conversation_context.get("conversation_history"):
                # Use conversation context-aware building
                conversation = self.message_templates.build_conversation_with_context(
                    current_task=task,
                    conversation_history=conversation_context.get("conversation_history", []),
                    agent_summaries=normalized_answers,
                    valid_agent_ids=list(normalized_answers.keys()) if normalized_answers else None,
                    base_system_message=agent_system_message,
                )
            else:
                # Fallback to standard conversation building
                conversation = self.message_templates.build_initial_conversation(
                    task=task,
                    agent_summaries=normalized_answers,
                    valid_agent_ids=list(normalized_answers.keys()) if normalized_answers else None,
                    base_system_message=agent_system_message,
                )

            # Track all the context used for this agent execution
            self.coordination_tracker.track_agent_context(
                agent_id,
                answers,
                conversation.get("conversation_history", []),
                conversation,
            )

            # Store the context in agent state for later use when saving snapshots
            self.agent_states[agent_id].last_context = conversation

            # Log the messages being sent to the agent with backend info
            backend_name = None
            if hasattr(agent, "backend") and hasattr(agent.backend, "get_provider_name"):
                backend_name = agent.backend.get_provider_name()

            log_orchestrator_agent_message(
                agent_id,
                "SEND",
                {
                    "system": conversation["system_message"],
                    "user": conversation["user_message"],
                },
                backend_name=backend_name,
            )

            # Clean startup without redundant messages
            # Set planning mode on the agent's backend to control MCP tool execution
            if hasattr(agent.backend, "set_planning_mode"):
                agent.backend.set_planning_mode(planning_mode_enabled)
                if planning_mode_enabled:
                    logger.info(f"[Orchestrator] Backend planning mode ENABLED for {agent_id} - MCP tools blocked")
                else:
                    logger.info(f"[Orchestrator] Backend planning mode DISABLED for {agent_id} - MCP tools allowed")

            # Build proper conversation messages with system + user messages
            max_attempts = 3
            conversation_messages = [
                {"role": "system", "content": conversation["system_message"]},
                {"role": "user", "content": conversation["user_message"]},
            ]
            enforcement_msg = self.message_templates.enforcement_message()

            # Update agent status to STREAMING
            self.coordination_tracker.change_status(agent_id, AgentStatus.STREAMING)

            for attempt in range(max_attempts):
                logger.info(f"[Orchestrator] Agent {agent_id} attempt {attempt + 1}/{max_attempts}")

                if self._check_restart_pending(agent_id):
                    logger.info(f"[Orchestrator] Agent {agent_id} restarting due to restart_pending flag")
                    # Save any partial work before restarting
                    await self._save_partial_work_on_restart(agent_id)
                    # yield ("content", "🔄 Gracefully restarting due to new answers from other agents")
                    yield (
                        "content",
                        f"🔁 [{agent_id}] gracefully restarting due to new answer detected\n",
                    )
                    yield ("done", None)
                    return

                # Stream agent response with workflow tools
                # TODO: Need to still log this redo enforcement msg in the context.txt, and this & others in the coordination tracker.
                if attempt == 0:
                    # First attempt: orchestrator provides initial conversation
                    # But we need the agent to have this in its history for subsequent calls
                    # First attempt: provide complete conversation and reset agent's history
                    chat_stream = agent.chat(conversation_messages, self.workflow_tools, reset_chat=True, current_stage=CoordinationStage.INITIAL_ANSWER)
                else:
                    # Subsequent attempts: send enforcement message (set by error handling)

                    if isinstance(enforcement_msg, list):
                        # Tool message array
                        chat_stream = agent.chat(enforcement_msg, self.workflow_tools, reset_chat=False, current_stage=CoordinationStage.ENFORCEMENT)
                    else:
                        # Single user message
                        enforcement_message = {
                            "role": "user",
                            "content": enforcement_msg,
                        }
                        chat_stream = agent.chat([enforcement_message], self.workflow_tools, reset_chat=False, current_stage=CoordinationStage.ENFORCEMENT)
                response_text = ""
                tool_calls = []
                workflow_tool_found = False

                logger.info(f"[Orchestrator] Agent {agent_id} starting to stream chat response...")

                async for chunk in chat_stream:
                    chunk_type = self._get_chunk_type_value(chunk)
                    if chunk_type == "content":
                        response_text += chunk.content
                        # Stream agent content directly - source field handles attribution
                        yield ("content", chunk.content)
                        # Log received content
                        backend_name = None
                        if hasattr(agent, "backend") and hasattr(agent.backend, "get_provider_name"):
                            backend_name = agent.backend.get_provider_name()
                        log_orchestrator_agent_message(
                            agent_id,
                            "RECV",
                            {"content": chunk.content},
                            backend_name=backend_name,
                        )
                    elif chunk_type in [
                        "reasoning",
                        "reasoning_done",
                        "reasoning_summary",
                        "reasoning_summary_done",
                    ]:
                        # Stream reasoning content as tuple format
                        reasoning_chunk = StreamChunk(
                            type=chunk.type,
                            content=chunk.content,
                            source=agent_id,
                            reasoning_delta=getattr(chunk, "reasoning_delta", None),
                            reasoning_text=getattr(chunk, "reasoning_text", None),
                            reasoning_summary_delta=getattr(chunk, "reasoning_summary_delta", None),
                            reasoning_summary_text=getattr(chunk, "reasoning_summary_text", None),
                            item_id=getattr(chunk, "item_id", None),
                            content_index=getattr(chunk, "content_index", None),
                            summary_index=getattr(chunk, "summary_index", None),
                        )
                        yield ("reasoning", reasoning_chunk)
                    elif chunk_type == "backend_status":
                        pass
                    elif chunk_type == "mcp_status":
                        # Forward MCP status messages with proper formatting
                        mcp_content = f"🔧 MCP: {chunk.content}"
                        yield ("content", mcp_content)
                    elif chunk_type == "custom_tool_status":
                        # Forward custom tool status messages with proper formatting
                        custom_tool_content = f"🔧 Custom Tool: {chunk.content}"
                        yield ("content", custom_tool_content)
                    elif chunk_type == "debug":
                        # Forward debug chunks
                        yield ("debug", chunk.content)
                    elif chunk_type == "tool_calls":
                        # Use the correct tool_calls field
                        chunk_tool_calls = getattr(chunk, "tool_calls", []) or []
                        tool_calls.extend(chunk_tool_calls)
                        # Stream tool calls to show agent actions
                        # Get backend name for logging
                        backend_name = None
                        if hasattr(agent, "backend") and hasattr(agent.backend, "get_provider_name"):
                            backend_name = agent.backend.get_provider_name()

                        for tool_call in chunk_tool_calls:
                            tool_name = agent.backend.extract_tool_name(tool_call)
                            tool_args = agent.backend.extract_tool_arguments(tool_call)

                            if tool_name == "new_answer":
                                content = tool_args.get("content", "")
                                yield ("content", f'💡 Providing answer: "{content}"')
                                log_tool_call(
                                    agent_id,
                                    "new_answer",
                                    {"content": content},
                                    None,
                                    backend_name,
                                )  # Full content for debug logging
                            elif tool_name == "vote":
                                agent_voted_for = tool_args.get("agent_id", "")
                                reason = tool_args.get("reason", "")
                                log_tool_call(
                                    agent_id,
                                    "vote",
                                    {"agent_id": agent_voted_for, "reason": reason},
                                    None,
                                    backend_name,
                                )  # Full reason for debug logging

                                # Convert anonymous agent ID to real agent ID for display
                                real_agent_id = agent_voted_for
                                if answers:  # Only do mapping if answers exist
                                    agent_mapping = {}
                                    for i, real_id in enumerate(sorted(answers.keys()), 1):
                                        agent_mapping[f"agent{i}"] = real_id
                                    real_agent_id = agent_mapping.get(agent_voted_for, agent_voted_for)

                                yield (
                                    "content",
                                    f"🗳️ Voting for [{real_agent_id}] (options: {', '.join(sorted(answers.keys()))}) : {reason}",
                                )
                            else:
                                yield ("content", f"🔧 Using {tool_name}")
                                log_tool_call(agent_id, tool_name, tool_args, None, backend_name)
                    elif chunk_type == "error":
                        # Stream error information to user interface
                        error_msg = getattr(chunk, "error", str(chunk.content)) if hasattr(chunk, "error") else str(chunk.content)
                        yield ("content", f"❌ Error: {error_msg}\n")

                # Check for multiple vote calls before processing
                vote_calls = [tc for tc in tool_calls if agent.backend.extract_tool_name(tc) == "vote"]
                if len(vote_calls) > 1:
                    if attempt < max_attempts - 1:
                        if self._check_restart_pending(agent_id):
                            await self._save_partial_work_on_restart(agent_id)
                            yield (
                                "content",
                                f"🔁 [{agent_id}] gracefully restarting due to new answer detected\n",
                            )
                            yield ("done", None)
                            return
                        error_msg = f"Multiple vote calls not allowed. Made {len(vote_calls)} calls but must make exactly 1. Call vote tool once with chosen agent."
                        yield ("content", f"❌ {error_msg}")

                        # Send tool error response for all tool calls
                        enforcement_msg = self._create_tool_error_messages(
                            agent,
                            tool_calls,
                            error_msg,
                            "Vote rejected due to multiple votes.",
                        )
                        continue  # Retry this attempt
                    else:
                        yield (
                            "error",
                            f"Agent made {len(vote_calls)} vote calls in single response after max attempts",
                        )
                        yield ("done", None)
                        return

                # Check for mixed new_answer and vote calls - violates binary decision framework
                new_answer_calls = [tc for tc in tool_calls if agent.backend.extract_tool_name(tc) == "new_answer"]
                if len(vote_calls) > 0 and len(new_answer_calls) > 0:
                    if attempt < max_attempts - 1:
                        if self._check_restart_pending(agent_id):
                            await self._save_partial_work_on_restart(agent_id)
                            yield (
                                "content",
                                f"🔁 [{agent_id}] gracefully restarting due to new answer detected\n",
                            )
                            yield ("done", None)
                            return
                        error_msg = "Cannot use both 'vote' and 'new_answer' in same response. Choose one: vote for existing answer OR provide new answer."
                        yield ("content", f"❌ {error_msg}")

                        # Send tool error response for all tool calls that caused the violation
                        enforcement_msg = self._create_tool_error_messages(agent, tool_calls, error_msg)
                        continue  # Retry this attempt
                    else:
                        yield (
                            "error",
                            "Agent used both vote and new_answer tools in single response after max attempts",
                        )
                        yield ("done", None)
                        return

                # Process all tool calls
                if tool_calls:
                    for tool_call in tool_calls:
                        tool_name = agent.backend.extract_tool_name(tool_call)
                        tool_args = agent.backend.extract_tool_arguments(tool_call)

                        if tool_name == "vote":
                            # Log which agents we are choosing from
                            logger.info(f"[Orchestrator] Agent {agent_id} voting from options: {list(answers.keys()) if answers else 'No answers available'}")
                            # Check if agent should restart - votes invalid during restart
                            if self._check_restart_pending(agent_id):
                                await self._save_partial_work_on_restart(agent_id)
                                yield (
                                    "content",
                                    f"🔄 [{agent_id}] Vote invalid - restarting due to new answers",
                                )
                                yield ("done", None)
                                return

                            workflow_tool_found = True
                            # Vote for existing answer (requires existing answers)
                            if not answers:
                                # Invalid - can't vote when no answers exist
                                if attempt < max_attempts - 1:
                                    if self._check_restart_pending(agent_id):
                                        await self._save_partial_work_on_restart(agent_id)
                                        yield (
                                            "content",
                                            f"🔁 [{agent_id}] gracefully restarting due to new answer detected\n",
                                        )
                                        yield ("done", None)
                                        return
                                    error_msg = "Cannot vote when no answers exist. Use new_answer tool."
                                    yield ("content", f"❌ {error_msg}")
                                    # Create proper tool error message for retry
                                    enforcement_msg = self._create_tool_error_messages(agent, [tool_call], error_msg)
                                    continue
                                else:
                                    yield (
                                        "error",
                                        "Cannot vote when no answers exist after max attempts",
                                    )
                                    yield ("done", None)
                                    return

                            voted_agent_anon = tool_args.get("agent_id")
                            reason = tool_args.get("reason", "")

                            # Convert anonymous agent ID back to real agent ID
                            agent_mapping = {}
                            for i, real_agent_id in enumerate(sorted(answers.keys()), 1):
                                agent_mapping[f"agent{i}"] = real_agent_id

                            voted_agent = agent_mapping.get(voted_agent_anon, voted_agent_anon)

                            # Handle invalid agent_id
                            if voted_agent not in answers:
                                if attempt < max_attempts - 1:
                                    if self._check_restart_pending(agent_id):
                                        await self._save_partial_work_on_restart(agent_id)
                                        yield (
                                            "content",
                                            f"🔁 [{agent_id}] gracefully restarting due to new answer detected\n",
                                        )
                                        yield ("done", None)
                                        return
                                    # Create reverse mapping for error message
                                    reverse_mapping = {real_id: f"agent{i}" for i, real_id in enumerate(sorted(answers.keys()), 1)}
                                    valid_anon_agents = [reverse_mapping[real_id] for real_id in answers.keys()]
                                    error_msg = f"Invalid agent_id '{voted_agent_anon}'. Valid agents: {', '.join(valid_anon_agents)}"
                                    # Send tool error result back to agent
                                    yield ("content", f"❌ {error_msg}")
                                    # Create proper tool error message for retry
                                    enforcement_msg = self._create_tool_error_messages(agent, [tool_call], error_msg)
                                    continue  # Retry with updated conversation
                                else:
                                    yield (
                                        "error",
                                        f"Invalid agent_id after {max_attempts} attempts",
                                    )
                                    yield ("done", None)
                                    return
                            # Record the vote locally (but orchestrator may still ignore it)
                            self.agent_states[agent_id].votes = {
                                "agent_id": voted_agent,
                                "reason": reason,
                            }

                            # Send tool result - orchestrator will decide if vote is accepted
                            # Vote submitted (result will be shown by orchestrator)
                            yield (
                                "result",
                                ("vote", {"agent_id": voted_agent, "reason": reason}),
                            )
                            yield ("done", None)
                            return

                        elif tool_name == "new_answer":
                            workflow_tool_found = True
                            # Agent provided new answer
                            content = tool_args.get("content", response_text.strip())

                            # Check for duplicate answer
                            # Normalize both new content and existing content to neutral paths for comparison
                            normalized_new_content = self._normalize_workspace_paths_for_comparison(content)

                            for existing_agent_id, existing_content in answers.items():
                                normalized_existing_content = self._normalize_workspace_paths_for_comparison(existing_content)
                                if normalized_new_content.strip() == normalized_existing_content.strip():
                                    if attempt < max_attempts - 1:
                                        if self._check_restart_pending(agent_id):
                                            await self._save_partial_work_on_restart(agent_id)
                                            yield (
                                                "content",
                                                f"🔁 [{agent_id}] gracefully restarting due to new answer detected\n",
                                            )
                                            yield ("done", None)
                                            return
                                        error_msg = f"Answer already provided by {existing_agent_id}. Provide different answer or vote for existing one."
                                        yield ("content", f"❌ {error_msg}")
                                        # Create proper tool error message for retry
                                        enforcement_msg = self._create_tool_error_messages(agent, [tool_call], error_msg)
                                        continue
                                    else:
                                        yield (
                                            "error",
                                            f"Duplicate answer provided after {max_attempts} attempts",
                                        )
                                        yield ("done", None)
                                        return
                            # Send successful tool result back to agent
                            # Answer recorded (result will be shown by orchestrator)
                            yield ("result", ("answer", content))
                            yield ("done", None)
                            return
                        elif tool_name.startswith("mcp"):
                            pass
                        elif tool_name.startswith("custom_tool"):
                            # Custom tools are handled by the backend and their results are streamed separately
                            pass
                        else:
                            # Non-workflow tools not yet implemented
                            yield (
                                "content",
                                f"🔧 used {tool_name} tool (not implemented)",
                            )

                # Case 3: Non-workflow response, need enforcement (only if no workflow tool was found)
                if not workflow_tool_found:
                    if self._check_restart_pending(agent_id):
                        await self._save_partial_work_on_restart(agent_id)
                        yield (
                            "content",
                            f"🔁 [{agent_id}] gracefully restarting due to new answer detected\n",
                        )
                        yield ("done", None)
                        return
                    if attempt < max_attempts - 1:
                        yield ("content", "🔄 needs to use workflow tools...\n")
                        # Reset to default enforcement message for this case
                        enforcement_msg = self.message_templates.enforcement_message()
                        continue  # Retry with updated conversation
                    else:
                        # Last attempt failed, agent did not provide proper workflow response
                        yield (
                            "error",
                            f"Agent failed to use workflow tools after {max_attempts} attempts",
                        )
                        yield ("done", None)
                        return

        except Exception as e:
            yield ("error", f"Agent execution failed: {str(e)}")
            yield ("done", None)

    async def _get_next_chunk(self, stream: AsyncGenerator[tuple, None]) -> tuple:
        """Get the next chunk from an agent stream."""
        try:
            return await stream.__anext__()
        except StopAsyncIteration:
            return ("done", None)
        except Exception as e:
            return ("error", str(e))

    async def _present_final_answer(self) -> AsyncGenerator[StreamChunk, None]:
        """Present the final coordinated answer."""
        log_stream_chunk("orchestrator", "content", "## 🎯 Final Coordinated Answer\n")
        yield StreamChunk(type="content", content="## 🎯 Final Coordinated Answer\n")

        # Select the best agent based on current state
        if not self._selected_agent:
            self._selected_agent = self._determine_final_agent_from_states()
            if self._selected_agent:
                log_stream_chunk(
                    "orchestrator",
                    "content",
                    f"🏆 Selected Agent: {self._selected_agent}\n",
                )
                yield StreamChunk(
                    type="content",
                    content=f"🏆 Selected Agent: {self._selected_agent}\n",
                )

        if self._selected_agent and self._selected_agent in self.agent_states and self.agent_states[self._selected_agent].answer:
            final_answer = self.agent_states[self._selected_agent].answer  # NOTE: This is the raw answer from the winning agent, not the actual final answer.

            # Add to conversation history
            self.add_to_history("assistant", final_answer)

            log_stream_chunk("orchestrator", "content", f"🏆 Selected Agent: {self._selected_agent}\n")
            yield StreamChunk(type="content", content=f"🏆 Selected Agent: {self._selected_agent}\n")
            log_stream_chunk("orchestrator", "content", final_answer)
            yield StreamChunk(type="content", content=final_answer)
            log_stream_chunk(
                "orchestrator",
                "content",
                f"\n\n---\n*Coordinated by {len(self.agents)} agents via MassGen framework*",
            )
            yield StreamChunk(
                type="content",
                content=f"\n\n---\n*Coordinated by {len(self.agents)} agents via MassGen framework*",
            )
        else:
            error_msg = "❌ Unable to provide coordinated answer - no successful agents"
            self.add_to_history("assistant", error_msg)
            log_stream_chunk("orchestrator", "error", error_msg)
            yield StreamChunk(type="content", content=error_msg)

        # Update workflow phase
        self.workflow_phase = "presenting"
        log_stream_chunk("orchestrator", "done", None)
        yield StreamChunk(type="done")

    async def _handle_orchestrator_timeout(self) -> AsyncGenerator[StreamChunk, None]:
        """Handle orchestrator timeout by jumping directly to get_final_presentation."""
        # Output orchestrator timeout message first
        log_stream_chunk(
            "orchestrator",
            "content",
            f"\n⚠️ **Orchestrator Timeout**: {self.timeout_reason}\n",
            self.orchestrator_id,
        )
        yield StreamChunk(
            type="content",
            content=f"\n⚠️ **Orchestrator Timeout**: {self.timeout_reason}\n",
            source=self.orchestrator_id,
        )

        # Count available answers
        available_answers = {aid: state.answer for aid, state in self.agent_states.items() if state.answer and not state.is_killed}

        log_stream_chunk(
            "orchestrator",
            "content",
            f"📊 Current state: {len(available_answers)} answers available\n",
            self.orchestrator_id,
        )
        yield StreamChunk(
            type="content",
            content=f"📊 Current state: {len(available_answers)} answers available\n",
            source=self.orchestrator_id,
        )

        # If no answers available, provide fallback with timeout explanation
        if len(available_answers) == 0:
            log_stream_chunk(
                "orchestrator",
                "error",
                "❌ No answers available from any agents due to timeout. No agents had enough time to provide responses.\n",
                self.orchestrator_id,
            )
            yield StreamChunk(
                type="content",
                content="❌ No answers available from any agents due to timeout. No agents had enough time to provide responses.\n",
                source=self.orchestrator_id,
            )
            self.workflow_phase = "presenting"
            log_stream_chunk("orchestrator", "done", None)
            yield StreamChunk(type="done")
            return

        # Determine best available agent for presentation
        current_votes = {aid: state.votes for aid, state in self.agent_states.items() if state.votes and not state.is_killed}

        self._selected_agent = self._determine_final_agent_from_votes(current_votes, available_answers)

        # Jump directly to get_final_presentation
        vote_results = self._get_vote_results()
        log_stream_chunk(
            "orchestrator",
            "content",
            f"🎯 Jumping to final presentation with {self._selected_agent} (selected despite timeout)\n",
            self.orchestrator_id,
        )
        yield StreamChunk(
            type="content",
            content=f"🎯 Jumping to final presentation with {self._selected_agent} (selected despite timeout)\n",
            source=self.orchestrator_id,
        )

        async for chunk in self.get_final_presentation(self._selected_agent, vote_results):
            yield chunk

    def _determine_final_agent_from_votes(self, votes: Dict[str, Dict], agent_answers: Dict[str, str]) -> str:
        """Determine which agent should present the final answer based on votes."""
        if not votes:
            # No votes yet, return first agent with an answer (earliest by generation time)
            return next(iter(agent_answers)) if agent_answers else None

        # Count votes for each agent
        vote_counts = {}
        for vote_data in votes.values():
            voted_for = vote_data.get("agent_id")
            if voted_for:
                vote_counts[voted_for] = vote_counts.get(voted_for, 0) + 1

        if not vote_counts:
            return next(iter(agent_answers)) if agent_answers else None

        # Find agents with maximum votes
        max_votes = max(vote_counts.values())
        tied_agents = [agent_id for agent_id, count in vote_counts.items() if count == max_votes]

        # Break ties by agent registration order (order in agent_states dict)
        for agent_id in agent_answers.keys():
            if agent_id in tied_agents:
                return agent_id

        # Fallback to first tied agent
        return tied_agents[0] if tied_agents else next(iter(agent_answers)) if agent_answers else None

    async def get_final_presentation(self, selected_agent_id: str, vote_results: Dict[str, Any]) -> AsyncGenerator[StreamChunk, None]:
        """Ask the winning agent to present their final answer with voting context."""
        # Start tracking the final round
        self.coordination_tracker.start_final_round(selected_agent_id)

        if selected_agent_id not in self.agents:
            log_stream_chunk("orchestrator", "error", f"Selected agent {selected_agent_id} not found")
            yield StreamChunk(type="error", error=f"Selected agent {selected_agent_id} not found")
            return

        agent = self.agents[selected_agent_id]

        # Enable write access for final agent on context paths. This ensures that those paths marked `write` by the user are now writable (as all previous agents were read-only).
        if agent.backend.filesystem_manager:
            agent.backend.filesystem_manager.path_permission_manager.set_context_write_access_enabled(True)

        # Reset backend planning mode to allow MCP tool execution during final presentation
        if hasattr(agent.backend, "set_planning_mode"):
            agent.backend.set_planning_mode(False)
            logger.info(f"[Orchestrator] Backend planning mode DISABLED for final presentation: {selected_agent_id} - MCP tools now allowed")

        # Copy all agents' snapshots to temp workspace to preserve context from coordination phase
        # This allows the agent to reference and access previous work
        temp_workspace_path = await self._copy_all_snapshots_to_temp_workspace(selected_agent_id)
        yield StreamChunk(
            type="debug",
            content=f"Restored workspace context for final presentation: {temp_workspace_path}",
            source=selected_agent_id,
        )

        # Prepare context about the voting
        vote_counts = vote_results.get("vote_counts", {})
        voter_details = vote_results.get("voter_details", {})
        is_tie = vote_results.get("is_tie", False)

        # Build voting summary -- note we only include the number of votes and reasons for the selected agent. There is no information about the distribution of votes beyond this.
        voting_summary = f"You received {vote_counts.get(selected_agent_id, 0)} vote(s)"
        if voter_details.get(selected_agent_id):
            reasons = [v["reason"] for v in voter_details[selected_agent_id]]
            voting_summary += f" with feedback: {'; '.join(reasons)}"

        if is_tie:
            voting_summary += " (tie-broken by registration order)"

        # Get all answers for context
        all_answers = {aid: s.answer for aid, s in self.agent_states.items() if s.answer}

        # Normalize workspace paths in both voting summary and all answers for final presentation. Use same function for consistency.
        normalized_voting_summary = self._normalize_workspace_paths_in_answers({selected_agent_id: voting_summary}, selected_agent_id)[selected_agent_id]
        normalized_all_answers = self._normalize_workspace_paths_in_answers(all_answers, selected_agent_id)

        # Use MessageTemplates to build the presentation message
        presentation_content = self.message_templates.build_final_presentation_message(
            original_task=self.current_task or "Task coordination",
            vote_summary=normalized_voting_summary,
            all_answers=normalized_all_answers,
            selected_agent_id=selected_agent_id,
        )

        # Get agent's configurable system message using the standard interface
        agent_system_message = agent.get_configurable_system_message()

        # Check if image generation is enabled for this agent
        enable_image_generation = False
        if hasattr(agent, "config") and agent.config:
            enable_image_generation = agent.config.backend_params.get("enable_image_generation", False)
        elif hasattr(agent, "backend") and hasattr(agent.backend, "backend_params"):
            enable_image_generation = agent.backend.backend_params.get("enable_image_generation", False)

        # Extract command execution parameters
        enable_command_execution = False
        if hasattr(agent, "config") and agent.config:
            enable_command_execution = agent.config.backend_params.get("enable_mcp_command_line", False)
        elif hasattr(agent, "backend") and hasattr(agent.backend, "backend_params"):
            enable_command_execution = agent.backend.backend_params.get("enable_mcp_command_line", False)
        # Check if audio generation is enabled for this agent
        enable_audio_generation = False
        if hasattr(agent, "config") and agent.config:
            enable_audio_generation = agent.config.backend_params.get("enable_audio_generation", False)
        elif hasattr(agent, "backend") and hasattr(agent.backend, "backend_params"):
            enable_audio_generation = agent.backend.backend_params.get("enable_audio_generation", False)

        # Check if agent has write access to context paths (requires file delivery)
        has_irreversible_actions = False
        if agent.backend.filesystem_manager:
            context_paths = agent.backend.filesystem_manager.path_permission_manager.get_context_paths()
            # Check if any context path has write permission
            has_irreversible_actions = any(cp.get("permission") == "write" for cp in context_paths)

        # Build system message with workspace context if available
        base_system_message = self.message_templates.final_presentation_system_message(
            agent_system_message,
            enable_image_generation,
            enable_audio_generation,
            has_irreversible_actions,
            enable_command_execution,
        )

        # Change the status of all agents that were not selected to AgentStatus.COMPLETED
        for aid, state in self.agent_states.items():
            if aid != selected_agent_id:
                self.coordination_tracker.change_status(aid, AgentStatus.COMPLETED)

        self.coordination_tracker.set_final_agent(selected_agent_id, voting_summary, all_answers)

        # Add workspace context information to system message if workspace was restored
        if agent.backend.filesystem_manager and temp_workspace_path:
            main_workspace = str(agent.backend.filesystem_manager.get_current_workspace())
            temp_workspace = str(agent.backend.filesystem_manager.agent_temporary_workspace) if agent.backend.filesystem_manager.agent_temporary_workspace else None
            # Get context paths if available
            context_paths = agent.backend.filesystem_manager.path_permission_manager.get_context_paths() if agent.backend.filesystem_manager.path_permission_manager else []

            # Add previous turns as read-only context paths (only n-2 and earlier)
            previous_turns_context = self._get_previous_turns_context_paths()

            # Filter to only show turn n-2 and earlier
            current_turn_num = len(previous_turns_context) + 1 if previous_turns_context else 1
            turns_to_show = [t for t in previous_turns_context if t["turn"] < current_turn_num - 1]

            # Check if workspace was pre-populated
            workspace_prepopulated = len(previous_turns_context) > 0

            base_system_message = (
                self.message_templates.filesystem_system_message(
                    main_workspace=main_workspace,
                    temp_workspace=temp_workspace,
                    context_paths=context_paths,
                    previous_turns=turns_to_show,
                    workspace_prepopulated=workspace_prepopulated,
                    enable_image_generation=enable_image_generation,
                    agent_answers=all_answers,
                    enable_command_execution=enable_command_execution,
                )
                + "\n\n## Instructions\n"
                + base_system_message
            )

        # Create conversation with system and user messages
        presentation_messages = [
            {
                "role": "system",
                "content": base_system_message,
            },
            {"role": "user", "content": presentation_content},
        ]

        # Store the final context in agent state for saving
        self.agent_states[selected_agent_id].last_context = {
            "messages": presentation_messages,
            "is_final": True,
            "vote_summary": voting_summary,
            "all_answers": all_answers,
            "complete_vote_results": vote_results,  # Include ALL vote data
            "vote_counts": vote_counts,
            "voter_details": voter_details,
            "all_votes": {aid: state.votes for aid, state in self.agent_states.items() if state.votes},  # All individual votes
        }

        log_stream_chunk(
            "orchestrator",
            "status",
            f"🎤  [{selected_agent_id}] presenting final answer\n",
        )
        yield StreamChunk(
            type="status",
            content=f"🎤  [{selected_agent_id}] presenting final answer\n",
        )

        # Use agent's chat method with proper system message (reset chat for clean presentation)
        presentation_content = ""

        try:
            # Track final round iterations (each chunk is like an iteration)
            async for chunk in agent.chat(presentation_messages, reset_chat=True, current_stage=CoordinationStage.PRESENTATION):
                chunk_type = self._get_chunk_type_value(chunk)
                # Start new iteration for this chunk
                self.coordination_tracker.start_new_iteration()
                # Use the same streaming approach as regular coordination
                if chunk_type == "content" and chunk.content:
                    presentation_content += chunk.content
                    log_stream_chunk("orchestrator", "content", chunk.content, selected_agent_id)
                    yield StreamChunk(type="content", content=chunk.content, source=selected_agent_id)
                elif chunk_type in [
                    "reasoning",
                    "reasoning_done",
                    "reasoning_summary",
                    "reasoning_summary_done",
                ]:
                    # Stream reasoning content with proper attribution (same as main coordination)
                    reasoning_chunk = StreamChunk(
                        type=chunk_type,
                        content=chunk.content,
                        source=selected_agent_id,
                        reasoning_delta=getattr(chunk, "reasoning_delta", None),
                        reasoning_text=getattr(chunk, "reasoning_text", None),
                        reasoning_summary_delta=getattr(chunk, "reasoning_summary_delta", None),
                        reasoning_summary_text=getattr(chunk, "reasoning_summary_text", None),
                        item_id=getattr(chunk, "item_id", None),
                        content_index=getattr(chunk, "content_index", None),
                        summary_index=getattr(chunk, "summary_index", None),
                    )
                    # Use the same format as main coordination for consistency
                    log_stream_chunk("orchestrator", chunk.type, chunk.content, selected_agent_id)
                    yield reasoning_chunk
                elif chunk_type == "backend_status":
                    import json

                    status_json = json.loads(chunk.content)
                    cwd = status_json["cwd"]
                    session_id = status_json["session_id"]
                    content = f"""Final Temp Working directory: {cwd}.
    Final Session ID: {session_id}.
    """

                    log_stream_chunk("orchestrator", "content", content, selected_agent_id)
                    yield StreamChunk(type="content", content=content, source=selected_agent_id)
                elif chunk_type == "mcp_status":
                    # Handle MCP status messages in final presentation
                    mcp_content = f"🔧 MCP: {chunk.content}"
                    log_stream_chunk("orchestrator", "content", mcp_content, selected_agent_id)
                    yield StreamChunk(type="content", content=mcp_content, source=selected_agent_id)
                elif chunk_type == "done":
                    # Save the final workspace snapshot (from final workspace directory)
                    final_answer = presentation_content.strip() if presentation_content.strip() else self.agent_states[selected_agent_id].answer  # fallback to stored answer if no content generated
                    final_context = self.get_last_context(selected_agent_id)
                    await self._save_agent_snapshot(
                        self._selected_agent,
                        answer_content=final_answer,
                        is_final=True,
                        context_data=final_context,
                    )

                    # Track the final answer in coordination tracker
                    self.coordination_tracker.set_final_answer(selected_agent_id, final_answer, snapshot_timestamp="final")

                    log_stream_chunk("orchestrator", "done", None, selected_agent_id)
                    yield StreamChunk(type="done", source=selected_agent_id)
                elif chunk_type == "error":
                    log_stream_chunk("orchestrator", "error", chunk.error, selected_agent_id)
                    yield StreamChunk(type="error", error=chunk.error, source=selected_agent_id)
                # Pass through other chunk types as-is but with source
                else:
                    if hasattr(chunk, "source"):
                        log_stream_chunk(
                            "orchestrator",
                            chunk_type,
                            getattr(chunk, "content", ""),
                            selected_agent_id,
                        )
                        yield StreamChunk(
                            type=chunk_type,
                            content=getattr(chunk, "content", ""),
                            source=selected_agent_id,
                            **{k: v for k, v in chunk.__dict__.items() if k not in ["type", "content", "source"]},
                        )
                    else:
                        log_stream_chunk(
                            "orchestrator",
                            chunk_type,
                            getattr(chunk, "content", ""),
                            selected_agent_id,
                        )
                        yield StreamChunk(
                            type=chunk_type,
                            content=getattr(chunk, "content", ""),
                            source=selected_agent_id,
                            **{k: v for k, v in chunk.__dict__.items() if k not in ["type", "content", "source"]},
                        )

        finally:
            # Store the final presentation content for logging
            if presentation_content.strip():
                # Store the synthesized final answer
                self._final_presentation_content = presentation_content.strip()
            else:
                # If no content was generated, use the stored answer as fallback
                stored_answer = self.agent_states[selected_agent_id].answer
                if stored_answer:
                    fallback_content = f"\n📋 Using stored answer as final presentation:\n\n{stored_answer}"
                    log_stream_chunk("orchestrator", "content", fallback_content, selected_agent_id)
                    yield StreamChunk(
                        type="content",
                        content=fallback_content,
                        source=selected_agent_id,
                    )
                    self._final_presentation_content = stored_answer
                else:
                    log_stream_chunk(
                        "orchestrator",
                        "error",
                        "\n❌ No content generated for final presentation and no stored answer available.",
                        selected_agent_id,
                    )
                    yield StreamChunk(
                        type="content",
                        content="\n❌ No content generated for final presentation and no stored answer available.",
                        source=selected_agent_id,
                    )

            # Mark final round as completed
            self.coordination_tracker.change_status(selected_agent_id, AgentStatus.COMPLETED)

            # Save logs
            self.save_coordination_logs()

    def _get_vote_results(self) -> Dict[str, Any]:
        """Get current vote results and statistics."""
        agent_answers = {aid: state.answer for aid, state in self.agent_states.items() if state.answer}
        votes = {aid: state.votes for aid, state in self.agent_states.items() if state.votes}

        # Count votes for each agent
        vote_counts = {}
        voter_details = {}

        for voter_id, vote_data in votes.items():
            voted_for = vote_data.get("agent_id")
            if voted_for:
                vote_counts[voted_for] = vote_counts.get(voted_for, 0) + 1
                if voted_for not in voter_details:
                    voter_details[voted_for] = []
                voter_details[voted_for].append(
                    {
                        "voter": voter_id,
                        "reason": vote_data.get("reason", "No reason provided"),
                    },
                )

        # Determine winner
        winner = None
        is_tie = False
        if vote_counts:
            max_votes = max(vote_counts.values())
            tied_agents = [agent_id for agent_id, count in vote_counts.items() if count == max_votes]
            is_tie = len(tied_agents) > 1

            # Break ties by agent registration order
            for agent_id in agent_answers.keys():
                if agent_id in tied_agents:
                    winner = agent_id
                    break

            if not winner:
                winner = tied_agents[0] if tied_agents else None

        # Create agent mapping for anonymous display
        agent_mapping = {}
        for i, real_id in enumerate(sorted(agent_answers.keys()), 1):
            agent_mapping[f"agent{i}"] = real_id

        return {
            "vote_counts": vote_counts,
            "voter_details": voter_details,
            "winner": winner,
            "is_tie": is_tie,
            "total_votes": len(votes),
            "agents_with_answers": len(agent_answers),
            "agents_voted": len([v for v in votes.values() if v.get("agent_id")]),
            "agent_mapping": agent_mapping,
        }

    def _determine_final_agent_from_states(self) -> Optional[str]:
        """Determine final agent based on current agent states."""
        # Find agents with answers
        agents_with_answers = {aid: state.answer for aid, state in self.agent_states.items() if state.answer}

        if not agents_with_answers:
            return None

        # Return the first agent with an answer (by order in agent_states)
        return next(iter(agents_with_answers))

    async def _handle_followup(self, user_message: str, conversation_context: Optional[Dict[str, Any]] = None) -> AsyncGenerator[StreamChunk, None]:
        """Handle follow-up questions after presenting final answer with conversation context."""
        # For now, acknowledge with context awareness
        # Future: implement full re-coordination with follow-up context

        if conversation_context and len(conversation_context.get("conversation_history", [])) > 0:
            log_stream_chunk(
                "orchestrator",
                "content",
                f"🤔 Thank you for your follow-up question in our ongoing conversation. I understand you're asking: "
                f"'{user_message}'. Currently, the coordination is complete, but I can help clarify the answer or "
                f"coordinate a new task that takes our conversation history into account.",
            )
            yield StreamChunk(
                type="content",
                content=f"🤔 Thank you for your follow-up question in our ongoing conversation. I understand you're "
                f"asking: '{user_message}'. Currently, the coordination is complete, but I can help clarify the answer "
                f"or coordinate a new task that takes our conversation history into account.",
            )
        else:
            log_stream_chunk(
                "orchestrator",
                "content",
                f"🤔 Thank you for your follow-up: '{user_message}'. The coordination is complete, but I can help clarify the answer or coordinate a new task if needed.",
            )
            yield StreamChunk(
                type="content",
                content=f"🤔 Thank you for your follow-up: '{user_message}'. The coordination is complete, but I can help clarify the answer or coordinate a new task if needed.",
            )

        log_stream_chunk("orchestrator", "done", None)
        yield StreamChunk(type="done")

    # =============================================================================
    # PUBLIC API METHODS
    # =============================================================================

    def add_agent(self, agent_id: str, agent: ChatAgent) -> None:
        """Add a new sub-agent to the orchestrator."""
        self.agents[agent_id] = agent
        self.agent_states[agent_id] = AgentState()

    def remove_agent(self, agent_id: str) -> None:
        """Remove a sub-agent from the orchestrator."""
        if agent_id in self.agents:
            del self.agents[agent_id]
        if agent_id in self.agent_states:
            del self.agent_states[agent_id]

    def get_final_result(self) -> Optional[Dict[str, Any]]:
        """
        Get final result for session persistence.

        Returns:
            Dict with final_answer, winning_agent_id, and workspace_path, or None if not available
        """
        if not self._selected_agent or not self._final_presentation_content:
            return None

        winning_agent = self.agents.get(self._selected_agent)
        workspace_path = None
        if winning_agent and winning_agent.backend.filesystem_manager:
            workspace_path = str(winning_agent.backend.filesystem_manager.get_current_workspace())

        return {
            "final_answer": self._final_presentation_content,
            "winning_agent_id": self._selected_agent,
            "workspace_path": workspace_path,
        }

    def get_status(self) -> Dict[str, Any]:
        """Get current orchestrator status."""
        # Calculate vote results
        vote_results = self._get_vote_results()

        return {
            "session_id": self.session_id,
            "workflow_phase": self.workflow_phase,
            "current_task": self.current_task,
            "selected_agent": self._selected_agent,
            "final_presentation_content": self._final_presentation_content,
            "vote_results": vote_results,
            "agents": {
                aid: {
                    "agent_status": agent.get_status(),
                    "coordination_state": {
                        "answer": state.answer,
                        "has_voted": state.has_voted,
                    },
                }
                for aid, (agent, state) in zip(
                    self.agents.keys(),
                    zip(self.agents.values(), self.agent_states.values()),
                )
            },
            "conversation_length": len(self.conversation_history),
        }

    def get_configurable_system_message(self) -> Optional[str]:
        """
        Get the configurable system message for the orchestrator.

        This can define how the orchestrator should coordinate agents, construct messages,
        handle conflicts, make decisions, etc. For example:
        - Custom voting strategies
        - Message construction templates
        - Conflict resolution approaches
        - Coordination workflow preferences

        Returns:
            Orchestrator's configurable system message if available, None otherwise
        """
        if self.config and hasattr(self.config, "get_configurable_system_message"):
            return self.config.get_configurable_system_message()
        elif self.config and hasattr(self.config, "custom_system_instruction"):
            return self.config.custom_system_instruction
        elif self.config and self.config.backend_params:
            # Check for backend-specific system prompts
            backend_params = self.config.backend_params
            if "system_prompt" in backend_params:
                return backend_params["system_prompt"]
            elif "append_system_prompt" in backend_params:
                return backend_params["append_system_prompt"]
        return None

    def _clear_agent_workspaces(self) -> None:
        """
        Clear all agent workspaces and pre-populate with previous turn's results.

        This creates a WRITABLE copy of turn n-1 in each agent's workspace.
        Note: CLI separately provides turn n-1 as a READ-ONLY context path, allowing
        agents to both modify files (in workspace) and reference originals (via context path).
        """
        # Get previous turn (n-1) workspace for pre-population
        previous_turn_workspace = None
        if self._previous_turns:
            # Get the most recent turn (last in list)
            latest_turn = self._previous_turns[-1]
            previous_turn_workspace = Path(latest_turn["path"])

        for agent_id, agent in self.agents.items():
            if agent.backend.filesystem_manager:
                workspace_path = agent.backend.filesystem_manager.get_current_workspace()
                if workspace_path and Path(workspace_path).exists():
                    # Clear workspace contents but keep the directory
                    for item in Path(workspace_path).iterdir():
                        if item.is_file():
                            item.unlink()
                        elif item.is_dir():
                            shutil.rmtree(item)
                    logger.info(f"[Orchestrator] Cleared workspace for {agent_id}: {workspace_path}")

                    # Pre-populate with previous turn's results if available (creates writable copy)
                    if previous_turn_workspace and previous_turn_workspace.exists():
                        logger.info(f"[Orchestrator] Pre-populating {agent_id} workspace with writable copy of turn n-1 from {previous_turn_workspace}")
                        for item in previous_turn_workspace.iterdir():
                            dest = Path(workspace_path) / item.name
                            if item.is_file():
                                shutil.copy2(item, dest)
                            elif item.is_dir():
                                shutil.copytree(item, dest, dirs_exist_ok=True)
                        logger.info(f"[Orchestrator] Pre-populated {agent_id} workspace with writable copy of turn n-1")

    def _get_previous_turns_context_paths(self) -> List[Dict[str, Any]]:
        """
        Get previous turns as context paths for current turn's agents.

        Returns:
            List of previous turn information with path, turn number, and task
        """
        return self._previous_turns

    async def reset(self) -> None:
        """Reset orchestrator state for new task."""
        self.conversation_history.clear()
        self.current_task = None
        self.workflow_phase = "idle"
        self._coordination_messages.clear()
        self._selected_agent = None
        self._final_presentation_content = None

        # Reset agent states
        for state in self.agent_states.values():
            state.answer = None
            state.has_voted = False
            state.restart_pending = False
            state.is_killed = False
            state.timeout_reason = None

        # Reset orchestrator timeout tracking
        self.total_tokens = 0
        self.coordination_start_time = 0
        self.is_orchestrator_timeout = False
        self.timeout_reason = None

        # Clear coordination state
        self._active_streams = {}
        self._active_tasks = {}


# =============================================================================
# CONVENIENCE FUNCTIONS
# =============================================================================


def create_orchestrator(
    agents: List[tuple],
    orchestrator_id: str = "orchestrator",
    session_id: Optional[str] = None,
    config: Optional[AgentConfig] = None,
    snapshot_storage: Optional[str] = None,
    agent_temporary_workspace: Optional[str] = None,
) -> Orchestrator:
    """
    Create a MassGen orchestrator with sub-agents.

    Args:
        agents: List of (agent_id, ChatAgent) tuples
        orchestrator_id: Unique identifier for this orchestrator (default: "orchestrator")
        session_id: Optional session ID
        config: Optional AgentConfig for orchestrator customization
        snapshot_storage: Optional path to store agent workspace snapshots
        agent_temporary_workspace: Optional path for agent temporary workspaces (for Claude Code context sharing)

    Returns:
        Configured Orchestrator
    """
    agents_dict = {agent_id: agent for agent_id, agent in agents}

    return Orchestrator(
        agents=agents_dict,
        orchestrator_id=orchestrator_id,
        session_id=session_id,
        config=config,
        snapshot_storage=snapshot_storage,
        agent_temporary_workspace=agent_temporary_workspace,
    )<|MERGE_RESOLUTION|>--- conflicted
+++ resolved
@@ -42,12 +42,8 @@
 )
 from .message_templates import MessageTemplates
 from .stream_chunk import ChunkType
-<<<<<<< HEAD
 from .tool import get_workflow_tools
 from .utils import ActionType, AgentStatus
-=======
-from .utils import ActionType, AgentStatus, CoordinationStage
->>>>>>> fc0b8f2f
 
 
 @dataclass
