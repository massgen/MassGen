# -*- coding: utf-8 -*-
"""
MassGen Orchestrator Agent - Chat interface that manages sub-agents internally.

The orchestrator presents a unified chat interface to users while coordinating
multiple sub-agents using the proven binary decision framework behind the scenes.

TODOs:

- Move CLI's coordinate_with_context logic to orchestrator and simplify CLI to just use orchestrator
- Implement orchestrator system message functionality to customize coordination behavior:

  * Custom voting strategies (consensus, expertise-weighted, domain-specific)
  * Message construction templates for sub-agent instructions
  * Conflict resolution approaches (evidence-based, democratic, expert-priority)
  * Workflow preferences (thorough vs fast, iterative vs single-pass)
  * Domain-specific coordination (research teams, technical reviews, creative brainstorming)
  * Dynamic agent selection based on task requirements and orchestrator instructions
"""

import asyncio
import json
import os
import shutil
import time
import traceback
from dataclasses import dataclass, field
from datetime import datetime
from pathlib import Path
from typing import TYPE_CHECKING, Any, AsyncGenerator, Dict, List, Optional

from .agent_config import AgentConfig
from .backend.base import StreamChunk
from .chat_agent import ChatAgent
from .configs.rate_limits import get_rate_limit_config
from .coordination_tracker import CoordinationTracker

if TYPE_CHECKING:
    from .dspy_paraphraser import QuestionParaphraser
from .logger_config import get_log_session_dir  # Import to get log directory
from .logger_config import logger  # Import logger directly for INFO logging
from .logger_config import (
    log_coordination_step,
    log_orchestrator_activity,
    log_orchestrator_agent_message,
    log_stream_chunk,
    log_tool_call,
    set_log_attempt,
)
from .memory import ConversationMemory, PersistentMemoryBase
from .message_templates import MessageTemplates
from .stream_chunk import ChunkType
from .tool import get_post_evaluation_tools, get_workflow_tools
from .utils import ActionType, AgentStatus, CoordinationStage


@dataclass
class AgentState:
    """Runtime state for an agent during coordination.

    Attributes:
        answer: The agent's current answer/summary, if any
        has_voted: Whether the agent has voted in the current round
        votes: Dictionary storing vote data for this agent
        restart_pending: Whether the agent should gracefully restart due to new answers
        is_killed: Whether this agent has been killed due to timeout/limits
        timeout_reason: Reason for timeout (if applicable)
    """

    answer: Optional[str] = None
    has_voted: bool = False
    votes: Dict[str, Any] = field(default_factory=dict)
    restart_pending: bool = False
    is_killed: bool = False
    timeout_reason: Optional[str] = None
    last_context: Optional[Dict[str, Any]] = None  # Store the context sent to this agent
    paraphrase: Optional[str] = None


class Orchestrator(ChatAgent):
    """
    Orchestrator Agent - Unified chat interface with sub-agent coordination.

    The orchestrator acts as a single agent from the user's perspective, but internally
    coordinates multiple sub-agents using the proven binary decision framework.

    Key Features:
    - Unified chat interface (same as any individual agent)
    - Automatic sub-agent coordination and conflict resolution
    - Transparent MassGen workflow execution
    - Real-time streaming with proper source attribution
    - Graceful restart mechanism for dynamic case transitions
    - Session management

    TODO - Missing Configuration Options:
    - Option to include/exclude voting details in user messages
    - Configurable timeout settings for agent responses
    - Configurable retry limits and backoff strategies
    - Custom voting strategies beyond simple majority
    - Configurable presentation formats for final answers
    - Advanced coordination workflows (hierarchical, weighted voting, etc.)

    TODO (v0.0.14 Context Sharing Enhancement - See docs/dev_notes/v0.0.14-context.md):
    - Add permission validation logic for agent workspace access
    - Implement validate_agent_access() method to check if agent has required permission for resource
    - Replace current prompt-based access control with explicit system-level enforcement
    - Add PermissionManager integration for managing agent access rules
    - Implement audit logging for all access attempts to workspace resources
    - Support dynamic permission negotiation during runtime
    - Add configurable policy framework for permission management
    - Integrate with workspace snapshot mechanism for controlled context sharing

    Restart Behavior:
    When an agent provides new_answer, all agents gracefully restart to ensure
    consistent coordination state. This allows all agents to transition to Case 2
    evaluation with the new answers available.
    """

    def __init__(
        self,
        agents: Dict[str, ChatAgent],
        orchestrator_id: str = "orchestrator",
        session_id: Optional[str] = None,
        config: Optional[AgentConfig] = None,
        dspy_paraphraser: Optional["QuestionParaphraser"] = None,
        snapshot_storage: Optional[str] = None,
        agent_temporary_workspace: Optional[str] = None,
        previous_turns: Optional[List[Dict[str, Any]]] = None,
<<<<<<< HEAD
        enable_rate_limit: bool = False,
=======
        winning_agents_history: Optional[List[Dict[str, Any]]] = None,
        shared_conversation_memory: Optional[ConversationMemory] = None,
        shared_persistent_memory: Optional[PersistentMemoryBase] = None,
>>>>>>> 24b609bc
    ):
        """
        Initialize MassGen orchestrator.

        Args:
            agents: Dictionary of {agent_id: ChatAgent} - can be individual agents or other orchestrators
            orchestrator_id: Unique identifier for this orchestrator (default: "orchestrator")
            session_id: Optional session identifier
            config: Optional AgentConfig for customizing orchestrator behavior
            dspy_paraphraser: Optional DSPy paraphraser for multi-agent question diversity
            snapshot_storage: Optional path to store agent workspace snapshots
            agent_temporary_workspace: Optional path for agent temporary workspaces
            previous_turns: List of previous turn metadata for multi-turn conversations (loaded by CLI)
<<<<<<< HEAD
            enable_rate_limit: Whether to enable rate limiting and cooldown delays (default: False)
=======
            winning_agents_history: List of previous winning agents for memory sharing
                                   Format: [{"agent_id": "agent_b", "turn": 1}, ...]
                                   Loaded from session storage to persist across orchestrator recreations
            shared_conversation_memory: Optional shared conversation memory for all agents
            shared_persistent_memory: Optional shared persistent memory for all agents
>>>>>>> 24b609bc
        """
        super().__init__(session_id, shared_conversation_memory, shared_persistent_memory)
        self.orchestrator_id = orchestrator_id
        self.agents = agents
        self.agent_states = {aid: AgentState() for aid in agents.keys()}
        self.config = config or AgentConfig.create_openai_config()
        self.dspy_paraphraser = dspy_paraphraser

        # Shared memory for all agents
        self.shared_conversation_memory = shared_conversation_memory
        self.shared_persistent_memory = shared_persistent_memory

        # Get message templates from config
        self.message_templates = self.config.message_templates or MessageTemplates(
            voting_sensitivity=self.config.voting_sensitivity,
            answer_novelty_requirement=self.config.answer_novelty_requirement,
        )
        # Create workflow tools for agents (vote and new_answer) using new toolkit system
        self.workflow_tools = get_workflow_tools(
            valid_agent_ids=list(agents.keys()),
            template_overrides=getattr(self.message_templates, "_template_overrides", {}),
            api_format="chat_completions",  # Default format, will be overridden per backend
        )

        # MassGen-specific state
        self.current_task: Optional[str] = None
        self.workflow_phase: str = "idle"  # idle, coordinating, presenting

        # Internal coordination state
        self._coordination_messages: List[Dict[str, str]] = []
        self._selected_agent: Optional[str] = None
        self._final_presentation_content: Optional[str] = None

        # Track winning agents by turn for memory sharing
        # Format: [{"agent_id": "agent_b", "turn": 1}, {"agent_id": "agent_a", "turn": 2}]
        # Restore from session storage if provided (for multi-turn persistence)
        self._winning_agents_history: List[Dict[str, Any]] = winning_agents_history or []
        if self._winning_agents_history:
            logger.info(f"📚 Restored {len(self._winning_agents_history)} winning agent(s) from session: {self._winning_agents_history}")
        self._current_turn: int = 0

        # Timeout and resource tracking
        self.total_tokens: int = 0
        self.coordination_start_time: float = 0
        self.is_orchestrator_timeout: bool = False
        self.timeout_reason: Optional[str] = None

        # Restart feature state tracking
        self.current_attempt: int = 0
        max_restarts = self.config.coordination_config.max_orchestration_restarts
        self.max_attempts: int = 1 + max_restarts
        self.restart_pending: bool = False
        self.restart_reason: Optional[str] = None
        self.restart_instructions: Optional[str] = None
        self.previous_attempt_answer: Optional[str] = None  # Store previous winner's answer for restart context

        # Coordination state tracking for cleanup
        self._active_streams: Dict = {}
        self._active_tasks: Dict = {}
        
        # Agent startup rate limiting (per model)
        # Load from centralized configuration file instead of hardcoding
        self._enable_rate_limit = enable_rate_limit
        self._agent_startup_times: Dict[str, List[float]] = {}  # model -> [timestamps]
        self._rate_limits: Dict[str, Dict[str, int]] = self._load_rate_limits_from_config() if enable_rate_limit else {}

        # Context sharing for agents with filesystem support
        self._snapshot_storage: Optional[str] = snapshot_storage
        self._agent_temporary_workspace: Optional[str] = agent_temporary_workspace

        # DSPy paraphrase tracking
        self._agent_paraphrases: Dict[str, str] = {}
        self._paraphrase_generation_errors: int = 0

        # Multi-turn session tracking (loaded by CLI, not managed by orchestrator)
        self._previous_turns: List[Dict[str, Any]] = previous_turns or []

        # Coordination tracking - always enabled for analysis/debugging
        self.coordination_tracker = CoordinationTracker()
        self.coordination_tracker.initialize_session(list(agents.keys()))

        # Create snapshot storage and workspace directories if specified
        if snapshot_storage:
            self._snapshot_storage = snapshot_storage
            snapshot_path = Path(self._snapshot_storage)
            # Clean existing directory if it exists and has contents
            if snapshot_path.exists() and any(snapshot_path.iterdir()):
                shutil.rmtree(snapshot_path)
            snapshot_path.mkdir(parents=True, exist_ok=True)

        # Configure orchestration paths for each agent with filesystem support
        for agent_id, agent in self.agents.items():
            if agent.backend.filesystem_manager:
                agent.backend.filesystem_manager.setup_orchestration_paths(
                    agent_id=agent_id,
                    snapshot_storage=self._snapshot_storage,
                    agent_temporary_workspace=self._agent_temporary_workspace,
                )
                # Update MCP config with agent_id for Docker mode (must be after setup_orchestration_paths)
                agent.backend.filesystem_manager.update_backend_mcp_config(agent.backend.config)

        # Inject planning tools if enabled
        logger.info(f"[Orchestrator] Checking planning config: coordination_config exists={hasattr(self.config, 'coordination_config')}")
        if hasattr(self.config, "coordination_config") and hasattr(self.config.coordination_config, "enable_agent_task_planning"):
            logger.info(f"[Orchestrator] enable_agent_task_planning={self.config.coordination_config.enable_agent_task_planning}")
            if self.config.coordination_config.enable_agent_task_planning:
                logger.info(f"[Orchestrator] Injecting planning tools for {len(self.agents)} agents")
                self._inject_planning_tools_for_all_agents()
                logger.info("[Orchestrator] Planning tools injection complete")
        else:
            logger.info("[Orchestrator] Planning config not found or disabled")

    async def _prepare_paraphrases_for_agents(self, question: str) -> None:
        """Generate and assign DSPy paraphrases for the current question."""

        # Reset paraphrases before regenerating
        self._agent_paraphrases = {}
        for state in self.agent_states.values():
            state.paraphrase = None

        if not self.dspy_paraphraser:
            return

        if not question:
            return

        try:
            variants = await asyncio.to_thread(
                self.dspy_paraphraser.generate_variants,
                question,
            )
        except Exception as exc:
            self._paraphrase_generation_errors += 1
            logger.warning(f"Failed to generate DSPy paraphrases: {exc}")
            return

        if not variants:
            logger.warning("DSPy paraphraser returned no variants; proceeding with original question for all agents.")
            return

        agent_ids = list(self.agents.keys())
        if not agent_ids:
            return

        for idx, agent_id in enumerate(agent_ids):
            paraphrase = variants[idx % len(variants)]
            self._agent_paraphrases[agent_id] = paraphrase
            self.agent_states[agent_id].paraphrase = paraphrase

        # Log at INFO level so users know paraphrasing is active
        logger.info(f" DSPy paraphrasing enabled: {len(variants)} variant(s) generated and assigned to {len(agent_ids)} agent(s)")

        log_coordination_step(
            "DSPy paraphrases prepared",
            {
                "variants": len(variants),
                "assigned_agents": self._agent_paraphrases,
            },
        )

    def get_paraphrase_status(self) -> Dict[str, Any]:
        """Return current DSPy paraphrase assignments and metrics for observability."""

        status = {
            "paraphrases": self._agent_paraphrases.copy(),
            "generation_errors": self._paraphrase_generation_errors,
            "metrics": None,
        }

        if self.dspy_paraphraser:
            try:
                status["metrics"] = self.dspy_paraphraser.get_metrics()
            except Exception as exc:  # pragma: no cover - defensive guard
                logger.debug(f"Unable to fetch DSPy paraphraser metrics: {exc}")

        return status

    def _inject_planning_tools_for_all_agents(self) -> None:
        """
        Inject planning MCP tools into all agents.

        This method adds the planning MCP server to each agent's backend
        configuration, enabling them to create and manage task plans.
        """
        for agent_id, agent in self.agents.items():
            self._inject_planning_tools_for_agent(agent_id, agent)

    def _inject_planning_tools_for_agent(self, agent_id: str, agent: Any) -> None:
        """
        Inject planning MCP tools into a specific agent.

        Args:
            agent_id: ID of the agent
            agent: Agent instance
        """
        logger.info(f"[Orchestrator] Injecting planning tools for agent: {agent_id}")

        # Create planning MCP config
        planning_mcp_config = self._create_planning_mcp_config(agent_id)
        logger.info(f"[Orchestrator] Created planning MCP config: {planning_mcp_config['name']}")

        # Get existing mcp_servers configuration
        mcp_servers = agent.backend.config.get("mcp_servers", [])
        logger.info(f"[Orchestrator] Existing MCP servers for {agent_id}: {type(mcp_servers)} with {len(mcp_servers) if isinstance(mcp_servers, (list, dict)) else 0} entries")

        # Handle both list format and dict format (Claude Code)
        if isinstance(mcp_servers, dict):
            # Claude Code dict format
            logger.info("[Orchestrator] Using dict format for MCP servers")
            mcp_servers[f"planning_{agent_id}"] = planning_mcp_config
        else:
            # Standard list format
            logger.info("[Orchestrator] Using list format for MCP servers")
            if not isinstance(mcp_servers, list):
                mcp_servers = []
            mcp_servers.append(planning_mcp_config)

        # Update backend config
        agent.backend.config["mcp_servers"] = mcp_servers
        logger.info(f"[Orchestrator] Updated MCP servers for {agent_id}, now has {len(mcp_servers) if isinstance(mcp_servers, (list, dict)) else 0} servers")

    def _create_planning_mcp_config(self, agent_id: str) -> Dict[str, Any]:
        """
        Create MCP server configuration for planning tools.

        Args:
            agent_id: ID of the agent

        Returns:
            MCP server configuration dictionary
        """
        from pathlib import Path as PathlibPath

        import massgen.mcp_tools.planning._planning_mcp_server as planning_module

        script_path = PathlibPath(planning_module.__file__).resolve()

        config = {
            "name": f"planning_{agent_id}",
            "type": "stdio",
            "command": "fastmcp",
            "args": [
                "run",
                f"{script_path}:create_server",
                "--",
                "--agent-id",
                agent_id,
                "--orchestrator-id",
                self.orchestrator_id,
            ],
            "env": {
                "FASTMCP_SHOW_CLI_BANNER": "false",
            },
        }

        return config

    @staticmethod
    def _get_chunk_type_value(chunk) -> str:
        """
        Extract chunk type as string, handling both legacy and typed chunks.

        Args:
            chunk: StreamChunk, TextStreamChunk, or MultimodalStreamChunk

        Returns:
            String representation of chunk type (e.g., "content", "tool_calls")
        """
        chunk_type = chunk.type

        if isinstance(chunk_type, ChunkType):
            return chunk_type.value

        return str(chunk_type)

    async def chat(
        self,
        messages: List[Dict[str, Any]],
        tools: List[Dict[str, Any]] = None,
        reset_chat: bool = False,
        clear_history: bool = False,
    ) -> AsyncGenerator[StreamChunk, None]:
        """
        Main chat interface - handles user messages and coordinates sub-agents.

        Args:
            messages: List of conversation messages
            tools: Ignored by orchestrator (uses internal workflow tools)
            reset_chat: If True, reset conversation and start fresh
            clear_history: If True, clear history before processing

        Yields:
            StreamChunk: Streaming response chunks
        """
        _ = tools  # Unused parameter

        # Handle conversation management
        if clear_history:
            self.conversation_history.clear()
        if reset_chat:
            self.reset()

        # Process all messages to build conversation context
        conversation_context = self._build_conversation_context(messages)
        user_message = conversation_context.get("current_message")

        if not user_message:
            log_stream_chunk("orchestrator", "error", "No user message found in conversation")
            yield StreamChunk(type="error", error="No user message found in conversation")
            return

        # Add user message to history
        self.add_to_history("user", user_message)

        # Determine what to do based on current state and conversation context
        if self.workflow_phase == "idle":
            # New task - start MassGen coordination with full context
            self.current_task = user_message
            await self._prepare_paraphrases_for_agents(self.current_task)
            # Reinitialize session with user prompt now that we have it
            self.coordination_tracker.initialize_session(list(self.agents.keys()), self.current_task)
            self.workflow_phase = "coordinating"

            # Reset restart_pending flag at start of coordination (will be set again if restart needed)
            self.restart_pending = False

            # Clear agent workspaces for new turn (if this is a multi-turn conversation with history)
            if conversation_context and conversation_context.get("conversation_history"):
                self._clear_agent_workspaces()

            # Check if planning mode is enabled in config
            planning_mode_config_exists = (
                self.config.coordination_config and self.config.coordination_config.enable_planning_mode if self.config and hasattr(self.config, "coordination_config") else False
            )

            if planning_mode_config_exists:
                # Analyze question for irreversibility and set planning mode accordingly
                # This happens silently - users don't see this analysis
                analysis_result = await self._analyze_question_irreversibility(user_message, conversation_context)
                has_irreversible = analysis_result["has_irreversible"]
                blocked_tools = analysis_result["blocked_tools"]

                # Set planning mode and blocked tools for all agents based on analysis
                for agent_id, agent in self.agents.items():
                    if hasattr(agent.backend, "set_planning_mode"):
                        agent.backend.set_planning_mode(has_irreversible)
                        if hasattr(agent.backend, "set_planning_mode_blocked_tools"):
                            agent.backend.set_planning_mode_blocked_tools(blocked_tools)
                        log_orchestrator_activity(
                            self.orchestrator_id,
                            f"Set planning mode for {agent_id}",
                            {
                                "planning_mode_enabled": has_irreversible,
                                "blocked_tools_count": len(blocked_tools),
                                "reason": "irreversibility analysis",
                            },
                        )

            async for chunk in self._coordinate_agents_with_timeout(conversation_context):
                yield chunk

        elif self.workflow_phase == "presenting":
            # Handle follow-up question with full conversation context
            async for chunk in self._handle_followup(user_message, conversation_context):
                yield chunk
        else:
            # Already coordinating - provide status update
            log_stream_chunk("orchestrator", "content", "🔄 Coordinating agents, please wait...")
            yield StreamChunk(type="content", content="🔄 Coordinating agents, please wait...")
            # Note: In production, you might want to queue follow-up questions

    async def chat_simple(self, user_message: str) -> AsyncGenerator[StreamChunk, None]:
        """
        Backwards compatible simple chat interface.

        Args:
            user_message: Simple string message from user

        Yields:
            StreamChunk: Streaming response chunks
        """
        messages = [{"role": "user", "content": user_message}]
        async for chunk in self.chat(messages):
            yield chunk

    def _build_conversation_context(self, messages: List[Dict[str, Any]]) -> Dict[str, Any]:
        """Build conversation context from message list."""
        conversation_history = []
        current_message = None

        # Process messages to extract conversation history and current message
        for message in messages:
            role = message.get("role")
            content = message.get("content", "")

            if role == "user":
                current_message = content
                # Add to history (excluding the current message)
                if len(conversation_history) > 0 or len(messages) > 1:
                    conversation_history.append(message.copy())
            elif role == "assistant":
                conversation_history.append(message.copy())
            elif role == "system":
                # System messages are typically not part of conversation history
                pass

        # Remove the last user message from history since that's the current message
        if conversation_history and conversation_history[-1].get("role") == "user":
            conversation_history.pop()

        return {
            "current_message": current_message,
            "conversation_history": conversation_history,
            "full_messages": messages,
        }

    async def _inject_shared_memory_context(
        self,
        messages: List[Dict[str, Any]],
        agent_id: str,
    ) -> List[Dict[str, Any]]:
        """
        Inject shared memory context into agent messages.

        This allows all agents to see shared memories including what other agents
        have stored in the shared memory.

        Args:
            messages: Original messages to send to agent
            agent_id: ID of the agent receiving the messages

        Returns:
            Messages with shared memory context injected
        """
        if not self.shared_conversation_memory and not self.shared_persistent_memory:
            # No shared memory configured, return original messages
            return messages

        memory_context_parts = []

        # Get conversation memory content
        if self.shared_conversation_memory:
            try:
                conv_messages = await self.shared_conversation_memory.get_messages()
                if conv_messages:
                    memory_context_parts.append("=== SHARED CONVERSATION MEMORY ===")
                    for msg in conv_messages[-10:]:  # Last 10 messages
                        role = msg.get("role", "unknown")
                        content = msg.get("content", "")
                        agent_source = msg.get("agent_id", "unknown")
                        memory_context_parts.append(f"[{agent_source}] {role}: {content}")
            except Exception as e:
                logger.warning(f"Failed to retrieve shared conversation memory: {e}")

        # Get persistent memory content
        if self.shared_persistent_memory:
            try:
                # Extract user message for retrieval
                user_messages = [msg for msg in messages if msg.get("role") == "user"]
                if user_messages:
                    retrieved = await self.shared_persistent_memory.retrieve(user_messages)
                    if retrieved:
                        memory_context_parts.append("\n=== SHARED PERSISTENT MEMORY ===")
                        memory_context_parts.append(retrieved)
            except NotImplementedError:
                # Memory backend doesn't support retrieve
                pass
            except Exception as e:
                logger.warning(f"Failed to retrieve shared persistent memory: {e}")

        # Inject memory context if we have any
        if memory_context_parts:
            memory_message = {
                "role": "system",
                "content": ("You have access to shared memory that all agents can see and contribute to.\n" + "\n".join(memory_context_parts)),
            }

            # Insert after existing system messages but before user messages
            system_count = sum(1 for msg in messages if msg.get("role") == "system")
            modified_messages = messages.copy()
            modified_messages.insert(system_count, memory_message)
            return modified_messages

        return messages

    async def _record_to_shared_memory(
        self,
        agent_id: str,
        content: str,
        role: str = "assistant",
    ) -> None:
        """
        Record agent's contribution to shared memory.

        Args:
            agent_id: ID of the agent contributing
            content: Content to record
            role: Role of the message (default: "assistant")
        """
        message = {
            "role": role,
            "content": content,
            "agent_id": agent_id,
            "timestamp": time.time(),
        }

        # Add to conversation memory
        if self.shared_conversation_memory:
            try:
                await self.shared_conversation_memory.add(message)
            except Exception as e:
                logger.warning(f"Failed to add to shared conversation memory: {e}")

        # Record to persistent memory
        if self.shared_persistent_memory:
            try:
                await self.shared_persistent_memory.record([message])
            except NotImplementedError:
                # Memory backend doesn't support record
                pass
            except Exception as e:
                logger.warning(f"Failed to record to shared persistent memory: {e}")

    def save_coordination_logs(self):
        """Public method to save coordination logs after final presentation is complete."""
        # End the coordination session
        self.coordination_tracker._end_session()

        # Save coordination logs using the coordination tracker
        log_session_dir = get_log_session_dir()
        if log_session_dir:
            self.coordination_tracker.save_coordination_logs(log_session_dir)

    def _format_planning_mode_ui(
        self,
        has_irreversible: bool,
        blocked_tools: set,
        has_isolated_workspaces: bool,
        user_question: str,
    ) -> str:
        """
        Format a nice UI box for planning mode status.

        Args:
            has_irreversible: Whether irreversible operations were detected
            blocked_tools: Set of specific blocked tool names
            has_isolated_workspaces: Whether agents have isolated workspaces
            user_question: The user's question for context

        Returns:
            Formatted string with nice box UI
        """
        if not has_irreversible:
            # Planning mode disabled - brief message
            box = "\n╭─ Coordination Mode ────────────────────────────────────────╮\n"
            box += "│ ✅ Planning Mode: DISABLED                                │\n"
            box += "│                                                            │\n"
            box += "│ All tools available during coordination.                  │\n"
            box += "│ No irreversible operations detected.                      │\n"
            box += "╰────────────────────────────────────────────────────────────╯\n"
            return box

        # Planning mode enabled
        box = "\n╭─ Coordination Mode ────────────────────────────────────────╮\n"
        box += "│ 🧠 Planning Mode: ENABLED                                  │\n"
        box += "│                                                            │\n"

        if has_isolated_workspaces:
            box += "│ 🔒 Workspace: Isolated (filesystem ops allowed)           │\n"
            box += "│                                                            │\n"

        # Description
        box += "│ Agents will plan and coordinate without executing         │\n"
        box += "│ irreversible actions. The winning agent will implement    │\n"
        box += "│ the plan during final presentation.                       │\n"
        box += "│                                                            │\n"

        # Blocked tools section
        if blocked_tools:
            box += "│ 🚫 Blocked Tools:                                          │\n"
            # Format tools into nice columns
            sorted_tools = sorted(blocked_tools)
            for i, tool in enumerate(sorted_tools[:5], 1):  # Show max 5 tools
                # Shorten tool name if too long
                display_tool = tool if len(tool) <= 50 else tool[:47] + "..."
                box += f"│   {i}. {display_tool:<54} │\n"

            if len(sorted_tools) > 5:
                remaining = len(sorted_tools) - 5
                box += f"│   ... and {remaining} more tool(s)                              │\n"
            box += "│                                                            │\n"
        else:
            box += "│ 🚫 Blocking: ALL MCP tools                                 │\n"
            box += "│                                                            │\n"

        # Add brief analysis summary
        box += "│ 📊 Analysis:                                               │\n"
        # Create a brief summary from the question
        summary = user_question[:50] + "..." if len(user_question) > 50 else user_question
        # Wrap text to fit in box
        words = summary.split()
        line = "│   "
        for word in words:
            if len(line) + len(word) + 1 > 60:
                box += line.ljust(61) + "│\n"
                line = "│   " + word + " "
            else:
                line += word + " "
        if len(line) > 4:  # If there's content
            box += line.ljust(61) + "│\n"

        box += "╰────────────────────────────────────────────────────────────╯\n"
        return box

    async def _analyze_question_irreversibility(self, user_question: str, conversation_context: Dict[str, Any]) -> Dict[str, Any]:
        """
        Analyze if the user's question involves MCP tools with irreversible outcomes.

        This method randomly selects an available agent to analyze whether executing
        the user's question would involve MCP tool operations with irreversible outcomes
        (e.g., sending Discord messages, posting tweets, deleting files) vs reversible
        read operations (e.g., reading Discord messages, searching tweets, listing files).

        Args:
            user_question: The user's question/request
            conversation_context: Full conversation context including history

        Returns:
            Dict with:
                - has_irreversible (bool): True if irreversible operations detected
                - blocked_tools (set): Set of MCP tool names to block (e.g., {'mcp__discord__discord_send'})
                                      Empty set means block ALL MCP tools
        """
        import random

        print("=" * 80, flush=True)
        print("🔍 [INTELLIGENT PLANNING MODE] Analyzing question for irreversibility...", flush=True)
        print(f"📝 Question: {user_question[:100]}{'...' if len(user_question) > 100 else ''}", flush=True)
        print("=" * 80, flush=True)

        # Select a random agent for analysis
        available_agents = [aid for aid, agent in self.agents.items() if agent.backend is not None]
        if not available_agents:
            # No agents available, default to safe mode (planning enabled, block ALL)
            log_orchestrator_activity(
                self.orchestrator_id,
                "No agents available for irreversibility analysis, defaulting to planning mode",
                {},
            )
            return {"has_irreversible": True, "blocked_tools": set()}

        analyzer_agent_id = random.choice(available_agents)
        analyzer_agent = self.agents[analyzer_agent_id]

        print(f"🤖 Selected analyzer agent: {analyzer_agent_id}", flush=True)

        # Check if agents have isolated workspaces
        has_isolated_workspaces = False
        workspace_info = []
        for agent_id, agent in self.agents.items():
            if agent.backend and agent.backend.filesystem_manager:
                cwd = agent.backend.filesystem_manager.cwd
                if cwd and "workspace" in os.path.basename(cwd).lower():
                    has_isolated_workspaces = True
                    workspace_info.append(f"{agent_id}: {cwd}")

        if has_isolated_workspaces:
            print("🔒 Detected isolated agent workspaces - filesystem ops will be allowed", flush=True)

        log_orchestrator_activity(
            self.orchestrator_id,
            "Analyzing question irreversibility",
            {
                "analyzer_agent": analyzer_agent_id,
                "question_preview": user_question[:100] + "..." if len(user_question) > 100 else user_question,
                "has_isolated_workspaces": has_isolated_workspaces,
            },
        )

        # Build analysis prompt - now asking for specific tool names
        workspace_context = ""
        if has_isolated_workspaces:
            workspace_context = """
IMPORTANT - ISOLATED WORKSPACES:
The agents are working in isolated temporary workspaces (directories containing "workspace" in their name).
Filesystem operations (read_file, write_file, delete_file, list_files, etc.) within these isolated workspaces are SAFE and REVERSIBLE.
They should NOT be blocked because:
- These are temporary directories specific to this coordination session
- Files created/modified are isolated from external systems
- Changes are contained within the agent's sandbox
- The workspace can be cleared after coordination

Only block filesystem operations if they explicitly target paths OUTSIDE the isolated workspace.
"""

        analysis_prompt = f"""You are analyzing whether a user's request involves operations with irreversible outcomes.

USER REQUEST:
{user_question}
{workspace_context}
CONTEXT:
Your task is to determine if executing this request would involve MCP (Model Context Protocol) tools that have irreversible outcomes, and if so, identify which specific tools should be blocked.

MCP tools follow the naming convention: mcp__<server>__<tool_name>
Examples:
- mcp__discord__discord_send (irreversible - sends messages)
- mcp__discord__discord_read_channel (reversible - reads messages)
- mcp__twitter__post_tweet (irreversible - posts publicly)
- mcp__twitter__search_tweets (reversible - searches)
- mcp__filesystem__write_file (SAFE in isolated workspace - writes to temporary files)
- mcp__filesystem__read_file (reversible - reads files)

IRREVERSIBLE OPERATIONS:
- Sending messages (discord_send, slack_send, etc.)
- Posting content publicly (post_tweet, create_post, etc.)
- Deleting files or data OUTSIDE isolated workspace (delete_file on external paths, remove_data, etc.)
- Modifying external systems (write_file to external paths, update_record, etc.)
- Creating permanent records (create_issue, add_comment, etc.)
- Executing commands that change state (run_command, execute_script, etc.)

REVERSIBLE OPERATIONS (DO NOT BLOCK):
- Reading messages or data (read_channel, get_messages, etc.)
- Searching or querying information (search_tweets, query_data, etc.)
- Listing files or resources (list_files, list_channels, etc.)
- Fetching data from APIs (get_user, fetch_data, etc.)
- Viewing information (view_channel, get_info, etc.)
- Filesystem operations IN ISOLATED WORKSPACE (write_file, read_file, delete_file, list_files when in workspace*)

Respond in this EXACT format:
IRREVERSIBLE: YES/NO
BLOCKED_TOOLS: tool1, tool2, tool3

If IRREVERSIBLE is NO, leave BLOCKED_TOOLS empty.
If IRREVERSIBLE is YES, list the specific MCP tool names that should be blocked (e.g., mcp__discord__discord_send).

Your answer:"""

        # Create messages for the analyzer
        analysis_messages = [
            {"role": "user", "content": analysis_prompt},
        ]

        try:
            # Stream response from analyzer agent (but don't show to user)
            response_text = ""
            async for chunk in analyzer_agent.backend.stream_with_tools(
                messages=analysis_messages,
                tools=[],  # No tools needed for simple analysis
                agent_id=analyzer_agent_id,
            ):
                if chunk.type == "content" and chunk.content:
                    response_text += chunk.content

            # Parse response
            response_clean = response_text.strip()
            has_irreversible = False
            blocked_tools = set()

            # Parse IRREVERSIBLE line
            found_irreversible_line = False
            for line in response_clean.split("\n"):
                line = line.strip()
                if line.startswith("IRREVERSIBLE:"):
                    found_irreversible_line = True
                    # Extract the value after the colon
                    value = line.split(":", 1)[1].strip().upper()
                    # Check if the first word is YES
                    has_irreversible = value.startswith("YES")
                elif line.startswith("BLOCKED_TOOLS:"):
                    # Extract tool names after the colon
                    tools_part = line.split(":", 1)[1].strip()
                    if tools_part:
                        # Split by comma and clean up whitespace
                        blocked_tools = {tool.strip() for tool in tools_part.split(",") if tool.strip()}

            # Fallback: If no structured format found, look for YES/NO in the response
            if not found_irreversible_line:
                print("⚠️  [WARNING] No 'IRREVERSIBLE:' line found, using fallback parsing", flush=True)
                response_upper = response_clean.upper()
                # Look for clear YES/NO indicators
                if "YES" in response_upper and "NO" not in response_upper:
                    has_irreversible = True
                elif "NO" in response_upper:
                    has_irreversible = False
                else:
                    # Default to safe mode if unclear
                    has_irreversible = True

            log_orchestrator_activity(
                self.orchestrator_id,
                "Irreversibility analysis complete",
                {
                    "analyzer_agent": analyzer_agent_id,
                    "response": response_clean[:100],
                    "has_irreversible": has_irreversible,
                    "blocked_tools_count": len(blocked_tools),
                },
            )

            # Display nice UI box for planning mode status
            ui_box = self._format_planning_mode_ui(
                has_irreversible=has_irreversible,
                blocked_tools=blocked_tools,
                has_isolated_workspaces=has_isolated_workspaces,
                user_question=user_question,
            )
            print(ui_box, flush=True)

            return {"has_irreversible": has_irreversible, "blocked_tools": blocked_tools}

        except Exception as e:
            # On error, default to safe mode (planning enabled, block ALL)
            log_orchestrator_activity(
                self.orchestrator_id,
                "Irreversibility analysis failed, defaulting to planning mode",
                {"error": str(e)},
            )
            return {"has_irreversible": True, "blocked_tools": set()}

    async def _continuous_status_updates(self):
        """Background task to continuously update status.json during coordination.

        This task runs every 2 seconds to provide real-time status monitoring
        for automation tools and LLM agents.
        """
        try:
            while True:
                await asyncio.sleep(2)  # Update every 2 seconds
                log_session_dir = get_log_session_dir()
                if log_session_dir:
                    try:
                        self.coordination_tracker.save_status_file(log_session_dir, orchestrator=self)
                    except Exception as e:
                        logger.debug(f"Failed to update status file in background: {e}")
        except asyncio.CancelledError:
            # Task was cancelled, this is expected behavior
            pass
        except Exception as e:
            logger.warning(f"Background status update task encountered error: {e}")

    async def _coordinate_agents_with_timeout(self, conversation_context: Optional[Dict[str, Any]] = None) -> AsyncGenerator[StreamChunk, None]:
        """Execute coordination with orchestrator-level timeout protection.

        When restart is needed, this method completes and returns control to CLI,
        which will call coordinate() again (similar to multiturn pattern).
        """
        # Reset timing and state for this attempt
        self.coordination_start_time = time.time()
        self.total_tokens = 0
        self.is_orchestrator_timeout = False
        self.timeout_reason = None

        log_orchestrator_activity(
            self.orchestrator_id,
            f"Starting coordination attempt {self.current_attempt + 1}/{self.max_attempts}",
            {
                "timeout_seconds": self.config.timeout_config.orchestrator_timeout_seconds,
                "agents": list(self.agents.keys()),
                "has_restart_context": bool(self.restart_reason),
            },
        )

        # Set log attempt for directory organization (only if restart feature is enabled)
        if self.config.coordination_config.max_orchestration_restarts > 0:
            set_log_attempt(self.current_attempt + 1)

        # Track active coordination state for cleanup
        self._active_streams = {}
        self._active_tasks = {}

        timeout_seconds = self.config.timeout_config.orchestrator_timeout_seconds

        try:
            # Use asyncio.timeout for timeout protection
            async with asyncio.timeout(timeout_seconds):
                async for chunk in self._coordinate_agents(conversation_context):
                    # Track tokens if this is a content chunk
                    if hasattr(chunk, "content") and chunk.content:
                        self.total_tokens += len(chunk.content.split())  # Rough token estimation

                    yield chunk

        except asyncio.TimeoutError:
            self.is_orchestrator_timeout = True
            elapsed = time.time() - self.coordination_start_time
            self.timeout_reason = f"Time limit exceeded ({elapsed:.1f}s/{timeout_seconds}s)"
            # Track timeout for all agents that were still working
            for agent_id in self.agent_states.keys():
                if not self.agent_states[agent_id].has_voted:
                    self.coordination_tracker.track_agent_action(agent_id, ActionType.TIMEOUT, self.timeout_reason)

            # Force cleanup of any active agent streams and tasks
            await self._cleanup_active_coordination()

        # Handle timeout by jumping to final presentation
        if self.is_orchestrator_timeout:
            async for chunk in self._handle_orchestrator_timeout():
                yield chunk

        # Exit here - if restart is needed, CLI will call coordinate() again

    async def _coordinate_agents(self, conversation_context: Optional[Dict[str, Any]] = None) -> AsyncGenerator[StreamChunk, None]:
        """Execute unified MassGen coordination workflow with real-time streaming."""
        log_coordination_step(
            "Starting multi-agent coordination",
            {
                "agents": list(self.agents.keys()),
                "has_context": conversation_context is not None,
            },
        )

        # Check if we should skip coordination rounds (debug/test mode)
        if self.config.skip_coordination_rounds:
            log_stream_chunk(
                "orchestrator",
                "content",
                "⚡ [DEBUG MODE] Skipping coordination rounds, going straight to final presentation...\n\n",
                self.orchestrator_id,
            )
            yield StreamChunk(
                type="content",
                content="⚡ [DEBUG MODE] Skipping coordination rounds, going straight to final presentation...\n\n",
                source=self.orchestrator_id,
            )

            # Select first agent as winner (or random if needed)
            self._selected_agent = list(self.agents.keys())[0]
            log_coordination_step(
                "Skipped coordination, selected first agent",
                {"selected_agent": self._selected_agent},
            )

            # Present final answer immediately
            async for chunk in self._present_final_answer():
                yield chunk
            return

        log_stream_chunk(
            "orchestrator",
            "content",
            "🚀 Starting multi-agent coordination...\n\n",
            self.orchestrator_id,
        )
        yield StreamChunk(
            type="content",
            content="🚀 Starting multi-agent coordination...\n\n",
            source=self.orchestrator_id,
        )

        # Start background status update task for real-time monitoring
        status_update_task = asyncio.create_task(self._continuous_status_updates())

        votes = {}  # Track votes: voter_id -> {"agent_id": voted_for, "reason": reason}

        # Initialize all agents with has_voted = False and set restart flags
        for agent_id in self.agents.keys():
            self.agent_states[agent_id].has_voted = False
            self.agent_states[agent_id].restart_pending = True

        log_stream_chunk(
            "orchestrator",
            "content",
            "## 📋 Agents Coordinating\n",
            self.orchestrator_id,
        )
        yield StreamChunk(
            type="content",
            content="## 📋 Agents Coordinating\n",
            source=self.orchestrator_id,
        )

        # Start streaming coordination with real-time agent output
        async for chunk in self._stream_coordination_with_agents(votes, conversation_context):
            yield chunk

        # Determine final agent based on votes
        current_answers = {aid: state.answer for aid, state in self.agent_states.items() if state.answer}
        self._selected_agent = self._determine_final_agent_from_votes(votes, current_answers)

        # Track winning agent for memory sharing in future turns
        self._current_turn += 1
        if self._selected_agent:
            winner_entry = {
                "agent_id": self._selected_agent,
                "turn": self._current_turn,
            }
            self._winning_agents_history.append(winner_entry)
            logger.info(
                f"🏆 Turn {self._current_turn} winner: {self._selected_agent} " f"(tracked for memory sharing)",
            )

        log_coordination_step(
            "Final agent selected",
            {"selected_agent": self._selected_agent, "votes": votes},
        )

        # Cancel background status update task
        status_update_task.cancel()
        try:
            await status_update_task
        except asyncio.CancelledError:
            pass  # Expected

        # Present final answer
        async for chunk in self._present_final_answer():
            yield chunk

    async def _stream_coordination_with_agents(
        self,
        votes: Dict[str, Dict],
        conversation_context: Optional[Dict[str, Any]] = None,
    ) -> AsyncGenerator[StreamChunk, None]:
        """
        Coordinate agents with real-time streaming of their outputs.

        Processes agent stream signals:
        - "content": Streams real-time agent output to user
        - "result": Records votes/answers, triggers restart_pending for other agents
        - "error": Displays error and closes agent stream (self-terminating)
        - "done": Closes agent stream gracefully

        Restart Mechanism:
        When any agent provides new_answer, all other agents get restart_pending=True
        and gracefully terminate their current work before restarting.
        """
        active_streams = {}
        active_tasks = {}  # Track active tasks to prevent duplicate task creation

        # Store references for timeout cleanup
        self._active_streams = active_streams
        self._active_tasks = active_tasks

        # Stream agent outputs in real-time until all have voted
        while not all(state.has_voted for state in self.agent_states.values()):
            # Start new coordination iteration
            self.coordination_tracker.start_new_iteration()

            # Check for orchestrator timeout - stop spawning new agents
            if self.is_orchestrator_timeout:
                break
            # Start any agents that aren't running and haven't voted yet
            current_answers = {aid: state.answer for aid, state in self.agent_states.items() if state.answer}
            for agent_id in self.agents.keys():
                if agent_id not in active_streams and not self.agent_states[agent_id].has_voted and not self.agent_states[agent_id].is_killed:
                    # Apply rate limiting before starting agent
                    await self._apply_agent_startup_rate_limit(agent_id)
                    
                    active_streams[agent_id] = self._stream_agent_execution(
                        agent_id,
                        self.current_task,
                        current_answers,
                        conversation_context,
                        self._agent_paraphrases.get(agent_id),
                    )

            if not active_streams:
                break

            # Create tasks only for streams that don't already have active tasks
            for agent_id, stream in active_streams.items():
                if agent_id not in active_tasks:
                    active_tasks[agent_id] = asyncio.create_task(self._get_next_chunk(stream))

            if not active_tasks:
                break

            done, _ = await asyncio.wait(active_tasks.values(), return_when=asyncio.FIRST_COMPLETED)

            # Collect results from completed agents
            reset_signal = False
            voted_agents = {}
            answered_agents = {}
            completed_agent_ids = set()  # Track all agents whose tasks completed, i.e., done, error, result.

            # Process completed stream chunks
            for task in done:
                agent_id = next(aid for aid, t in active_tasks.items() if t is task)
                # Remove completed task from active_tasks
                del active_tasks[agent_id]

                try:
                    chunk_type, chunk_data = await task

                    if chunk_type == "content":
                        # Stream agent content in real-time with source info
                        log_stream_chunk("orchestrator", "content", chunk_data, agent_id)
                        yield StreamChunk(type="content", content=chunk_data, source=agent_id)

                    elif chunk_type == "reasoning":
                        # Stream reasoning content with proper attribution
                        log_stream_chunk("orchestrator", "reasoning", chunk_data, agent_id)
                        yield chunk_data  # chunk_data is already a StreamChunk with source

                    elif chunk_type == "result":
                        # Agent completed with result
                        result_type, result_data = chunk_data
                        # Result ends the agent's current stream
                        completed_agent_ids.add(agent_id)
                        log_stream_chunk(
                            "orchestrator",
                            f"result.{result_type}",
                            result_data,
                            agent_id,
                        )

                        # Emit agent completion status immediately upon result
                        yield StreamChunk(
                            type="agent_status",
                            source=agent_id,
                            status="completed",
                            content="",
                        )
                        await self._close_agent_stream(agent_id, active_streams)

                        if result_type == "answer":
                            # Agent provided an answer (initial or improved)
                            agent = self.agents.get(agent_id)
                            # Get the context that was sent to this agent
                            agent_context = self.get_last_context(agent_id)
                            # Save snapshot (of workspace and answer) when agent provides new answer
                            answer_timestamp = await self._save_agent_snapshot(
                                agent_id,
                                answer_content=result_data,
                                context_data=agent_context,
                            )
                            if agent and agent.backend.filesystem_manager:
                                agent.backend.filesystem_manager.log_current_state("after providing answer")
                            # Always record answers, even from restarting agents (orchestrator accepts them)

                            answered_agents[agent_id] = result_data
                            # Pass timestamp to coordination_tracker for mapping
                            self.coordination_tracker.add_agent_answer(
                                agent_id,
                                result_data,
                                snapshot_timestamp=answer_timestamp,
                            )
                            # Update status file for real-time monitoring
                            log_session_dir = get_log_session_dir()
                            if log_session_dir:
                                self.coordination_tracker.save_status_file(log_session_dir, orchestrator=self)
                            restart_triggered_id = agent_id  # Last agent to provide new answer
                            reset_signal = True
                            log_stream_chunk(
                                "orchestrator",
                                "content",
                                "✅ Answer provided\n",
                                agent_id,
                            )

                            # Track new answer event
                            log_stream_chunk(
                                "orchestrator",
                                "content",
                                "✅ Answer provided\n",
                                agent_id,
                            )
                            yield StreamChunk(
                                type="content",
                                content="✅ Answer provided\n",
                                source=agent_id,
                            )

                        elif result_type == "vote":
                            # Agent voted for existing answer
                            # Ignore votes from agents with restart pending (votes are about current state)
                            if self._check_restart_pending(agent_id):
                                voted_for = result_data.get("agent_id", "<unknown>")
                                reason = result_data.get("reason", "No reason provided")
                                # Track the ignored vote action
                                self.coordination_tracker.track_agent_action(
                                    agent_id,
                                    ActionType.VOTE_IGNORED,
                                    f"Voted for {voted_for} but ignored due to restart",
                                )
                                # Save in coordination tracker that we waste a vote due to restart
                                log_stream_chunk(
                                    "orchestrator",
                                    "content",
                                    f"🔄 Vote for [{voted_for}] ignored (reason: {reason}) - restarting due to new answers",
                                    agent_id,
                                )
                                yield StreamChunk(
                                    type="content",
                                    content=f"🔄 Vote for [{voted_for}] ignored (reason: {reason}) - restarting due to new answers",
                                    source=agent_id,
                                )
                                # yield StreamChunk(type="content", content="🔄 Vote ignored - restarting due to new answers", source=agent_id)
                            else:
                                # Save vote snapshot (includes workspace)
                                vote_timestamp = await self._save_agent_snapshot(
                                    agent_id=agent_id,
                                    vote_data=result_data,
                                    context_data=self.get_last_context(agent_id),
                                )
                                # Log workspaces for current agent
                                agent = self.agents.get(agent_id)
                                if agent and agent.backend.filesystem_manager:
                                    self.agents.get(agent_id).backend.filesystem_manager.log_current_state("after voting")
                                voted_agents[agent_id] = result_data
                                # Pass timestamp to coordination_tracker for mapping
                                self.coordination_tracker.add_agent_vote(
                                    agent_id,
                                    result_data,
                                    snapshot_timestamp=vote_timestamp,
                                )
                                # Update status file for real-time monitoring
                                log_session_dir = get_log_session_dir()
                                if log_session_dir:
                                    self.coordination_tracker.save_status_file(log_session_dir, orchestrator=self)

                                # Track new vote event
                                voted_for = result_data.get("agent_id", "<unknown>")
                                reason = result_data.get("reason", "No reason provided")
                                log_stream_chunk(
                                    "orchestrator",
                                    "content",
                                    f"✅ Vote recorded for [{result_data['agent_id']}]",
                                    agent_id,
                                )
                                yield StreamChunk(
                                    type="content",
                                    content=f"✅ Vote recorded for [{result_data['agent_id']}]",
                                    source=agent_id,
                                )

                    elif chunk_type == "error":
                        # Agent error
                        self.coordination_tracker.track_agent_action(agent_id, ActionType.ERROR, chunk_data)
                        # Error ends the agent's current stream
                        completed_agent_ids.add(agent_id)
                        log_stream_chunk("orchestrator", "error", chunk_data, agent_id)
                        yield StreamChunk(type="content", content=f"❌ {chunk_data}", source=agent_id)
                        log_stream_chunk("orchestrator", "agent_status", "completed", agent_id)
                        yield StreamChunk(
                            type="agent_status",
                            source=agent_id,
                            status="completed",
                            content="",
                        )
                        await self._close_agent_stream(agent_id, active_streams)

                    elif chunk_type == "debug":
                        # Debug information - forward as StreamChunk for logging
                        log_stream_chunk("orchestrator", "debug", chunk_data, agent_id)
                        yield StreamChunk(type="debug", content=chunk_data, source=agent_id)

                    elif chunk_type == "mcp_status":
                        # MCP status messages - forward with proper formatting
                        mcp_message = f"🔧 MCP: {chunk_data}"
                        log_stream_chunk("orchestrator", "mcp_status", chunk_data, agent_id)
                        yield StreamChunk(type="content", content=mcp_message, source=agent_id)

                    elif chunk_type == "done":
                        # Stream completed - emit completion status for frontend
                        completed_agent_ids.add(agent_id)
                        log_stream_chunk("orchestrator", "done", None, agent_id)
                        yield StreamChunk(
                            type="agent_status",
                            source=agent_id,
                            status="completed",
                            content="",
                        )
                        await self._close_agent_stream(agent_id, active_streams)

                except Exception as e:
                    self.coordination_tracker.track_agent_action(agent_id, ActionType.ERROR, f"Stream error - {e}")
                    completed_agent_ids.add(agent_id)
                    log_stream_chunk("orchestrator", "error", f"❌ Stream error - {e}", agent_id)
                    yield StreamChunk(
                        type="content",
                        content=f"❌ Stream error - {e}",
                        source=agent_id,
                    )
                    await self._close_agent_stream(agent_id, active_streams)

            # Apply all state changes atomically after processing all results
            if reset_signal:
                # Reset all agents' has_voted to False (any new answer invalidates all votes)
                for state in self.agent_states.values():
                    state.has_voted = False
                votes.clear()

                for agent_id in self.agent_states.keys():
                    self.agent_states[agent_id].restart_pending = True

                # Track restart signals
                self.coordination_tracker.track_restart_signal(restart_triggered_id, list(self.agent_states.keys()))
                # Note that the agent that sent the restart signal had its stream end so we should mark as completed. NOTE the below breaks it.
                self.coordination_tracker.complete_agent_restart(restart_triggered_id)
            # Set has_voted = True for agents that voted (only if no reset signal)
            else:
                for agent_id, vote_data in voted_agents.items():
                    self.agent_states[agent_id].has_voted = True
                    votes[agent_id] = vote_data

            # Update answers for agents that provided them
            for agent_id, answer in answered_agents.items():
                self.agent_states[agent_id].answer = answer

            # Update status based on what actions agents took
            for agent_id in completed_agent_ids:
                if agent_id in answered_agents:
                    self.coordination_tracker.change_status(agent_id, AgentStatus.ANSWERED)
                elif agent_id in voted_agents:
                    self.coordination_tracker.change_status(agent_id, AgentStatus.VOTED)
                # Errors and timeouts are already tracked via track_agent_action

        # Cancel any remaining tasks and close streams, as all agents have voted (no more new answers)
        for agent_id, task in active_tasks.items():
            if not task.done():
                self.coordination_tracker.track_agent_action(
                    agent_id,
                    ActionType.CANCELLED,
                    "All agents voted - coordination complete",
                )
            task.cancel()
        for agent_id in list(active_streams.keys()):
            await self._close_agent_stream(agent_id, active_streams)

    async def _copy_all_snapshots_to_temp_workspace(self, agent_id: str) -> Optional[str]:
        """Copy all agents' latest workspace snapshots to a temporary workspace for context sharing.

        TODO (v0.0.14 Context Sharing Enhancement - See docs/dev_notes/v0.0.14-context.md):
        - Validate agent permissions before restoring snapshots
        - Check if agent has read access to other agents' workspaces
        - Implement fine-grained control over which snapshots can be accessed
        - Add audit logging for snapshot access attempts

        Args:
            agent_id: ID of the Claude Code agent receiving the context

        Returns:
            Path to the agent's workspace directory if successful, None otherwise
        """
        agent = self.agents.get(agent_id)
        if not agent:
            return None

        # Check if agent has filesystem support
        if not agent.backend.filesystem_manager:
            return None

        # Create anonymous mapping for agent IDs (same logic as in message_templates.py)
        # This ensures consistency with the anonymous IDs shown to agents
        agent_mapping = {}
        sorted_agent_ids = sorted(self.agents.keys())
        for i, real_agent_id in enumerate(sorted_agent_ids, 1):
            agent_mapping[real_agent_id] = f"agent{i}"

        # Collect snapshots from snapshot_storage directory
        all_snapshots = {}
        if self._snapshot_storage:
            snapshot_base = Path(self._snapshot_storage)
            for source_agent_id in self.agents.keys():
                source_snapshot = snapshot_base / source_agent_id
                if source_snapshot.exists() and source_snapshot.is_dir():
                    all_snapshots[source_agent_id] = source_snapshot

        # Use the filesystem manager to copy snapshots to temp workspace
        workspace_path = await agent.backend.filesystem_manager.copy_snapshots_to_temp_workspace(all_snapshots, agent_mapping)
        return str(workspace_path) if workspace_path else None

    async def _save_agent_snapshot(
        self,
        agent_id: str,
        answer_content: str = None,
        vote_data: Dict[str, Any] = None,
        is_final: bool = False,
        context_data: Any = None,
    ) -> str:
        """
        Save a snapshot of an agent's working directory and answer/vote with the same timestamp.

        Creates a timestamped directory structure:
        - agent_id/timestamp/workspace/ - Contains the workspace files
        - agent_id/timestamp/answer.txt - Contains the answer text (if provided)
        - agent_id/timestamp/vote.json - Contains the vote data (if provided)
        - agent_id/timestamp/context.txt - Contains the context used (if provided)

        Args:
            agent_id: ID of the agent
            answer_content: The answer content to save (if provided)
            vote_data: The vote data to save (if provided)
            is_final: If True, save as final snapshot for presentation
            context_data: The context data to save (conversation, answers, etc.)

        Returns:
            The timestamp used for this snapshot
        """
        logger.info(f"[Orchestrator._save_agent_snapshot] Called for agent_id={agent_id}, has_answer={bool(answer_content)}, has_vote={bool(vote_data)}, is_final={is_final}")

        agent = self.agents.get(agent_id)
        if not agent:
            logger.warning(f"[Orchestrator._save_agent_snapshot] Agent {agent_id} not found in agents dict")
            return None

        # Generate single timestamp for answer/vote and workspace
        timestamp = datetime.now().strftime("%Y%m%d_%H%M%S_%f")

        # Save answer if provided (or create final directory structure even if empty)
        if answer_content is not None or is_final:
            try:
                log_session_dir = get_log_session_dir()
                if log_session_dir:
                    if is_final:
                        # For final, save to final directory
                        timestamped_dir = log_session_dir / "final" / agent_id
                    else:
                        # For regular snapshots, create timestamped directory
                        timestamped_dir = log_session_dir / agent_id / timestamp
                    timestamped_dir.mkdir(parents=True, exist_ok=True)
                    answer_file = timestamped_dir / "answer.txt"

                    # Write the answer content (even if empty for final snapshots)
                    content_to_write = answer_content if answer_content is not None else ""
                    answer_file.write_text(content_to_write)
                    logger.info(f"[Orchestrator._save_agent_snapshot] Saved answer to {answer_file}")

            except Exception as e:
                logger.warning(f"[Orchestrator._save_agent_snapshot] Failed to save answer for {agent_id}: {e}")

        # Save vote if provided
        if vote_data:
            try:
                log_session_dir = get_log_session_dir()
                if log_session_dir:
                    # Create timestamped directory for vote
                    timestamped_dir = log_session_dir / agent_id / timestamp
                    timestamped_dir.mkdir(parents=True, exist_ok=True)
                    vote_file = timestamped_dir / "vote.json"

                    # Get current state for context
                    current_answers = {aid: state.answer for aid, state in self.agent_states.items() if state.answer}

                    # Create anonymous agent mapping
                    agent_mapping = {}
                    for i, real_id in enumerate(sorted(self.agents.keys()), 1):
                        agent_mapping[f"agent{i}"] = real_id

                    # Build comprehensive vote data
                    comprehensive_vote_data = {
                        "voter_id": agent_id,
                        "voter_anon_id": next(
                            (anon for anon, real in agent_mapping.items() if real == agent_id),
                            agent_id,
                        ),
                        "voted_for": vote_data.get("agent_id", "unknown"),
                        "voted_for_anon": next(
                            (anon for anon, real in agent_mapping.items() if real == vote_data.get("agent_id")),
                            "unknown",
                        ),
                        "reason": vote_data.get("reason", ""),
                        "timestamp": timestamp,
                        "unix_timestamp": time.time(),
                        "iteration": self.coordination_tracker.current_iteration if self.coordination_tracker else None,
                        "coordination_round": self.coordination_tracker.max_round if self.coordination_tracker else None,
                        "available_options": list(current_answers.keys()),
                        "available_options_anon": [
                            next(
                                (anon for anon, real in agent_mapping.items() if real == aid),
                                aid,
                            )
                            for aid in sorted(current_answers.keys())
                        ],
                        "agent_mapping": agent_mapping,
                        "vote_context": {
                            "total_agents": len(self.agents),
                            "agents_with_answers": len(current_answers),
                            "current_task": self.current_task,
                        },
                    }

                    # Write the comprehensive vote data
                    with open(vote_file, "w", encoding="utf-8") as f:
                        json.dump(comprehensive_vote_data, f, indent=2)
                    logger.info(f"[Orchestrator._save_agent_snapshot] Saved comprehensive vote to {vote_file}")

            except Exception as e:
                logger.error(f"[Orchestrator._save_agent_snapshot] Failed to save vote for {agent_id}: {e}")
                logger.error(f"[Orchestrator._save_agent_snapshot] Traceback: {traceback.format_exc()}")

        # Save workspace snapshot with the same timestamp
        if agent.backend.filesystem_manager:
            logger.info(f"[Orchestrator._save_agent_snapshot] Agent {agent_id} has filesystem_manager, calling save_snapshot with timestamp={timestamp if not is_final else None}")
            await agent.backend.filesystem_manager.save_snapshot(timestamp=timestamp if not is_final else None, is_final=is_final)

            # Clear workspace after saving snapshot (but not for final snapshots)
            if not is_final:
                agent.backend.filesystem_manager.clear_workspace()
                logger.info(f"[Orchestrator._save_agent_snapshot] Cleared workspace for {agent_id} after saving snapshot")
        else:
            logger.info(f"[Orchestrator._save_agent_snapshot] Agent {agent_id} does not have filesystem_manager")

        # Save context if provided (unified context saving)
        if context_data:
            try:
                log_session_dir = get_log_session_dir()
                if log_session_dir:
                    if is_final:
                        timestamped_dir = log_session_dir / "final" / agent_id
                    else:
                        timestamped_dir = log_session_dir / agent_id / timestamp

                    # Ensure directory exists (may not have been created if no answer/vote)
                    timestamped_dir.mkdir(parents=True, exist_ok=True)
                    context_file = timestamped_dir / "context.txt"

                    # Handle different types of context data
                    if isinstance(context_data, dict):
                        # Pretty print dict/JSON data
                        context_file.write_text(json.dumps(context_data, indent=2, default=str))
                    else:
                        # Save as string
                        context_file.write_text(str(context_data))

                    logger.info(f"[Orchestrator._save_agent_snapshot] Saved context to {context_file}")
            except Exception as ce:
                logger.warning(f"[Orchestrator._save_agent_snapshot] Failed to save context for {agent_id}: {ce}")

        # Return the timestamp for tracking
        return timestamp if not is_final else "final"

    def get_last_context(self, agent_id: str) -> Any:
        """Get the last context for an agent, or None if not available."""
        return self.agent_states[agent_id].last_context if agent_id in self.agent_states else None

    async def _close_agent_stream(self, agent_id: str, active_streams: Dict[str, AsyncGenerator]) -> None:
        """Close and remove an agent stream safely."""
        if agent_id in active_streams:
            try:
                await active_streams[agent_id].aclose()
            except Exception:
                pass  # Ignore cleanup errors
            del active_streams[agent_id]

    def _check_restart_pending(self, agent_id: str) -> bool:
        """Check if agent should restart and yield restart message if needed. This will always be called when exiting out of _stream_agent_execution()."""
        restart_pending = self.agent_states[agent_id].restart_pending
        return restart_pending

    async def _save_partial_work_on_restart(self, agent_id: str) -> Optional[str]:
        """
        Save partial work snapshot when agent is restarting due to new answers from others.
        This ensures that any work done before the restart is preserved and shared with other agents.

        Args:
            agent_id: ID of the agent being restarted

        Returns:
            The timestamp of the saved snapshot, or None if no snapshot was saved
        """
        agent = self.agents.get(agent_id)
        if not agent or not agent.backend.filesystem_manager:
            return None

        logger.info(f"[Orchestrator._save_partial_work_on_restart] Saving partial work for {agent_id} before restart")

        # Save the partial work snapshot with context
        timestamp = await self._save_agent_snapshot(
            agent_id,
            answer_content=None,  # No complete answer yet
            context_data=self.get_last_context(agent_id),
            is_final=False,
        )

        agent.backend.filesystem_manager.log_current_state("after saving partial work on restart")
        return timestamp

    def _build_update_message(self, agent_id: str, answers: Dict[str, str]) -> Dict[str, str]:
        """Build update message to inject when new answers arrive.

        Args:
            agent_id: The agent receiving the update
            answers: Dict mapping agent_id to their answer content

        Returns:
            Dict with role="user" and formatted update content
        """
        # Get normalized answers for this agent
        normalized_answers = self._normalize_workspace_paths_in_answers(
            answers,
            viewing_agent_id=agent_id,
        )

        # Create anonymous mapping (same logic as CURRENT ANSWERS)
        agent_mapping = {}
        for i, real_id in enumerate(sorted(answers.keys()), 1):
            agent_mapping[real_id] = f"agent{i}"

        # Format answers
        answers_section = []
        for real_id, answer in normalized_answers.items():
            anon_id = agent_mapping[real_id]
            answers_section.append(f"<{anon_id}> {answer} </{anon_id}>")

        answers_text = "\n".join(answers_section)

        # Check if this agent has workspace/filesystem enabled
        agent = self.agents.get(agent_id)
        has_workspace = agent and agent.backend.filesystem_manager is not None

        # Build update content (conditionally include workspace info)
        update_parts = [
            "UPDATE: While you were working, new answers were provided.",
            "",
            "<NEW ANSWERS>",
            answers_text,
            "</NEW ANSWERS>",
            "",
        ]

        # Only mention workspace if agent has filesystem access
        if has_workspace:
            # Build list of which agents provided the new answers (with their anonymous IDs)
            agent_workspace_list = []
            for real_id in sorted(answers.keys()):
                anon_id = agent_mapping[real_id]
                # Get the temp workspace path for this agent
                temp_ws_base = agent.backend.filesystem_manager.agent_temporary_workspace
                agent_workspace_path = f"{temp_ws_base}/{real_id}/"
                agent_workspace_list.append(f"  - {anon_id}'s work: {agent_workspace_path}")

            workspace_details = "\n".join(agent_workspace_list)

            update_parts.extend(
                [
                    "WORKSPACE UPDATE:",
                    "- Your workspace files are preserved",
                    f"- New workspace snapshots available from {len(answers)} agent(s):",
                    workspace_details,
                    "",
                ],
            )

        update_parts.extend(
            [
                "You can now:",
                "1. Continue your current approach if you think it's better or different",
                "2. Build upon or refine the new answers",
                "3. Vote for an existing answer if you agree with it",
                "",
                "Proceed with your decision (continue working, vote, or provide new_answer).",
            ],
        )

        return {"role": "user", "content": "\n".join(update_parts)}

    async def _inject_update_and_continue(
        self,
        agent_id: str,
        answers: Dict[str, str],
        conversation_messages: List[Dict],
    ) -> bool:
        """Inject update message and prepare agent to continue.

        Args:
            agent_id: The agent receiving the update
            answers: Dict of answers the agent had when it started (for comparison)
            conversation_messages: The conversation history to append the update to

        Returns:
            bool: True if injection succeeded and agent can continue, False if should restart
        """
        # Get CURRENT answers from agent_states
        current_answers = {aid: state.answer for aid, state in self.agent_states.items() if state.answer}

        # Filter to only NEW answers (ones that didn't exist when this agent started)
        new_answers = {aid: ans for aid, ans in current_answers.items() if aid not in answers}

        logger.info(f"[Orchestrator] Agent {agent_id} started with {len(answers)} answer(s), now has {len(current_answers)} answer(s)")
        logger.info(f"[Orchestrator] NEW answers since agent started: {list(new_answers.keys())}")

        # If no new answers, skip injection - agent already has all context
        if not new_answers:
            logger.info(f"[Orchestrator] No new answers to inject for {agent_id}, skipping update")
            # Clear both restart flags since agent already has full context
            if hasattr(self.coordination_tracker, "pending_agent_restarts"):
                self.coordination_tracker.pending_agent_restarts[agent_id] = False
            self.agent_states[agent_id].restart_pending = False
            return False  # Don't continue, let normal flow handle this

        logger.info(f"[Orchestrator] Injecting update for {agent_id}")

        # Save any partial work before injecting update
        snapshot_timestamp = await self._save_partial_work_on_restart(agent_id)

        # Build and inject update message with ONLY the new answers
        update_message = self._build_update_message(agent_id, new_answers)
        conversation_messages.append(update_message)

        # Save the update message to disk for observability
        if snapshot_timestamp:
            try:
                log_session_dir = get_log_session_dir()
                if log_session_dir:
                    update_message_file = log_session_dir / agent_id / snapshot_timestamp / "update_message.txt"
                    update_message_file.write_text(json.dumps(update_message, indent=2, default=str))
                    logger.info(f"[Orchestrator] Saved update message to {update_message_file}")
            except Exception as e:
                logger.warning(f"[Orchestrator] Failed to save update message for {agent_id}: {e}")

        # Track the update injection in coordination tracker
        answer_providers = ", ".join(sorted(new_answers.keys()))
        self.coordination_tracker.track_agent_action(
            agent_id,
            ActionType.UPDATE_INJECTED,
            f"Received update with {len(new_answers)} NEW answer(s) from: {answer_providers}",
        )

        # Clear the coordination tracker's pending restart flag (injection satisfies the need for update)
        if hasattr(self.coordination_tracker, "pending_agent_restarts"):
            self.coordination_tracker.pending_agent_restarts[agent_id] = False

        # Clear restart_pending so we don't re-inject
        self.agent_states[agent_id].restart_pending = False

        return True  # Injection successful, continue

    def _normalize_workspace_paths_in_answers(self, answers: Dict[str, str], viewing_agent_id: Optional[str] = None) -> Dict[str, str]:
        """Normalize absolute workspace paths in agent answers to accessible temporary workspace paths.

        This addresses the issue where agents working in separate workspace directories
        reference the same logical files using different absolute paths, causing them
        to think they're working on different tasks when voting.

        Converts workspace paths to temporary workspace paths where the viewing agent can actually
        access other agents' files for verification during context sharing.

        TODO: Replace with Docker volume mounts to ensure consistent paths across agents.

        Args:
            answers: Dict mapping agent_id to their answer content
            viewing_agent_id: The agent who will be reading these answers.
                            If None, normalizes to generic "workspace/" prefix.

        Returns:
            Dict with same keys but normalized answer content with accessible paths
        """
        normalized_answers = {}

        # Get viewing agent's temporary workspace path for context sharing (full absolute path)
        temp_workspace_base = None
        if viewing_agent_id:
            viewing_agent = self.agents.get(viewing_agent_id)
            if viewing_agent and viewing_agent.backend.filesystem_manager:
                temp_workspace_base = str(viewing_agent.backend.filesystem_manager.agent_temporary_workspace)
        # Create anonymous agent mapping for consistent directory names
        agent_mapping = {}
        sorted_agent_ids = sorted(self.agents.keys())
        for i, real_agent_id in enumerate(sorted_agent_ids, 1):
            agent_mapping[real_agent_id] = f"agent{i}"

        for agent_id, answer in answers.items():
            normalized_answer = answer

            # Replace all workspace paths found in the answer with accessible paths
            for other_agent_id, other_agent in self.agents.items():
                if not other_agent.backend.filesystem_manager:
                    continue

                anon_agent_id = agent_mapping.get(other_agent_id, f"agent_{other_agent_id}")
                replace_path = os.path.join(temp_workspace_base, anon_agent_id) if temp_workspace_base else anon_agent_id
                other_workspace = str(other_agent.backend.filesystem_manager.get_current_workspace())
                logger.debug(
                    f"[Orchestrator._normalize_workspace_paths_in_answers] Replacing {other_workspace} in answer from {agent_id} with path {replace_path}. original answer: {normalized_answer}",
                )
                normalized_answer = normalized_answer.replace(other_workspace, replace_path)
                logger.debug(f"[Orchestrator._normalize_workspace_paths_in_answers] Intermediate normalized answer: {normalized_answer}")

            normalized_answers[agent_id] = normalized_answer

        return normalized_answers

    def _normalize_workspace_paths_for_comparison(self, content: str, replacement_path: str = "/workspace") -> str:
        """
        Normalize all workspace paths in content to a canonical form for equality comparison.

        Unlike _normalize_workspace_paths_in_answers which normalizes paths for specific agents,
        this method normalizes ALL workspace paths to a neutral canonical form (like '/workspace')
        so that content can be compared for equality regardless of which agent workspace it came from.

        Args:
            content: Content that may contain workspace paths

        Returns:
            Content with all workspace paths normalized to canonical form
        """
        normalized_content = content

        # Replace all agent workspace paths with canonical '/workspace/'
        for _, agent in self.agents.items():
            if not agent.backend.filesystem_manager:
                continue

            # Get this agent's workspace path
            workspace_path = str(agent.backend.filesystem_manager.get_current_workspace())
            normalized_content = normalized_content.replace(workspace_path, replacement_path)

        return normalized_content

    async def _cleanup_active_coordination(self) -> None:
        """Force cleanup of active coordination streams and tasks on timeout."""
        # Cancel and cleanup active tasks
        if hasattr(self, "_active_tasks") and self._active_tasks:
            for agent_id, task in self._active_tasks.items():
                if not task.done():
                    # Only track if not already tracked by timeout above
                    if not self.is_orchestrator_timeout:
                        self.coordination_tracker.track_agent_action(agent_id, ActionType.CANCELLED, "Coordination cleanup")
                    task.cancel()
                    try:
                        await task
                    except (asyncio.CancelledError, Exception):
                        pass  # Ignore cleanup errors
            self._active_tasks.clear()

        # Close active streams
        if hasattr(self, "_active_streams") and self._active_streams:
            for agent_id in list(self._active_streams.keys()):
                await self._close_agent_stream(agent_id, self._active_streams)

    # TODO (v0.0.14 Context Sharing Enhancement - See docs/dev_notes/v0.0.14-context.md):
    # Add the following permission validation methods:
    # async def validate_agent_access(self, agent_id: str, resource_path: str, access_type: str) -> bool:
    #     """Check if agent has required permission for resource.
    #
    #     Args:
    #         agent_id: ID of the agent requesting access
    #         resource_path: Path to the resource being accessed
    #         access_type: Type of access (read, write, read-write, execute)
    #
    #     Returns:
    #         bool: True if access is allowed, False otherwise
    #     """
    #     # Implementation will check against PermissionManager
    #     pass

    def _calculate_jaccard_similarity(self, text1: str, text2: str) -> float:
        """Calculate Jaccard similarity between two texts based on word tokens.

        Args:
            text1: First text to compare
            text2: Second text to compare

        Returns:
            Similarity score between 0.0 and 1.0
        """
        # Tokenize and normalize - simple word-based approach
        words1 = set(text1.lower().split())
        words2 = set(text2.lower().split())

        if not words1 and not words2:
            return 1.0  # Both empty, consider identical
        if not words1 or not words2:
            return 0.0  # One empty, one not

        intersection = len(words1 & words2)
        union = len(words1 | words2)

        return intersection / union if union > 0 else 0.0

    def _check_answer_novelty(self, new_answer: str, existing_answers: Dict[str, str]) -> tuple[bool, Optional[str]]:
        """Check if a new answer is sufficiently different from existing answers.

        Args:
            new_answer: The proposed new answer
            existing_answers: Dictionary of existing answers {agent_id: answer_content}

        Returns:
            Tuple of (is_novel, error_message). is_novel=True if answer passes novelty check.
        """
        # Lenient mode: no checks (current behavior)
        if self.config.answer_novelty_requirement == "lenient":
            return (True, None)

        # Determine threshold based on setting
        if self.config.answer_novelty_requirement == "strict":
            threshold = 0.50  # Reject if >50% overlap (strict)
            error_msg = (
                "Your answer is too similar to existing answers (>50% overlap). Please use a fundamentally different approach, employ different tools/techniques, or vote for an existing answer."
            )
        else:  # balanced
            threshold = 0.70  # Reject if >70% overlap (balanced)
            error_msg = (
                "Your answer is too similar to existing answers (>70% overlap). "
                "Please provide a meaningfully different solution with new insights, "
                "approaches, or tools, or vote for an existing answer."
            )

        # Check similarity against all existing answers
        for agent_id, existing_answer in existing_answers.items():
            similarity = self._calculate_jaccard_similarity(new_answer, existing_answer)
            if similarity > threshold:
                logger.info(f"[Orchestrator] Answer rejected: {similarity:.2%} similar to {agent_id}'s answer (threshold: {threshold:.0%})")
                return (False, error_msg)

        # Answer is sufficiently novel
        return (True, None)

    def _check_answer_count_limit(self, agent_id: str) -> tuple[bool, Optional[str]]:
        """Check if agent has reached their answer count limit.

        Args:
            agent_id: The agent attempting to provide a new answer

        Returns:
            Tuple of (can_answer, error_message). can_answer=True if agent can provide another answer.
        """
        # No limit set
        if self.config.max_new_answers_per_agent is None:
            return (True, None)

        # Count how many answers this agent has provided
        answer_count = len(self.coordination_tracker.answers_by_agent.get(agent_id, []))

        if answer_count >= self.config.max_new_answers_per_agent:
            error_msg = f"You've reached the maximum of {self.config.max_new_answers_per_agent} new answer(s). Please vote for the best existing answer using the `vote` tool."
            logger.info(f"[Orchestrator] Answer rejected: {agent_id} has reached limit ({answer_count}/{self.config.max_new_answers_per_agent})")
            return (False, error_msg)

        return (True, None)

    def _create_tool_error_messages(
        self,
        agent: "ChatAgent",
        tool_calls: List[Dict[str, Any]],
        primary_error_msg: str,
        secondary_error_msg: str = None,
    ) -> List[Dict[str, Any]]:
        """
        Create tool error messages for all tool calls in a response.

        Args:
            agent: The ChatAgent instance for backend access
            tool_calls: List of tool calls that need error responses
            primary_error_msg: Error message for the first tool call
            secondary_error_msg: Error message for additional tool calls (defaults to primary_error_msg)

        Returns:
            List of tool result messages that can be sent back to the agent
        """
        if not tool_calls:
            return []

        if secondary_error_msg is None:
            secondary_error_msg = primary_error_msg

        enforcement_msgs = []

        # Send primary error for the first tool call
        first_tool_call = tool_calls[0]
        error_result_msg = agent.backend.create_tool_result_message(first_tool_call, primary_error_msg)
        enforcement_msgs.append(error_result_msg)

        # Send secondary error messages for any additional tool calls (API requires response to ALL calls)
        for additional_tool_call in tool_calls[1:]:
            neutral_msg = agent.backend.create_tool_result_message(additional_tool_call, secondary_error_msg)
            enforcement_msgs.append(neutral_msg)

        return enforcement_msgs

    def _load_rate_limits_from_config(self) -> Dict[str, Dict[str, int]]:
        """
        Load rate limits from centralized configuration file.
        
        Converts RPM (Requests Per Minute) values from rate_limits.yaml
        into agent startup rate limits for the orchestrator.
        
        Returns:
            Dictionary mapping model names to rate limit configs:
            {"model-name": {"max_starts": N, "time_window": 60}}
        """
        rate_limits = {}
        
        try:
            config = get_rate_limit_config()
            
            # Load Gemini models
            gemini_models = ['gemini-2.5-flash', 'gemini-2.5-pro', 'gemini']
            for model in gemini_models:
                limits = config.get_limits('gemini', model, use_defaults=True)
                rpm = limits.get('rpm')
                
                if rpm:
                    # Use RPM directly as max_starts for conservative limiting
                    # For very limited models (rpm <= 2), be extra conservative
                    if rpm <= 2:
                        max_starts = 1  # Very conservative for Pro (actual: 2 RPM)
                    elif rpm <= 10:
                        max_starts = max(1, rpm - 1)  # Conservative buffer
                    else:
                        max_starts = rpm
                    
                    rate_limits[model] = {
                        "max_starts": max_starts,
                        "time_window": 60  # Always use 60s window (1 minute)
                    }
                    logger.info(
                        f"[Orchestrator] Loaded rate limit for {model}: "
                        f"{max_starts} starts/min (from RPM: {rpm})"
                    )
            
            # Fallback defaults if config loading failed
            if not rate_limits:
                logger.warning(
                    "[Orchestrator] No rate limits loaded from config, using fallback defaults"
                )
                rate_limits = {
                    "gemini-2.5-flash": {"max_starts": 9, "time_window": 60},
                    "gemini-2.5-pro": {"max_starts": 2, "time_window": 60},
                    "gemini": {"max_starts": 7, "time_window": 60},
                }
                
        except Exception as e:
            logger.error(f"[Orchestrator] Failed to load rate limits from config: {e}")
            # Fallback to safe defaults
            rate_limits = {
                "gemini-2.5-flash": {"max_starts": 9, "time_window": 60},
                "gemini-2.5-pro": {"max_starts": 2, "time_window": 60},
                "gemini": {"max_starts": 7, "time_window": 60},
            }
        
        return rate_limits

    async def _apply_agent_startup_rate_limit(self, agent_id: str) -> None:
        """
        Apply rate limiting for agent startup based on model.
        
        Ensures that agents using rate-limited models (like Gemini Flash/Pro)
        don't exceed the allowed startup rate.
        
        Args:
            agent_id: ID of the agent to start
        """
        # Skip rate limiting if not enabled
        if not self._enable_rate_limit:
            return
            
        agent = self.agents.get(agent_id)
        if not agent or not hasattr(agent, "backend"):
            return
        
        # Get model name from backend config
        model_key = None
        if hasattr(agent.backend, "config") and isinstance(agent.backend.config, dict):
            model_name = agent.backend.config.get("model", "")
            # Check for specific models first
            if "gemini-2.5-flash" in model_name.lower():
                model_key = "gemini-2.5-flash"
            elif "gemini-2.5-pro" in model_name.lower():
                model_key = "gemini-2.5-pro"
            elif "gemini" in model_name.lower():
                model_key = "gemini"
        
        # Fallback: try backend type
        if not model_key:
            if hasattr(agent.backend, "get_provider_name"):
                backend_type = agent.backend.get_provider_name()
                if backend_type in self._rate_limits:
                    model_key = backend_type
        
        # Check if this model has rate limits
        if not model_key or model_key not in self._rate_limits:
            return
        
        rate_limit = self._rate_limits[model_key]
        max_starts = rate_limit["max_starts"]
        time_window = rate_limit["time_window"]
        
        # Initialize tracking for this model if needed
        if model_key not in self._agent_startup_times:
            self._agent_startup_times[model_key] = []
        
        current_time = time.time()
        startup_times = self._agent_startup_times[model_key]
        
        # Remove timestamps outside the current window
        startup_times[:] = [t for t in startup_times if t > current_time - time_window]
        
        # If we've hit the limit, wait until the oldest startup falls outside the window
        if len(startup_times) >= max_starts:
            oldest_time = startup_times[0]
            wait_time = (oldest_time + time_window) - current_time
            
            if wait_time > 0:
                log_orchestrator_activity(
                    self.orchestrator_id,
                    f"Rate limit reached for {model_key}",
                    {
                        "agent_id": agent_id,
                        "model": model_key,
                        "current_starts": len(startup_times),
                        "max_starts": max_starts,
                        "time_window": time_window,
                        "wait_time": round(wait_time, 2),
                    },
                )
                logger.info(
                    f"[Orchestrator] Rate limit: {len(startup_times)}/{max_starts} {model_key} agents "
                    f"started in {time_window}s window. Waiting {wait_time:.2f}s before starting {agent_id}..."
                )
                
                await asyncio.sleep(wait_time)
                
                # After waiting, clean up old timestamps again
                current_time = time.time()
                startup_times[:] = [t for t in startup_times if t > current_time - time_window]
        
        # Record this startup
        startup_times.append(time.time())
        
        log_orchestrator_activity(
            self.orchestrator_id,
            f"Agent startup allowed",
            {
                "agent_id": agent_id,
                "model": model_key,
                "current_starts": len(startup_times),
                "max_starts": max_starts,
            },
        )
        
        # Add mandatory cooldown after startup to prevent burst API calls
        # This gives the backend rate limiter time to properly queue requests
        cooldown_delays = {
            "gemini-2.5-flash": 3.0,  # 3 second cooldown between Flash agent starts
            "gemini-2.5-pro": 10.0,   # 10 second cooldown between Pro agent starts (very limited!)
            "gemini": 5.0,            # 5 second default cooldown
        }
        
        if model_key in cooldown_delays:
            cooldown = cooldown_delays[model_key]
            logger.info(
                f"[Orchestrator] Applying {cooldown}s cooldown after starting {agent_id} ({model_key})"
            )
            await asyncio.sleep(cooldown)

    async def _stream_agent_execution(
        self,
        agent_id: str,
        task: str,
        answers: Dict[str, str],
        conversation_context: Optional[Dict[str, Any]] = None,
        paraphrase: Optional[str] = None,
    ) -> AsyncGenerator[tuple, None]:
        """
        Stream agent execution with real-time content and final result.

        Yields:
            ("content", str): Real-time agent output (source attribution added by caller)
            ("result", (type, data)): Final result - ("vote", vote_data) or ("answer", content)
            ("error", str): Error message (self-terminating)
            ("done", None): Graceful completion signal

        Restart Behavior:
            If restart_pending is True, agent gracefully terminates with "done" signal.
            restart_pending is cleared at the beginning of execution.
        """
        agent = self.agents[agent_id]

        # Get backend name for logging
        backend_name = None
        if hasattr(agent, "backend") and hasattr(agent.backend, "get_provider_name"):
            backend_name = agent.backend.get_provider_name()

        log_orchestrator_activity(
            self.orchestrator_id,
            f"Starting agent execution: {agent_id}",
            {
                "agent_id": agent_id,
                "backend": backend_name,
                "task": task if task else None,
                "paraphrased_task": paraphrase,
                "agent_view_task": paraphrase or task,
                "has_answers": bool(answers),
                "num_answers": len(answers) if answers else 0,
            },
        )

        # Add periodic heartbeat logging for stuck agents
        paraphrase_note = " (with DSPy paraphrased question)" if paraphrase else ""
        logger.info(f"[Orchestrator] Agent {agent_id} starting execution loop...{paraphrase_note}")

        # Initialize agent state
        self.agent_states[agent_id].is_killed = False
        self.agent_states[agent_id].timeout_reason = None

        # Note: Do NOT clear restart_pending here - let the injection logic inside the iteration
        # loop handle it (see line ~1969). This ensures agents receive updates via injection
        # instead of restarting from scratch, even if they haven't started streaming yet.
        # The injection logic will:
        # - Inject new answers if they exist (and continue working)
        # - Clear the flag if no new answers exist (agent already has full context)

        # Copy all agents' snapshots to temp workspace for context sharing
        await self._copy_all_snapshots_to_temp_workspace(agent_id)

        # Clear the agent's workspace to prepare for new execution
        # This preserves the previous agent's output for logging while giving a clean slate
        if agent.backend.filesystem_manager:
            # agent.backend.filesystem_manager.clear_workspace()  # Don't clear for now.
            agent.backend.filesystem_manager.log_current_state("before execution")

        try:
            # Get agent's custom system message if available
            agent_system_message = agent.get_configurable_system_message()

            # Append filesystem system message, if applicable
            if agent.backend.filesystem_manager:
                main_workspace = str(agent.backend.filesystem_manager.get_current_workspace())
                temp_workspace = str(agent.backend.filesystem_manager.agent_temporary_workspace) if agent.backend.filesystem_manager.agent_temporary_workspace else None
                # Get context paths if available
                context_paths = agent.backend.filesystem_manager.path_permission_manager.get_context_paths() if agent.backend.filesystem_manager.path_permission_manager else []

                # Add previous turns as read-only context paths (only n-2 and earlier)
                previous_turns_context = self._get_previous_turns_context_paths()

                # Filter to only show turn n-2 and earlier (agents start with n-1 in their workspace)
                # Get current turn from previous_turns list
                current_turn_num = len(previous_turns_context) + 1 if previous_turns_context else 1
                turns_to_show = [t for t in previous_turns_context if t["turn"] < current_turn_num - 1]

                # Previous turn paths already registered in orchestrator constructor

                # Check if workspace was pre-populated (has any previous turns)
                workspace_prepopulated = len(previous_turns_context) > 0

                # Check if image generation is enabled for this agent
                enable_image_generation = False
                if hasattr(agent, "config") and agent.config:
                    enable_image_generation = agent.config.backend_params.get("enable_image_generation", False)
                elif hasattr(agent, "backend") and hasattr(agent.backend, "backend_params"):
                    enable_image_generation = agent.backend.backend_params.get("enable_image_generation", False)

                # Extract command execution parameters
                enable_command_execution = False
                docker_mode = False
                enable_sudo = False
                if hasattr(agent, "config") and agent.config:
                    enable_command_execution = agent.config.backend_params.get("enable_mcp_command_line", False)
                    docker_mode = agent.config.backend_params.get("command_line_execution_mode", "local") == "docker"
                    enable_sudo = agent.config.backend_params.get("command_line_docker_enable_sudo", False)
                elif hasattr(agent, "backend") and hasattr(agent.backend, "backend_params"):
                    enable_command_execution = agent.backend.backend_params.get("enable_mcp_command_line", False)
                    docker_mode = agent.backend.backend_params.get("command_line_execution_mode", "local") == "docker"
                    enable_sudo = agent.backend.backend_params.get("command_line_docker_enable_sudo", False)

                filesystem_system_message = self.message_templates.filesystem_system_message(
                    main_workspace=main_workspace,
                    temp_workspace=temp_workspace,
                    context_paths=context_paths,
                    previous_turns=turns_to_show,
                    workspace_prepopulated=workspace_prepopulated,
                    enable_image_generation=enable_image_generation,
                    agent_answers=answers,
                    enable_command_execution=enable_command_execution,
                    docker_mode=docker_mode,
                    enable_sudo=enable_sudo,
                )
                agent_system_message = f"{agent_system_message}\n\n{filesystem_system_message}" if agent_system_message else filesystem_system_message

            # Normalize workspace paths in agent answers for better comparison from this agent's perspective
            normalized_answers = self._normalize_workspace_paths_in_answers(answers, agent_id) if answers else answers

            # Log the normalized answers this agent will see
            if normalized_answers:
                logger.info(f"[Orchestrator] Agent {agent_id} sees normalized answers: {normalized_answers}")
            else:
                logger.info(f"[Orchestrator] Agent {agent_id} sees no existing answers")

            # Check if planning mode is enabled for coordination phase
            # Use the ACTUAL backend planning mode status (set by intelligent analysis)
            # instead of the static config setting
            is_coordination_phase = self.workflow_phase == "coordinating"
            planning_mode_enabled = agent.backend.is_planning_mode_enabled() if is_coordination_phase else False

            # Add planning mode instructions to system message if enabled
            # Only add instructions if we have a coordination config with planning instruction
            if planning_mode_enabled and self.config and hasattr(self.config, "coordination_config") and self.config.coordination_config and self.config.coordination_config.planning_mode_instruction:
                planning_instructions = f"\n\n{self.config.coordination_config.planning_mode_instruction}"
                agent_system_message = f"{agent_system_message}{planning_instructions}" if agent_system_message else planning_instructions.strip()
                print(f"📝 [{agent_id}] Adding planning mode instructions to system message", flush=True)

            # Build conversation with context support
            if conversation_context and conversation_context.get("conversation_history"):
                # Use conversation context-aware building
                conversation = self.message_templates.build_conversation_with_context(
                    current_task=task,
                    conversation_history=conversation_context.get("conversation_history", []),
                    agent_summaries=normalized_answers,
                    valid_agent_ids=list(normalized_answers.keys()) if normalized_answers else None,
                    base_system_message=agent_system_message,
                    paraphrase=paraphrase,
                )
            else:
                # Fallback to standard conversation building
                conversation = self.message_templates.build_initial_conversation(
                    task=task,
                    agent_summaries=normalized_answers,
                    valid_agent_ids=list(normalized_answers.keys()) if normalized_answers else None,
                    base_system_message=agent_system_message,
                    paraphrase=paraphrase,
                )

            # Inject restart context if this is a restart attempt (like multi-turn context)
            if self.restart_reason and self.restart_instructions:
                restart_context = self.message_templates.format_restart_context(
                    self.restart_reason,
                    self.restart_instructions,
                    previous_answer=self.previous_attempt_answer,
                )
                # Prepend restart context to user message
                conversation["user_message"] = restart_context + "\n\n" + conversation["user_message"]

            # Track all the context used for this agent execution
            self.coordination_tracker.track_agent_context(
                agent_id,
                answers,
                conversation.get("conversation_history", []),
                conversation,
            )

            # Store the context in agent state for later use when saving snapshots
            self.agent_states[agent_id].last_context = conversation

            # Log the messages being sent to the agent with backend info
            backend_name = None
            if hasattr(agent, "backend") and hasattr(agent.backend, "get_provider_name"):
                backend_name = agent.backend.get_provider_name()

            log_orchestrator_agent_message(
                agent_id,
                "SEND",
                {
                    "system": conversation["system_message"],
                    "user": conversation["user_message"],
                },
                backend_name=backend_name,
            )

            # Clean startup without redundant messages
            # Set planning mode on the agent's backend to control MCP tool execution
            if hasattr(agent.backend, "set_planning_mode"):
                agent.backend.set_planning_mode(planning_mode_enabled)
                if planning_mode_enabled:
                    logger.info(f"[Orchestrator] Backend planning mode ENABLED for {agent_id} - MCP tools blocked")
                else:
                    logger.info(f"[Orchestrator] Backend planning mode DISABLED for {agent_id} - MCP tools allowed")

            # Build proper conversation messages with system + user messages
            max_attempts = 3
            # Add planning guidance if enabled
            system_message = conversation["system_message"]
            if self.config.coordination_config.enable_agent_task_planning:
                planning_guidance = self.message_templates.get_planning_guidance()
                system_message = system_message + planning_guidance

            conversation_messages = [
                {"role": "system", "content": system_message},
                {"role": "user", "content": conversation["user_message"]},
            ]

            # Inject shared memory context
            conversation_messages = await self._inject_shared_memory_context(
                conversation_messages,
                agent_id,
            )

            enforcement_msg = self.message_templates.enforcement_message()

            # Update agent status to STREAMING
            self.coordination_tracker.change_status(agent_id, AgentStatus.STREAMING)

            for attempt in range(max_attempts):
                logger.info(f"[Orchestrator] Agent {agent_id} attempt {attempt + 1}/{max_attempts}")

                if self._check_restart_pending(agent_id):
                    logger.info(f"[Orchestrator] Agent {agent_id} has restart_pending flag")
                    # Inject update and continue instead of restarting
                    should_continue = await self._inject_update_and_continue(
                        agent_id,
                        answers,
                        conversation_messages,
                    )
                    if should_continue:
                        # Has new answers, inject update and continue
                        yield ("content", f"📨 [{agent_id}] receiving update with new answers\n")
                        continue  # Agent continues working with update
                    # else: No new answers (already has all context), just clear flag and proceed normally

                # Stream agent response with workflow tools
                # TODO: Need to still log this redo enforcement msg in the context.txt, and this & others in the coordination tracker.
                if attempt == 0:
                    # First attempt: orchestrator provides initial conversation
                    # But we need the agent to have this in its history for subsequent calls
                    # First attempt: provide complete conversation and reset agent's history
                    # Pass current turn and previous winners for memory sharing
                    chat_stream = agent.chat(
                        conversation_messages,
                        self.workflow_tools,
                        reset_chat=True,
                        current_stage=CoordinationStage.INITIAL_ANSWER,
                        orchestrator_turn=self._current_turn + 1,  # Next turn number
                        previous_winners=self._winning_agents_history.copy(),
                    )
                else:
                    # Subsequent attempts: send enforcement message (set by error handling)

                    if isinstance(enforcement_msg, list):
                        # Tool message array
                        chat_stream = agent.chat(
                            enforcement_msg,
                            self.workflow_tools,
                            reset_chat=False,
                            current_stage=CoordinationStage.ENFORCEMENT,
                            orchestrator_turn=self._current_turn + 1,
                            previous_winners=self._winning_agents_history.copy(),
                        )
                    else:
                        # Single user message
                        enforcement_message = {
                            "role": "user",
                            "content": enforcement_msg,
                        }
                        chat_stream = agent.chat(
                            [enforcement_message],
                            self.workflow_tools,
                            reset_chat=False,
                            current_stage=CoordinationStage.ENFORCEMENT,
                            orchestrator_turn=self._current_turn + 1,
                            previous_winners=self._winning_agents_history.copy(),
                        )
                response_text = ""
                tool_calls = []
                workflow_tool_found = False

                logger.info(f"[Orchestrator] Agent {agent_id} starting to stream chat response...")

                async for chunk in chat_stream:
                    chunk_type = self._get_chunk_type_value(chunk)
                    if chunk_type == "content":
                        response_text += chunk.content
                        # Stream agent content directly - source field handles attribution
                        yield ("content", chunk.content)
                        # Log received content
                        backend_name = None
                        if hasattr(agent, "backend") and hasattr(agent.backend, "get_provider_name"):
                            backend_name = agent.backend.get_provider_name()
                        log_orchestrator_agent_message(
                            agent_id,
                            "RECV",
                            {"content": chunk.content},
                            backend_name=backend_name,
                        )
                    elif chunk_type in [
                        "reasoning",
                        "reasoning_done",
                        "reasoning_summary",
                        "reasoning_summary_done",
                    ]:
                        # Stream reasoning content as tuple format
                        reasoning_chunk = StreamChunk(
                            type=chunk.type,
                            content=chunk.content,
                            source=agent_id,
                            reasoning_delta=getattr(chunk, "reasoning_delta", None),
                            reasoning_text=getattr(chunk, "reasoning_text", None),
                            reasoning_summary_delta=getattr(chunk, "reasoning_summary_delta", None),
                            reasoning_summary_text=getattr(chunk, "reasoning_summary_text", None),
                            item_id=getattr(chunk, "item_id", None),
                            content_index=getattr(chunk, "content_index", None),
                            summary_index=getattr(chunk, "summary_index", None),
                        )
                        yield ("reasoning", reasoning_chunk)
                    elif chunk_type == "backend_status":
                        pass
                    elif chunk_type == "mcp_status":
                        # Forward MCP status messages with proper formatting
                        mcp_content = f"🔧 MCP: {chunk.content}"
                        yield ("content", mcp_content)
                    elif chunk_type == "custom_tool_status":
                        # Forward custom tool status messages with proper formatting
                        custom_tool_content = f"🔧 Custom Tool: {chunk.content}"
                        yield ("content", custom_tool_content)
                    elif chunk_type == "debug":
                        # Forward debug chunks
                        yield ("debug", chunk.content)
                    elif chunk_type == "tool_calls":
                        # Use the correct tool_calls field
                        chunk_tool_calls = getattr(chunk, "tool_calls", []) or []
                        tool_calls.extend(chunk_tool_calls)
                        # Stream tool calls to show agent actions
                        # Get backend name for logging
                        backend_name = None
                        if hasattr(agent, "backend") and hasattr(agent.backend, "get_provider_name"):
                            backend_name = agent.backend.get_provider_name()

                        for tool_call in chunk_tool_calls:
                            tool_name = agent.backend.extract_tool_name(tool_call)
                            tool_args = agent.backend.extract_tool_arguments(tool_call)

                            if tool_name == "new_answer":
                                content = tool_args.get("content", "")
                                yield ("content", f'💡 Providing answer: "{content}"')
                                log_tool_call(
                                    agent_id,
                                    "new_answer",
                                    {"content": content},
                                    None,
                                    backend_name,
                                )  # Full content for debug logging
                            elif tool_name == "vote":
                                agent_voted_for = tool_args.get("agent_id", "")
                                reason = tool_args.get("reason", "")
                                log_tool_call(
                                    agent_id,
                                    "vote",
                                    {"agent_id": agent_voted_for, "reason": reason},
                                    None,
                                    backend_name,
                                )  # Full reason for debug logging

                                # Convert anonymous agent ID to real agent ID for display
                                real_agent_id = agent_voted_for
                                if answers:  # Only do mapping if answers exist
                                    agent_mapping = {}
                                    for i, real_id in enumerate(sorted(answers.keys()), 1):
                                        agent_mapping[f"agent{i}"] = real_id
                                    real_agent_id = agent_mapping.get(agent_voted_for, agent_voted_for)

                                yield (
                                    "content",
                                    f"🗳️ Voting for [{real_agent_id}] (options: {', '.join(sorted(answers.keys()))}) : {reason}",
                                )
                            else:
                                yield ("content", f"🔧 Using {tool_name}")
                                log_tool_call(agent_id, tool_name, tool_args, None, backend_name)
                    elif chunk_type == "error":
                        # Stream error information to user interface
                        error_msg = getattr(chunk, "error", str(chunk.content)) if hasattr(chunk, "error") else str(chunk.content)
                        yield ("content", f"❌ Error: {error_msg}\n")

                # Check for multiple vote calls before processing
                vote_calls = [tc for tc in tool_calls if agent.backend.extract_tool_name(tc) == "vote"]
                if len(vote_calls) > 1:
                    if attempt < max_attempts - 1:
                        if self._check_restart_pending(agent_id):
                            should_continue = await self._inject_update_and_continue(
                                agent_id,
                                answers,
                                conversation_messages,
                            )
                            if should_continue:
                                yield ("content", f"📨 [{agent_id}] receiving update with new answers\n")
                                continue  # Agent continues working with update
                            # else: No new answers, proceed with normal error handling
                        error_msg = f"Multiple vote calls not allowed. Made {len(vote_calls)} calls but must make exactly 1. Call vote tool once with chosen agent."
                        yield ("content", f"❌ {error_msg}")

                        # Send tool error response for all tool calls
                        enforcement_msg = self._create_tool_error_messages(
                            agent,
                            tool_calls,
                            error_msg,
                            "Vote rejected due to multiple votes.",
                        )
                        continue  # Retry this attempt
                    else:
                        yield (
                            "error",
                            f"Agent made {len(vote_calls)} vote calls in single response after max attempts",
                        )
                        yield ("done", None)
                        return

                # Check for mixed new_answer and vote calls - violates binary decision framework
                new_answer_calls = [tc for tc in tool_calls if agent.backend.extract_tool_name(tc) == "new_answer"]
                if len(vote_calls) > 0 and len(new_answer_calls) > 0:
                    if attempt < max_attempts - 1:
                        if self._check_restart_pending(agent_id):
                            should_continue = await self._inject_update_and_continue(
                                agent_id,
                                answers,
                                conversation_messages,
                            )
                            if should_continue:
                                yield ("content", f"📨 [{agent_id}] receiving update with new answers\n")
                                continue  # Agent continues working with update
                            # else: No new answers, proceed with normal error handling
                        error_msg = "Cannot use both 'vote' and 'new_answer' in same response. Choose one: vote for existing answer OR provide new answer."
                        yield ("content", f"❌ {error_msg}")

                        # Send tool error response for all tool calls that caused the violation
                        enforcement_msg = self._create_tool_error_messages(agent, tool_calls, error_msg)
                        continue  # Retry this attempt
                    else:
                        yield (
                            "error",
                            "Agent used both vote and new_answer tools in single response after max attempts",
                        )
                        yield ("done", None)
                        return

                # Process all tool calls
                if tool_calls:
                    for tool_call in tool_calls:
                        tool_name = agent.backend.extract_tool_name(tool_call)
                        tool_args = agent.backend.extract_tool_arguments(tool_call)

                        if tool_name == "vote":
                            # Log which agents we are choosing from
                            logger.info(f"[Orchestrator] Agent {agent_id} voting from options: {list(answers.keys()) if answers else 'No answers available'}")
                            # Check if agent should restart - votes invalid during restart
                            if self._check_restart_pending(agent_id):
                                should_continue = await self._inject_update_and_continue(
                                    agent_id,
                                    answers,
                                    conversation_messages,
                                )
                                if should_continue:
                                    yield ("content", f"📨 [{agent_id}] receiving update with new answers\n")
                                    continue  # Agent continues working with update
                                # else: No new answers, proceed with normal error handling

                            workflow_tool_found = True
                            # Vote for existing answer (requires existing answers)
                            if not answers:
                                # Invalid - can't vote when no answers exist
                                if attempt < max_attempts - 1:
                                    if self._check_restart_pending(agent_id):
                                        should_continue = await self._inject_update_and_continue(
                                            agent_id,
                                            answers,
                                            conversation_messages,
                                        )
                                        if should_continue:
                                            yield ("content", f"📨 [{agent_id}] receiving update with new answers\n")
                                            continue  # Agent continues working with update
                                        # else: No new answers, proceed with normal error handling
                                    error_msg = "Cannot vote when no answers exist. Use new_answer tool."
                                    yield ("content", f"❌ {error_msg}")
                                    # Create proper tool error message for retry
                                    enforcement_msg = self._create_tool_error_messages(agent, [tool_call], error_msg)
                                    continue
                                else:
                                    yield (
                                        "error",
                                        "Cannot vote when no answers exist after max attempts",
                                    )
                                    yield ("done", None)
                                    return

                            voted_agent_anon = tool_args.get("agent_id")
                            reason = tool_args.get("reason", "")

                            # Convert anonymous agent ID back to real agent ID
                            agent_mapping = {}
                            for i, real_agent_id in enumerate(sorted(answers.keys()), 1):
                                agent_mapping[f"agent{i}"] = real_agent_id

                            voted_agent = agent_mapping.get(voted_agent_anon, voted_agent_anon)

                            # Handle invalid agent_id
                            if voted_agent not in answers:
                                if attempt < max_attempts - 1:
                                    if self._check_restart_pending(agent_id):
                                        should_continue = await self._inject_update_and_continue(
                                            agent_id,
                                            answers,
                                            conversation_messages,
                                        )
                                        if should_continue:
                                            yield ("content", f"📨 [{agent_id}] receiving update with new answers\n")
                                            continue  # Agent continues working with update
                                        # else: No new answers, proceed with normal error handling
                                    # Create reverse mapping for error message
                                    reverse_mapping = {real_id: f"agent{i}" for i, real_id in enumerate(sorted(answers.keys()), 1)}
                                    valid_anon_agents = [reverse_mapping[real_id] for real_id in answers.keys()]
                                    error_msg = f"Invalid agent_id '{voted_agent_anon}'. Valid agents: {', '.join(valid_anon_agents)}"
                                    # Send tool error result back to agent
                                    yield ("content", f"❌ {error_msg}")
                                    # Create proper tool error message for retry
                                    enforcement_msg = self._create_tool_error_messages(agent, [tool_call], error_msg)
                                    continue  # Retry with updated conversation
                                else:
                                    yield (
                                        "error",
                                        f"Invalid agent_id after {max_attempts} attempts",
                                    )
                                    yield ("done", None)
                                    return
                            # Record the vote locally (but orchestrator may still ignore it)
                            self.agent_states[agent_id].votes = {
                                "agent_id": voted_agent,
                                "reason": reason,
                            }

                            # Record vote to shared memory
                            vote_message = f"Voted for {voted_agent}. Reason: {reason}"
                            await self._record_to_shared_memory(
                                agent_id=agent_id,
                                content=vote_message,
                                role="assistant",
                            )

                            # Send tool result - orchestrator will decide if vote is accepted
                            # Vote submitted (result will be shown by orchestrator)
                            yield (
                                "result",
                                ("vote", {"agent_id": voted_agent, "reason": reason}),
                            )
                            yield ("done", None)
                            return

                        elif tool_name == "new_answer":
                            workflow_tool_found = True
                            # Agent provided new answer
                            content = tool_args.get("content", response_text.strip())

                            # Check answer count limit
                            can_answer, count_error = self._check_answer_count_limit(agent_id)
                            if not can_answer:
                                if attempt < max_attempts - 1:
                                    if self._check_restart_pending(agent_id):
                                        should_continue = await self._inject_update_and_continue(
                                            agent_id,
                                            answers,
                                            conversation_messages,
                                        )
                                        if should_continue:
                                            yield ("content", f"📨 [{agent_id}] receiving update with new answers\n")
                                            continue  # Agent continues working with update
                                        # else: No new answers, proceed with normal error handling
                                    yield ("content", f"❌ {count_error}")
                                    # Create proper tool error message for retry
                                    enforcement_msg = self._create_tool_error_messages(agent, [tool_call], count_error)
                                    continue
                                else:
                                    yield (
                                        "error",
                                        f"Answer count limit reached after {max_attempts} attempts",
                                    )
                                    yield ("done", None)
                                    return

                            # Check answer novelty (similarity to existing answers)
                            is_novel, novelty_error = self._check_answer_novelty(content, answers)
                            if not is_novel:
                                if attempt < max_attempts - 1:
                                    if self._check_restart_pending(agent_id):
                                        should_continue = await self._inject_update_and_continue(
                                            agent_id,
                                            answers,
                                            conversation_messages,
                                        )
                                        if should_continue:
                                            yield ("content", f"📨 [{agent_id}] receiving update with new answers\n")
                                            continue  # Agent continues working with update
                                        # else: No new answers, proceed with normal error handling
                                    yield ("content", f"❌ {novelty_error}")
                                    # Create proper tool error message for retry
                                    enforcement_msg = self._create_tool_error_messages(agent, [tool_call], novelty_error)
                                    continue
                                else:
                                    yield (
                                        "error",
                                        f"Answer novelty requirement not met after {max_attempts} attempts",
                                    )
                                    yield ("done", None)
                                    return

                            # Check for duplicate answer
                            # Normalize both new content and existing content to neutral paths for comparison
                            normalized_new_content = self._normalize_workspace_paths_for_comparison(content)

                            for existing_agent_id, existing_content in answers.items():
                                normalized_existing_content = self._normalize_workspace_paths_for_comparison(existing_content)
                                if normalized_new_content.strip() == normalized_existing_content.strip():
                                    if attempt < max_attempts - 1:
                                        if self._check_restart_pending(agent_id):
                                            should_continue = await self._inject_update_and_continue(
                                                agent_id,
                                                answers,
                                                conversation_messages,
                                            )
                                            if should_continue:
                                                yield ("content", f"📨 [{agent_id}] receiving update with new answers\n")
                                                continue  # Agent continues working with update
                                            else:
                                                yield ("content", f"🔁 [{agent_id}] gracefully restarting due to new answer detected\n")
                                                yield ("done", None)
                                                return
                                        error_msg = f"Answer already provided by {existing_agent_id}. Provide different answer or vote for existing one."
                                        yield ("content", f"❌ {error_msg}")
                                        # Create proper tool error message for retry
                                        enforcement_msg = self._create_tool_error_messages(agent, [tool_call], error_msg)
                                        continue
                                    else:
                                        yield (
                                            "error",
                                            f"Duplicate answer provided after {max_attempts} attempts",
                                        )
                                        yield ("done", None)
                                        return
                            # Send successful tool result back to agent
                            # Answer recorded (result will be shown by orchestrator)

                            # Record to shared memory
                            await self._record_to_shared_memory(
                                agent_id=agent_id,
                                content=content,
                                role="assistant",
                            )

                            yield ("result", ("answer", content))
                            yield ("done", None)
                            return
                        elif tool_name.startswith("mcp"):
                            pass
                        elif tool_name.startswith("custom_tool"):
                            # Custom tools are handled by the backend and their results are streamed separately
                            pass
                        else:
                            # Non-workflow tools not yet implemented
                            yield (
                                "content",
                                f"🔧 used {tool_name} tool (not implemented)",
                            )

                # Case 3: Non-workflow response, need enforcement (only if no workflow tool was found)
                if not workflow_tool_found:
                    if self._check_restart_pending(agent_id):
                        should_continue = await self._inject_update_and_continue(
                            agent_id,
                            answers,
                            conversation_messages,
                        )
                        if should_continue:
                            yield ("content", f"📨 [{agent_id}] receiving update with new answers\n")
                            continue  # Agent continues working with update
                        # else: No new answers, proceed with normal error handling
                    if attempt < max_attempts - 1:
                        yield ("content", "🔄 needs to use workflow tools...\n")
                        # Reset to default enforcement message for this case
                        enforcement_msg = self.message_templates.enforcement_message()
                        continue  # Retry with updated conversation
                    else:
                        # Last attempt failed, agent did not provide proper workflow response
                        yield (
                            "error",
                            f"Agent failed to use workflow tools after {max_attempts} attempts",
                        )
                        yield ("done", None)
                        return

        except Exception as e:
            yield ("error", f"Agent execution failed: {str(e)}")
            yield ("done", None)

    async def _get_next_chunk(self, stream: AsyncGenerator[tuple, None]) -> tuple:
        """Get the next chunk from an agent stream."""
        try:
            return await stream.__anext__()
        except StopAsyncIteration:
            return ("done", None)
        except Exception as e:
            return ("error", str(e))

    async def _present_final_answer(self) -> AsyncGenerator[StreamChunk, None]:
        """Present the final coordinated answer with optional post-evaluation and restart loop."""

        # Select the best agent based on current state
        if not self._selected_agent:
            self._selected_agent = self._determine_final_agent_from_states()

        if not self._selected_agent:
            error_msg = "❌ Unable to provide coordinated answer - no successful agents"
            self.add_to_history("assistant", error_msg)
            log_stream_chunk("orchestrator", "error", error_msg)
            yield StreamChunk(type="content", content=error_msg)
            self.workflow_phase = "presenting"
            log_stream_chunk("orchestrator", "done", None)
            yield StreamChunk(type="done")
            return

        # Get vote results for presentation
        vote_results = self._get_vote_results()

        log_stream_chunk("orchestrator", "content", "## 🎯 Final Coordinated Answer\n")
        yield StreamChunk(type="content", content="## 🎯 Final Coordinated Answer\n")

        # Stream final presentation from winning agent
        log_stream_chunk("orchestrator", "content", f"🏆 Selected Agent: {self._selected_agent}\n")
        yield StreamChunk(type="content", content=f"🏆 Selected Agent: {self._selected_agent}\n")

        # Stream the final presentation (with full tool support)
        presentation_content = ""
        async for chunk in self.get_final_presentation(self._selected_agent, vote_results):
            if chunk.type == "content" and chunk.content:
                presentation_content += chunk.content
            yield chunk

        # Check if post-evaluation should run
        # Skip post-evaluation on final attempt (user clarification #4)
        is_final_attempt = self.current_attempt >= (self.max_attempts - 1)
        should_evaluate = self.max_attempts > 1 and not is_final_attempt

        if should_evaluate:
            # Run post-evaluation
            final_answer_to_evaluate = self._final_presentation_content or presentation_content
            async for chunk in self.post_evaluate_answer(self._selected_agent, final_answer_to_evaluate):
                yield chunk

            # Check if restart was requested
            if self.restart_pending and self.current_attempt < (self.max_attempts - 1):
                # Show restart banner
                restart_banner = f"""

🔄 ━━━━━━━━━━━━━━━━━━━━━━━━━━━━━━━━━━━━━━━━━━━━━━━━━━━━━━━
   ORCHESTRATION RESTART (Attempt {self.current_attempt + 2}/{self.max_attempts})
━━━━━━━━━━━━━━━━━━━━━━━━━━━━━━━━━━━━━━━━━━━━━━━━━━━━━━━

REASON:
{self.restart_reason}

INSTRUCTIONS FOR NEXT ATTEMPT:
{self.restart_instructions}

━━━━━━━━━━━━━━━━━━━━━━━━━━━━━━━━━━━━━━━━━━━━━━━━━━━━━━━

"""
                log_stream_chunk("orchestrator", "status", restart_banner)
                yield StreamChunk(type="restart_banner", content=restart_banner, source="orchestrator")

                # Reset state for restart (prepare for next coordinate() call)
                self.handle_restart()

                # Don't add to history or set workflow phase - restart is pending
                # Exit here - CLI will detect restart_pending and call coordinate() again
                return

        # No restart - add final answer to conversation history
        if self._final_presentation_content:
            self.add_to_history("assistant", self._final_presentation_content)

        # Update workflow phase
        self.workflow_phase = "presenting"
        log_stream_chunk("orchestrator", "done", None)
        yield StreamChunk(type="done")

    async def _handle_orchestrator_timeout(self) -> AsyncGenerator[StreamChunk, None]:
        """Handle orchestrator timeout by jumping directly to get_final_presentation."""
        # Output orchestrator timeout message first
        log_stream_chunk(
            "orchestrator",
            "content",
            f"\n⚠️ **Orchestrator Timeout**: {self.timeout_reason}\n",
            self.orchestrator_id,
        )
        yield StreamChunk(
            type="content",
            content=f"\n⚠️ **Orchestrator Timeout**: {self.timeout_reason}\n",
            source=self.orchestrator_id,
        )

        # Count available answers
        available_answers = {aid: state.answer for aid, state in self.agent_states.items() if state.answer and not state.is_killed}

        log_stream_chunk(
            "orchestrator",
            "content",
            f"📊 Current state: {len(available_answers)} answers available\n",
            self.orchestrator_id,
        )
        yield StreamChunk(
            type="content",
            content=f"📊 Current state: {len(available_answers)} answers available\n",
            source=self.orchestrator_id,
        )

        # If no answers available, provide fallback with timeout explanation
        if len(available_answers) == 0:
            log_stream_chunk(
                "orchestrator",
                "error",
                "❌ No answers available from any agents due to timeout. No agents had enough time to provide responses.\n",
                self.orchestrator_id,
            )
            yield StreamChunk(
                type="content",
                content="❌ No answers available from any agents due to timeout. No agents had enough time to provide responses.\n",
                source=self.orchestrator_id,
            )
            self.workflow_phase = "presenting"
            log_stream_chunk("orchestrator", "done", None)
            yield StreamChunk(type="done")
            return

        # Determine best available agent for presentation
        current_votes = {aid: state.votes for aid, state in self.agent_states.items() if state.votes and not state.is_killed}

        self._selected_agent = self._determine_final_agent_from_votes(current_votes, available_answers)

        # Jump directly to get_final_presentation
        vote_results = self._get_vote_results()
        log_stream_chunk(
            "orchestrator",
            "content",
            f"🎯 Jumping to final presentation with {self._selected_agent} (selected despite timeout)\n",
            self.orchestrator_id,
        )
        yield StreamChunk(
            type="content",
            content=f"🎯 Jumping to final presentation with {self._selected_agent} (selected despite timeout)\n",
            source=self.orchestrator_id,
        )

        async for chunk in self.get_final_presentation(self._selected_agent, vote_results):
            yield chunk

    def _determine_final_agent_from_votes(self, votes: Dict[str, Dict], agent_answers: Dict[str, str]) -> str:
        """Determine which agent should present the final answer based on votes."""
        if not votes:
            # No votes yet, return first agent with an answer (earliest by generation time)
            return next(iter(agent_answers)) if agent_answers else None

        # Count votes for each agent
        vote_counts = {}
        for vote_data in votes.values():
            voted_for = vote_data.get("agent_id")
            if voted_for:
                vote_counts[voted_for] = vote_counts.get(voted_for, 0) + 1

        if not vote_counts:
            return next(iter(agent_answers)) if agent_answers else None

        # Find agents with maximum votes
        max_votes = max(vote_counts.values())
        tied_agents = [agent_id for agent_id, count in vote_counts.items() if count == max_votes]

        # Break ties by agent registration order (order in agent_states dict)
        for agent_id in agent_answers.keys():
            if agent_id in tied_agents:
                return agent_id

        # Fallback to first tied agent
        return tied_agents[0] if tied_agents else next(iter(agent_answers)) if agent_answers else None

    async def get_final_presentation(self, selected_agent_id: str, vote_results: Dict[str, Any]) -> AsyncGenerator[StreamChunk, None]:
        """Ask the winning agent to present their final answer with voting context."""
        # Start tracking the final round
        self.coordination_tracker.start_final_round(selected_agent_id)

        if selected_agent_id not in self.agents:
            log_stream_chunk("orchestrator", "error", f"Selected agent {selected_agent_id} not found")
            yield StreamChunk(type="error", error=f"Selected agent {selected_agent_id} not found")
            return

        agent = self.agents[selected_agent_id]

        # Enable write access for final agent on context paths. This ensures that those paths marked `write` by the user are now writable (as all previous agents were read-only).
        if agent.backend.filesystem_manager:
            agent.backend.filesystem_manager.path_permission_manager.set_context_write_access_enabled(True)

        # Reset backend planning mode to allow MCP tool execution during final presentation
        if hasattr(agent.backend, "set_planning_mode"):
            agent.backend.set_planning_mode(False)
            logger.info(f"[Orchestrator] Backend planning mode DISABLED for final presentation: {selected_agent_id} - MCP tools now allowed")

        # Copy all agents' snapshots to temp workspace to preserve context from coordination phase
        # This allows the agent to reference and access previous work
        temp_workspace_path = await self._copy_all_snapshots_to_temp_workspace(selected_agent_id)
        yield StreamChunk(
            type="debug",
            content=f"Restored workspace context for final presentation: {temp_workspace_path}",
            source=selected_agent_id,
        )

        # Prepare context about the voting
        vote_counts = vote_results.get("vote_counts", {})
        voter_details = vote_results.get("voter_details", {})
        is_tie = vote_results.get("is_tie", False)

        # Build voting summary -- note we only include the number of votes and reasons for the selected agent. There is no information about the distribution of votes beyond this.
        voting_summary = f"You received {vote_counts.get(selected_agent_id, 0)} vote(s)"
        if voter_details.get(selected_agent_id):
            reasons = [v["reason"] for v in voter_details[selected_agent_id]]
            voting_summary += f" with feedback: {'; '.join(reasons)}"

        if is_tie:
            voting_summary += " (tie-broken by registration order)"

        # Get all answers for context
        all_answers = {aid: s.answer for aid, s in self.agent_states.items() if s.answer}

        # Normalize workspace paths in both voting summary and all answers for final presentation. Use same function for consistency.
        normalized_voting_summary = self._normalize_workspace_paths_in_answers({selected_agent_id: voting_summary}, selected_agent_id)[selected_agent_id]
        normalized_all_answers = self._normalize_workspace_paths_in_answers(all_answers, selected_agent_id)

        # Use MessageTemplates to build the presentation message
        presentation_content = self.message_templates.build_final_presentation_message(
            original_task=self.current_task or "Task coordination",
            vote_summary=normalized_voting_summary,
            all_answers=normalized_all_answers,
            selected_agent_id=selected_agent_id,
        )

        # Get agent's configurable system message using the standard interface
        agent_system_message = agent.get_configurable_system_message()

        # Check if image generation is enabled for this agent
        enable_image_generation = False
        if hasattr(agent, "config") and agent.config:
            enable_image_generation = agent.config.backend_params.get("enable_image_generation", False)
        elif hasattr(agent, "backend") and hasattr(agent.backend, "backend_params"):
            enable_image_generation = agent.backend.backend_params.get("enable_image_generation", False)

        # Extract command execution parameters
        enable_command_execution = False
        docker_mode = False
        enable_sudo = False
        if hasattr(agent, "config") and agent.config:
            enable_command_execution = agent.config.backend_params.get("enable_mcp_command_line", False)
            docker_mode = agent.config.backend_params.get("command_line_execution_mode", "local") == "docker"
            enable_sudo = agent.config.backend_params.get("command_line_docker_enable_sudo", False)
        elif hasattr(agent, "backend") and hasattr(agent.backend, "backend_params"):
            enable_command_execution = agent.backend.backend_params.get("enable_mcp_command_line", False)
            docker_mode = agent.backend.backend_params.get("command_line_execution_mode", "local") == "docker"
            enable_sudo = agent.backend.backend_params.get("command_line_docker_enable_sudo", False)
        # Check if audio generation is enabled for this agent
        enable_audio_generation = False
        if hasattr(agent, "config") and agent.config:
            enable_audio_generation = agent.config.backend_params.get("enable_audio_generation", False)
        elif hasattr(agent, "backend") and hasattr(agent.backend, "backend_params"):
            enable_audio_generation = agent.backend.backend_params.get("enable_audio_generation", False)

        # Check if file generation is enabled for this agent
        enable_file_generation = False
        if hasattr(agent, "config") and agent.config:
            enable_file_generation = agent.config.backend_params.get("enable_file_generation", False)
        elif hasattr(agent, "backend") and hasattr(agent.backend, "backend_params"):
            enable_file_generation = agent.backend.backend_params.get("enable_file_generation", False)

        # Check if video generation is enabled for this agent
        enable_video_generation = False
        if hasattr(agent, "config") and agent.config:
            enable_video_generation = agent.config.backend_params.get("enable_video_generation", False)
        elif hasattr(agent, "backend") and hasattr(agent.backend, "backend_params"):
            enable_video_generation = agent.backend.backend_params.get("enable_video_generation", False)

        # Check if agent has write access to context paths (requires file delivery)
        has_irreversible_actions = False
        if agent.backend.filesystem_manager:
            context_paths = agent.backend.filesystem_manager.path_permission_manager.get_context_paths()
            # Check if any context path has write permission
            has_irreversible_actions = any(cp.get("permission") == "write" for cp in context_paths)

        # Build system message with workspace context if available
        base_system_message = self.message_templates.final_presentation_system_message(
            agent_system_message,
            enable_image_generation,
            enable_audio_generation,
            enable_file_generation,
            enable_video_generation,
            has_irreversible_actions,
            enable_command_execution,
        )

        # Change the status of all agents that were not selected to AgentStatus.COMPLETED
        for aid, _ in self.agent_states.items():
            if aid != selected_agent_id:
                self.coordination_tracker.change_status(aid, AgentStatus.COMPLETED)

        self.coordination_tracker.set_final_agent(selected_agent_id, voting_summary, all_answers)
        # Update status file for real-time monitoring
        log_session_dir = get_log_session_dir()
        if log_session_dir:
            self.coordination_tracker.save_status_file(log_session_dir, orchestrator=self)

        # Add workspace context information to system message if workspace was restored
        if agent.backend.filesystem_manager and temp_workspace_path:
            main_workspace = str(agent.backend.filesystem_manager.get_current_workspace())
            temp_workspace = str(agent.backend.filesystem_manager.agent_temporary_workspace) if agent.backend.filesystem_manager.agent_temporary_workspace else None
            # Get context paths if available
            context_paths = agent.backend.filesystem_manager.path_permission_manager.get_context_paths() if agent.backend.filesystem_manager.path_permission_manager else []

            # Add previous turns as read-only context paths (only n-2 and earlier)
            previous_turns_context = self._get_previous_turns_context_paths()

            # Filter to only show turn n-2 and earlier
            current_turn_num = len(previous_turns_context) + 1 if previous_turns_context else 1
            turns_to_show = [t for t in previous_turns_context if t["turn"] < current_turn_num - 1]

            # Check if workspace was pre-populated
            workspace_prepopulated = len(previous_turns_context) > 0

            base_system_message = (
                self.message_templates.filesystem_system_message(
                    main_workspace=main_workspace,
                    temp_workspace=temp_workspace,
                    context_paths=context_paths,
                    previous_turns=turns_to_show,
                    workspace_prepopulated=workspace_prepopulated,
                    enable_image_generation=enable_image_generation,
                    agent_answers=all_answers,
                    enable_command_execution=enable_command_execution,
                    docker_mode=docker_mode,
                    enable_sudo=enable_sudo,
                )
                + "\n\n## Instructions\n"
                + base_system_message
            )

        # Create conversation with system and user messages
        presentation_messages = [
            {
                "role": "system",
                "content": base_system_message,
            },
            {"role": "user", "content": presentation_content},
        ]

        # Store the final context in agent state for saving
        self.agent_states[selected_agent_id].last_context = {
            "messages": presentation_messages,
            "is_final": True,
            "vote_summary": voting_summary,
            "all_answers": all_answers,
            "complete_vote_results": vote_results,  # Include ALL vote data
            "vote_counts": vote_counts,
            "voter_details": voter_details,
            "all_votes": {aid: state.votes for aid, state in self.agent_states.items() if state.votes},  # All individual votes
        }

        log_stream_chunk(
            "orchestrator",
            "status",
            f"🎤  [{selected_agent_id}] presenting final answer\n",
        )
        yield StreamChunk(
            type="status",
            content=f"🎤  [{selected_agent_id}] presenting final answer\n",
        )

        # Use agent's chat method with proper system message (reset chat for clean presentation)
        presentation_content = ""
        final_snapshot_saved = False  # Track whether snapshot was saved during stream

        try:
            # Track final round iterations (each chunk is like an iteration)
            async for chunk in agent.chat(
                presentation_messages,
                reset_chat=True,
                current_stage=CoordinationStage.PRESENTATION,
                orchestrator_turn=self._current_turn,
                previous_winners=self._winning_agents_history.copy(),
            ):
                chunk_type = self._get_chunk_type_value(chunk)
                # Start new iteration for this chunk
                self.coordination_tracker.start_new_iteration()
                # Use the same streaming approach as regular coordination
                if chunk_type == "content" and chunk.content:
                    presentation_content += chunk.content
                    log_stream_chunk("orchestrator", "content", chunk.content, selected_agent_id)
                    yield StreamChunk(type="content", content=chunk.content, source=selected_agent_id)
                elif chunk_type in [
                    "reasoning",
                    "reasoning_done",
                    "reasoning_summary",
                    "reasoning_summary_done",
                ]:
                    # Stream reasoning content with proper attribution (same as main coordination)
                    reasoning_chunk = StreamChunk(
                        type=chunk_type,
                        content=chunk.content,
                        source=selected_agent_id,
                        reasoning_delta=getattr(chunk, "reasoning_delta", None),
                        reasoning_text=getattr(chunk, "reasoning_text", None),
                        reasoning_summary_delta=getattr(chunk, "reasoning_summary_delta", None),
                        reasoning_summary_text=getattr(chunk, "reasoning_summary_text", None),
                        item_id=getattr(chunk, "item_id", None),
                        content_index=getattr(chunk, "content_index", None),
                        summary_index=getattr(chunk, "summary_index", None),
                    )
                    # Use the same format as main coordination for consistency
                    log_stream_chunk("orchestrator", chunk.type, chunk.content, selected_agent_id)
                    yield reasoning_chunk
                elif chunk_type == "backend_status":
                    import json

                    status_json = json.loads(chunk.content)
                    cwd = status_json["cwd"]
                    session_id = status_json["session_id"]
                    content = f"""Final Temp Working directory: {cwd}.
    Final Session ID: {session_id}.
    """

                    log_stream_chunk("orchestrator", "content", content, selected_agent_id)
                    yield StreamChunk(type="content", content=content, source=selected_agent_id)
                elif chunk_type == "mcp_status":
                    # Handle MCP status messages in final presentation
                    mcp_content = f"🔧 MCP: {chunk.content}"
                    log_stream_chunk("orchestrator", "content", mcp_content, selected_agent_id)
                    yield StreamChunk(type="content", content=mcp_content, source=selected_agent_id)
                elif chunk_type == "done":
                    # Save the final workspace snapshot (from final workspace directory)
                    final_answer = presentation_content.strip() if presentation_content.strip() else self.agent_states[selected_agent_id].answer  # fallback to stored answer if no content generated
                    final_context = self.get_last_context(selected_agent_id)
                    await self._save_agent_snapshot(
                        self._selected_agent,
                        answer_content=final_answer,
                        is_final=True,
                        context_data=final_context,
                    )

                    # Track the final answer in coordination tracker
                    self.coordination_tracker.set_final_answer(selected_agent_id, final_answer, snapshot_timestamp="final")

                    # Mark snapshot as saved
                    final_snapshot_saved = True

                    log_stream_chunk("orchestrator", "done", None, selected_agent_id)
                    yield StreamChunk(type="done", source=selected_agent_id)
                elif chunk_type == "error":
                    log_stream_chunk("orchestrator", "error", chunk.error, selected_agent_id)
                    yield StreamChunk(type="error", error=chunk.error, source=selected_agent_id)
                # Pass through other chunk types as-is but with source
                else:
                    if hasattr(chunk, "source"):
                        log_stream_chunk(
                            "orchestrator",
                            chunk_type,
                            getattr(chunk, "content", ""),
                            selected_agent_id,
                        )
                        yield StreamChunk(
                            type=chunk_type,
                            content=getattr(chunk, "content", ""),
                            source=selected_agent_id,
                            **{k: v for k, v in chunk.__dict__.items() if k not in ["type", "content", "source", "timestamp", "sequence_number"]},
                        )
                    else:
                        log_stream_chunk(
                            "orchestrator",
                            chunk_type,
                            getattr(chunk, "content", ""),
                            selected_agent_id,
                        )
                        yield StreamChunk(
                            type=chunk_type,
                            content=getattr(chunk, "content", ""),
                            source=selected_agent_id,
                            **{k: v for k, v in chunk.__dict__.items() if k not in ["type", "content", "source", "timestamp", "sequence_number"]},
                        )

        finally:
            # Ensure final snapshot is always saved (even if "done" chunk wasn't yielded)
            if not final_snapshot_saved:
                final_answer = presentation_content.strip() if presentation_content.strip() else self.agent_states[selected_agent_id].answer
                final_context = self.get_last_context(selected_agent_id)
                await self._save_agent_snapshot(
                    self._selected_agent,
                    answer_content=final_answer,
                    is_final=True,
                    context_data=final_context,
                )

                # Track the final answer in coordination tracker
                self.coordination_tracker.set_final_answer(selected_agent_id, final_answer, snapshot_timestamp="final")

            # Store the final presentation content for logging
            if presentation_content.strip():
                # Store the synthesized final answer
                self._final_presentation_content = presentation_content.strip()
            else:
                # If no content was generated, use the stored answer as fallback
                stored_answer = self.agent_states[selected_agent_id].answer
                if stored_answer:
                    fallback_content = f"\n📋 Using stored answer as final presentation:\n\n{stored_answer}"
                    log_stream_chunk("orchestrator", "content", fallback_content, selected_agent_id)
                    yield StreamChunk(
                        type="content",
                        content=fallback_content,
                        source=selected_agent_id,
                    )
                    self._final_presentation_content = stored_answer
                else:
                    log_stream_chunk(
                        "orchestrator",
                        "error",
                        "\n❌ No content generated for final presentation and no stored answer available.",
                        selected_agent_id,
                    )
                    yield StreamChunk(
                        type="content",
                        content="\n❌ No content generated for final presentation and no stored answer available.",
                        source=selected_agent_id,
                    )

            # Mark final round as completed
            self.coordination_tracker.change_status(selected_agent_id, AgentStatus.COMPLETED)

            # Save logs
            self.save_coordination_logs()

        # Don't yield done here - let _present_final_answer handle final done after post-evaluation

    async def post_evaluate_answer(self, selected_agent_id: str, final_answer: str) -> AsyncGenerator[StreamChunk, None]:
        """Post-evaluation phase where winning agent evaluates its own answer.

        The agent reviews the final answer and decides whether to submit or restart
        with specific improvement instructions.

        Args:
            selected_agent_id: The agent that won the vote and presented the answer
            final_answer: The final answer that was presented

        Yields:
            StreamChunk: Stream chunks from the evaluation process
        """
        if selected_agent_id not in self.agents:
            log_stream_chunk("orchestrator", "error", f"Selected agent {selected_agent_id} not found for post-evaluation")
            yield StreamChunk(type="error", error=f"Selected agent {selected_agent_id} not found")
            return

        agent = self.agents[selected_agent_id]

        # Use debug override on first attempt if configured
        eval_answer = final_answer
        if self.config.debug_final_answer and self.current_attempt == 0:
            eval_answer = self.config.debug_final_answer
            log_stream_chunk("orchestrator", "debug", f"Using debug override for post-evaluation: {self.config.debug_final_answer}")
            yield StreamChunk(
                type="debug",
                content=f"[DEBUG MODE] Overriding answer for evaluation: {self.config.debug_final_answer}",
                source="orchestrator",
            )

        # Build evaluation message
        evaluation_content = f"""{self.message_templates.format_original_message(self.current_task or "Task")}

FINAL ANSWER TO EVALUATE:
{eval_answer}

Review this answer carefully and determine if it fully addresses the original task. Use your available tools to verify claims and check files as needed.
Then call either submit(confirmed=True) if the answer is satisfactory, or restart_orchestration(reason, instructions) if improvements are needed."""

        # Get agent's configurable system message
        agent_system_message = agent.get_configurable_system_message()

        # Build post-evaluation system message
        base_system_message = self.message_templates.post_evaluation_system_message(agent_system_message)

        # Add filesystem context if available (same as final presentation)
        if agent.backend.filesystem_manager:
            main_workspace = str(agent.backend.filesystem_manager.get_current_workspace())
            temp_workspace = str(agent.backend.filesystem_manager.agent_temporary_workspace) if agent.backend.filesystem_manager.agent_temporary_workspace else None
            context_paths = agent.backend.filesystem_manager.path_permission_manager.get_context_paths() if agent.backend.filesystem_manager.path_permission_manager else []
            previous_turns_context = self._get_previous_turns_context_paths()
            current_turn_num = len(previous_turns_context) + 1 if previous_turns_context else 1
            turns_to_show = [t for t in previous_turns_context if t["turn"] < current_turn_num - 1]
            workspace_prepopulated = len(previous_turns_context) > 0

            # Get all answers for context
            all_answers = {aid: s.answer for aid, s in self.agent_states.items() if s.answer}

            base_system_message = (
                self.message_templates.filesystem_system_message(
                    main_workspace=main_workspace,
                    temp_workspace=temp_workspace,
                    context_paths=context_paths,
                    previous_turns=turns_to_show,
                    workspace_prepopulated=workspace_prepopulated,
                    enable_image_generation=False,
                    agent_answers=all_answers,
                    enable_command_execution=False,
                    docker_mode=False,
                    enable_sudo=False,
                )
                + "\n\n## Post-Evaluation Task\n"
                + base_system_message
            )

        # Create evaluation messages
        evaluation_messages = [
            {"role": "system", "content": base_system_message},
            {"role": "user", "content": evaluation_content},
        ]

        # Get post-evaluation tools
        api_format = "chat_completions"  # Default format
        if hasattr(agent.backend, "api_format"):
            api_format = agent.backend.api_format
        post_eval_tools = get_post_evaluation_tools(api_format=api_format)

        log_stream_chunk("orchestrator", "status", "🔍 Post-evaluation: Reviewing final answer\n")
        yield StreamChunk(type="status", content="🔍 Post-evaluation: Reviewing final answer\n", source="orchestrator")

        # Stream evaluation with tools (with timeout protection)
        evaluation_complete = False
        tool_call_detected = False

        try:
            timeout_seconds = self.config.timeout_config.orchestrator_timeout_seconds
            async with asyncio.timeout(timeout_seconds):
                async for chunk in agent.chat(
                    messages=evaluation_messages,
                    tools=post_eval_tools,
                    reset_chat=True,
                    current_stage=CoordinationStage.POST_EVALUATION,
                    orchestrator_turn=self._current_turn,
                    previous_winners=self._winning_agents_history.copy(),
                ):
                    chunk_type = self._get_chunk_type_value(chunk)

                    if chunk_type == "content" and chunk.content:
                        log_stream_chunk("orchestrator", "content", chunk.content, selected_agent_id)
                        yield StreamChunk(type="content", content=chunk.content, source=selected_agent_id)
                    elif chunk_type in ["reasoning", "reasoning_done", "reasoning_summary", "reasoning_summary_done"]:
                        reasoning_chunk = StreamChunk(
                            type=chunk_type,
                            content=chunk.content,
                            source=selected_agent_id,
                            reasoning_delta=getattr(chunk, "reasoning_delta", None),
                            reasoning_text=getattr(chunk, "reasoning_text", None),
                            reasoning_summary_delta=getattr(chunk, "reasoning_summary_delta", None),
                            reasoning_summary_text=getattr(chunk, "reasoning_summary_text", None),
                            item_id=getattr(chunk, "item_id", None),
                            content_index=getattr(chunk, "content_index", None),
                            summary_index=getattr(chunk, "summary_index", None),
                        )
                        log_stream_chunk("orchestrator", chunk.type, chunk.content, selected_agent_id)
                        yield reasoning_chunk
                    elif chunk_type == "tool_calls":
                        # Post-evaluation tool call detected
                        tool_call_detected = True
                        if hasattr(chunk, "tool_calls") and chunk.tool_calls:
                            for tool_call in chunk.tool_calls:
                                # Use backend's tool extraction (same as regular coordination)
                                tool_name = agent.backend.extract_tool_name(tool_call)
                                tool_args = agent.backend.extract_tool_arguments(tool_call)

                                if tool_name == "submit":
                                    log_stream_chunk("orchestrator", "status", "✅ Evaluation complete - answer approved\n")
                                    yield StreamChunk(type="status", content="✅ Evaluation complete - answer approved\n", source="orchestrator")
                                    evaluation_complete = True
                                elif tool_name == "restart_orchestration":
                                    # Parse restart parameters from extracted args
                                    self.restart_reason = tool_args.get("reason", "No reason provided")
                                    self.restart_instructions = tool_args.get("instructions", "No instructions provided")
                                    self.restart_pending = True

                                    # Save the current winning answer for next attempt's context
                                    if self._selected_agent and self._selected_agent in self.agent_states:
                                        self.previous_attempt_answer = self.agent_states[self._selected_agent].answer
                                        logger.info(f"Saved previous attempt answer from {self._selected_agent} for restart context")

                                    log_stream_chunk("orchestrator", "status", "🔄 Restart requested\n")
                                    yield StreamChunk(type="status", content="🔄 Restart requested\n", source="orchestrator")
                                    evaluation_complete = True
                    elif chunk_type == "done":
                        log_stream_chunk("orchestrator", "done", None, selected_agent_id)
                        yield StreamChunk(type="done", source=selected_agent_id)
                    elif chunk_type == "error":
                        log_stream_chunk("orchestrator", "error", chunk.error, selected_agent_id)
                        yield StreamChunk(type="error", error=chunk.error, source=selected_agent_id)
                    else:
                        # Pass through other chunk types
                        log_stream_chunk("orchestrator", chunk_type, getattr(chunk, "content", ""), selected_agent_id)
                        yield StreamChunk(
                            type=chunk_type,
                            content=getattr(chunk, "content", ""),
                            source=selected_agent_id,
                            **{k: v for k, v in chunk.__dict__.items() if k not in ["type", "content", "source", "timestamp", "sequence_number"]},
                        )
        except asyncio.TimeoutError:
            log_stream_chunk("orchestrator", "status", "⏱️ Post-evaluation timed out - auto-submitting answer\n")
            yield StreamChunk(type="status", content="⏱️ Post-evaluation timed out - auto-submitting answer\n", source="orchestrator")
            evaluation_complete = True
            # Don't set restart_pending - let it default to False (auto-submit)
        finally:
            # If no tool was called and evaluation didn't complete, auto-submit
            if not evaluation_complete and not tool_call_detected:
                log_stream_chunk("orchestrator", "status", "✅ Auto-submitting answer (no tool call detected)\n")
                yield StreamChunk(type="status", content="✅ Auto-submitting answer (no tool call detected)\n", source="orchestrator")

    def handle_restart(self):
        """Reset orchestration state for restart attempt.

        Clears agent states and coordination messages while preserving
        restart reason and instructions for the next attempt.
        """
        log_orchestrator_activity("handle_restart", f"Resetting state for restart attempt {self.current_attempt + 1}")

        # Reset agent states
        for agent_id in self.agent_states:
            self.agent_states[agent_id] = AgentState()

        # Clear coordination messages
        self._coordination_messages = []
        self._selected_agent = None
        self._final_presentation_content = None

        # Reset coordination tracker for new attempt
        self.coordination_tracker = CoordinationTracker()
        self.coordination_tracker.initialize_session(list(self.agents.keys()))

        # Reset workflow phase to idle so next coordinate() call starts fresh
        self.workflow_phase = "idle"

        # Increment attempt counter
        self.current_attempt += 1

        log_orchestrator_activity("handle_restart", f"State reset complete - starting attempt {self.current_attempt + 1}")

    def _get_vote_results(self) -> Dict[str, Any]:
        """Get current vote results and statistics."""
        agent_answers = {aid: state.answer for aid, state in self.agent_states.items() if state.answer}
        votes = {aid: state.votes for aid, state in self.agent_states.items() if state.votes}

        # Count votes for each agent
        vote_counts = {}
        voter_details = {}

        for voter_id, vote_data in votes.items():
            voted_for = vote_data.get("agent_id")
            if voted_for:
                vote_counts[voted_for] = vote_counts.get(voted_for, 0) + 1
                if voted_for not in voter_details:
                    voter_details[voted_for] = []
                voter_details[voted_for].append(
                    {
                        "voter": voter_id,
                        "reason": vote_data.get("reason", "No reason provided"),
                    },
                )

        # Determine winner
        winner = None
        is_tie = False
        if vote_counts:
            max_votes = max(vote_counts.values())
            tied_agents = [agent_id for agent_id, count in vote_counts.items() if count == max_votes]
            is_tie = len(tied_agents) > 1

            # Break ties by agent registration order
            for agent_id in agent_answers.keys():
                if agent_id in tied_agents:
                    winner = agent_id
                    break

            if not winner:
                winner = tied_agents[0] if tied_agents else None

        # Create agent mapping for anonymous display
        agent_mapping = {}
        for i, real_id in enumerate(sorted(agent_answers.keys()), 1):
            agent_mapping[f"agent{i}"] = real_id

        return {
            "vote_counts": vote_counts,
            "voter_details": voter_details,
            "winner": winner,
            "is_tie": is_tie,
            "total_votes": len(votes),
            "agents_with_answers": len(agent_answers),
            "agents_voted": len([v for v in votes.values() if v.get("agent_id")]),
            "agent_mapping": agent_mapping,
        }

    def _determine_final_agent_from_states(self) -> Optional[str]:
        """Determine final agent based on current agent states."""
        # Find agents with answers
        agents_with_answers = {aid: state.answer for aid, state in self.agent_states.items() if state.answer}

        if not agents_with_answers:
            return None

        # Return the first agent with an answer (by order in agent_states)
        return next(iter(agents_with_answers))

    async def _handle_followup(self, user_message: str, conversation_context: Optional[Dict[str, Any]] = None) -> AsyncGenerator[StreamChunk, None]:
        """Handle follow-up questions after presenting final answer with conversation context."""
        # Analyze the follow-up question for irreversibility before re-coordinating
        has_irreversible = await self._analyze_question_irreversibility(user_message, conversation_context or {})

        # Set planning mode for all agents based on analysis
        for agent_id, agent in self.agents.items():
            if hasattr(agent.backend, "set_planning_mode"):
                agent.backend.set_planning_mode(has_irreversible)
                log_orchestrator_activity(
                    self.orchestrator_id,
                    f"Set planning mode for {agent_id} (follow-up)",
                    {"planning_mode_enabled": has_irreversible, "reason": "follow-up irreversibility analysis"},
                )

        # For now, acknowledge with context awareness
        # Future: implement full re-coordination with follow-up context

        if conversation_context and len(conversation_context.get("conversation_history", [])) > 0:
            log_stream_chunk(
                "orchestrator",
                "content",
                f"🤔 Thank you for your follow-up question in our ongoing conversation. I understand you're asking: "
                f"'{user_message}'. Currently, the coordination is complete, but I can help clarify the answer or "
                f"coordinate a new task that takes our conversation history into account.",
            )
            yield StreamChunk(
                type="content",
                content=f"🤔 Thank you for your follow-up question in our ongoing conversation. I understand you're "
                f"asking: '{user_message}'. Currently, the coordination is complete, but I can help clarify the answer "
                f"or coordinate a new task that takes our conversation history into account.",
            )
        else:
            log_stream_chunk(
                "orchestrator",
                "content",
                f"🤔 Thank you for your follow-up: '{user_message}'. The coordination is complete, but I can help clarify the answer or coordinate a new task if needed.",
            )
            yield StreamChunk(
                type="content",
                content=f"🤔 Thank you for your follow-up: '{user_message}'. The coordination is complete, but I can help clarify the answer or coordinate a new task if needed.",
            )

        log_stream_chunk("orchestrator", "done", None)
        yield StreamChunk(type="done")

    # =============================================================================
    # PUBLIC API METHODS
    # =============================================================================

    def add_agent(self, agent_id: str, agent: ChatAgent) -> None:
        """Add a new sub-agent to the orchestrator."""
        self.agents[agent_id] = agent
        self.agent_states[agent_id] = AgentState()

    def remove_agent(self, agent_id: str) -> None:
        """Remove a sub-agent from the orchestrator."""
        if agent_id in self.agents:
            del self.agents[agent_id]
        if agent_id in self.agent_states:
            del self.agent_states[agent_id]

    def get_final_result(self) -> Optional[Dict[str, Any]]:
        """
        Get final result for session persistence.

        Returns:
            Dict with final_answer, winning_agent_id, workspace_path, and winning_agents_history,
            or None if not available
        """
        if not self._selected_agent or not self._final_presentation_content:
            return None

        winning_agent = self.agents.get(self._selected_agent)
        workspace_path = None
        if winning_agent and winning_agent.backend.filesystem_manager:
            workspace_path = str(winning_agent.backend.filesystem_manager.get_current_workspace())

        return {
            "final_answer": self._final_presentation_content,
            "winning_agent_id": self._selected_agent,
            "workspace_path": workspace_path,
            "winning_agents_history": self._winning_agents_history.copy(),  # For cross-turn memory sharing
        }

    def get_status(self) -> Dict[str, Any]:
        """Get current orchestrator status."""
        # Calculate vote results
        vote_results = self._get_vote_results()

        return {
            "session_id": self.session_id,
            "workflow_phase": self.workflow_phase,
            "current_task": self.current_task,
            "selected_agent": self._selected_agent,
            "final_presentation_content": self._final_presentation_content,
            "vote_results": vote_results,
            "agents": {
                aid: {
                    "agent_status": agent.get_status(),
                    "coordination_state": {
                        "answer": state.answer,
                        "has_voted": state.has_voted,
                    },
                }
                for aid, (agent, state) in zip(
                    self.agents.keys(),
                    zip(self.agents.values(), self.agent_states.values()),
                )
            },
            "conversation_length": len(self.conversation_history),
        }

    def get_configurable_system_message(self) -> Optional[str]:
        """
        Get the configurable system message for the orchestrator.

        This can define how the orchestrator should coordinate agents, construct messages,
        handle conflicts, make decisions, etc. For example:
        - Custom voting strategies
        - Message construction templates
        - Conflict resolution approaches
        - Coordination workflow preferences

        Returns:
            Orchestrator's configurable system message if available, None otherwise
        """
        if self.config and hasattr(self.config, "get_configurable_system_message"):
            return self.config.get_configurable_system_message()
        elif self.config and hasattr(self.config, "_custom_system_instruction"):
            # Access private attribute to avoid deprecation warning
            return self.config._custom_system_instruction
        elif self.config and self.config.backend_params:
            # Check for backend-specific system prompts
            backend_params = self.config.backend_params
            if "system_prompt" in backend_params:
                return backend_params["system_prompt"]
            elif "append_system_prompt" in backend_params:
                return backend_params["append_system_prompt"]
        return None

    def _clear_agent_workspaces(self) -> None:
        """
        Clear all agent workspaces and pre-populate with previous turn's results.

        This creates a WRITABLE copy of turn n-1 in each agent's workspace.
        Note: CLI separately provides turn n-1 as a READ-ONLY context path, allowing
        agents to both modify files (in workspace) and reference originals (via context path).
        """
        # Get previous turn (n-1) workspace for pre-population
        previous_turn_workspace = None
        if self._previous_turns:
            # Get the most recent turn (last in list)
            latest_turn = self._previous_turns[-1]
            previous_turn_workspace = Path(latest_turn["path"])

        for agent_id, agent in self.agents.items():
            if agent.backend.filesystem_manager:
                workspace_path = agent.backend.filesystem_manager.get_current_workspace()
                if workspace_path and Path(workspace_path).exists():
                    # Clear workspace contents but keep the directory
                    for item in Path(workspace_path).iterdir():
                        if item.is_file():
                            item.unlink()
                        elif item.is_dir():
                            shutil.rmtree(item)
                    logger.info(f"[Orchestrator] Cleared workspace for {agent_id}: {workspace_path}")

                    # Pre-populate with previous turn's results if available (creates writable copy)
                    if previous_turn_workspace and previous_turn_workspace.exists():
                        logger.info(f"[Orchestrator] Pre-populating {agent_id} workspace with writable copy of turn n-1 from {previous_turn_workspace}")
                        for item in previous_turn_workspace.iterdir():
                            dest = Path(workspace_path) / item.name
                            if item.is_file():
                                shutil.copy2(item, dest)
                            elif item.is_dir():
                                shutil.copytree(item, dest, dirs_exist_ok=True)
                        logger.info(f"[Orchestrator] Pre-populated {agent_id} workspace with writable copy of turn n-1")

    def _get_previous_turns_context_paths(self) -> List[Dict[str, Any]]:
        """
        Get previous turns as context paths for current turn's agents.

        Returns:
            List of previous turn information with path, turn number, and task
        """
        return self._previous_turns

    async def reset(self) -> None:
        """Reset orchestrator state for new task."""
        self.conversation_history.clear()
        self.current_task = None
        self.workflow_phase = "idle"
        self._coordination_messages.clear()
        self._selected_agent = None
        self._final_presentation_content = None

        # Reset agent states
        for state in self.agent_states.values():
            state.answer = None
            state.has_voted = False
            state.restart_pending = False
            state.is_killed = False
            state.timeout_reason = None

        # Reset orchestrator timeout tracking
        self.total_tokens = 0
        self.coordination_start_time = 0
        self.is_orchestrator_timeout = False
        self.timeout_reason = None

        # Clear coordination state
        self._active_streams = {}
        self._active_tasks = {}

        if self.dspy_paraphraser:
            self.dspy_paraphraser.clear_cache()


# =============================================================================
# CONVENIENCE FUNCTIONS
# =============================================================================


def create_orchestrator(
    agents: List[tuple],
    orchestrator_id: str = "orchestrator",
    session_id: Optional[str] = None,
    config: Optional[AgentConfig] = None,
    snapshot_storage: Optional[str] = None,
    agent_temporary_workspace: Optional[str] = None,
) -> Orchestrator:
    """
    Create a MassGen orchestrator with sub-agents.

    Args:
        agents: List of (agent_id, ChatAgent) tuples
        orchestrator_id: Unique identifier for this orchestrator (default: "orchestrator")
        session_id: Optional session ID
        config: Optional AgentConfig for orchestrator customization
        snapshot_storage: Optional path to store agent workspace snapshots
        agent_temporary_workspace: Optional path for agent temporary workspaces (for Claude Code context sharing)

    Returns:
        Configured Orchestrator
    """
    agents_dict = {agent_id: agent for agent_id, agent in agents}

    return Orchestrator(
        agents=agents_dict,
        orchestrator_id=orchestrator_id,
        session_id=session_id,
        config=config,
        snapshot_storage=snapshot_storage,
        agent_temporary_workspace=agent_temporary_workspace,
    )<|MERGE_RESOLUTION|>--- conflicted
+++ resolved
@@ -126,13 +126,10 @@
         snapshot_storage: Optional[str] = None,
         agent_temporary_workspace: Optional[str] = None,
         previous_turns: Optional[List[Dict[str, Any]]] = None,
-<<<<<<< HEAD
-        enable_rate_limit: bool = False,
-=======
         winning_agents_history: Optional[List[Dict[str, Any]]] = None,
         shared_conversation_memory: Optional[ConversationMemory] = None,
         shared_persistent_memory: Optional[PersistentMemoryBase] = None,
->>>>>>> 24b609bc
+        enable_rate_limit: bool = False,
     ):
         """
         Initialize MassGen orchestrator.
@@ -146,15 +143,12 @@
             snapshot_storage: Optional path to store agent workspace snapshots
             agent_temporary_workspace: Optional path for agent temporary workspaces
             previous_turns: List of previous turn metadata for multi-turn conversations (loaded by CLI)
-<<<<<<< HEAD
-            enable_rate_limit: Whether to enable rate limiting and cooldown delays (default: False)
-=======
             winning_agents_history: List of previous winning agents for memory sharing
                                    Format: [{"agent_id": "agent_b", "turn": 1}, ...]
                                    Loaded from session storage to persist across orchestrator recreations
             shared_conversation_memory: Optional shared conversation memory for all agents
             shared_persistent_memory: Optional shared persistent memory for all agents
->>>>>>> 24b609bc
+            enable_rate_limit: Whether to enable rate limiting and cooldown delays (default: False)
         """
         super().__init__(session_id, shared_conversation_memory, shared_persistent_memory)
         self.orchestrator_id = orchestrator_id
